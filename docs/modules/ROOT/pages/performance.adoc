--- conflicted
+++ resolved
@@ -584,20 +584,16 @@
 
 [source, java]
 ----
-<<<<<<< HEAD
-// You can force the provider to OPENSSL as demonstrated below, or don't specify the provider and OPENSSL will be used
-// if available on the classpath (currently runtime dependency of ServiceTalk).
-=======
-
-// add the netty dependency to your build, eg: "io.netty:netty-tcnative-boringssl-static:$tcnativeVersion"
-
->>>>>>> 0510d1c1
+// You can force the provider to OPENSSL as demonstrated below, or don't specify
+// the provider and OPENSSL will be used if available on the classpath.
 BlockingHttpClient client = HttpClients.forSingleAddress("servicetalk.io", 443)
         .sslConfig(new ServerSslConfigBuilder(..).provider(OPENSSL).build())
         .buildBlocking();
 HttpResponse resp = client.request(client.get("/"));
 ----
 
+[IMPORTANT]
+`OPENSSL` provider requires `io.netty:netty-tcnative-boringssl-static:$tcnativeVersion` in the classpath.
 Latest `netty-tcnative-boringssl-static` version can be found in
 link:https://search.maven.org/artifact/io.netty/netty-tcnative-boringssl-static[Maven Central Repository].
 
