--- conflicted
+++ resolved
@@ -30,21 +30,12 @@
 abstract class AbstractOpenTelemetryHttpServiceFilter extends AbstractOpenTelemetryFilter
         implements StreamingHttpServiceFilterFactory {
     private final HttpInstrumentationHelper httpHelper;
-<<<<<<< HEAD
     private final GrpcInstrumentationHelper grpcHelper;
-=======
->>>>>>> 3a82fc60
 
     AbstractOpenTelemetryHttpServiceFilter(final OpenTelemetry openTelemetry,
                                            final OpenTelemetryOptions openTelemetryOptions) {
-        // Create HTTP instrumentation helper
         this.httpHelper = HttpInstrumentationHelper.createServer(openTelemetry, openTelemetryOptions);
-<<<<<<< HEAD
-
-        // Create gRPC instrumentation helper only if gRPC support is available
         this.grpcHelper = GrpcInstrumentationHelper.createServer(openTelemetry, openTelemetryOptions);
-=======
->>>>>>> 3a82fc60
     }
 
     @Override
@@ -63,7 +54,6 @@
                                                        final HttpServiceContext ctx,
                                                        final StreamingHttpRequest request,
                                                        final StreamingHttpResponseFactory responseFactory) {
-<<<<<<< HEAD
         // Detect protocol and delegate to appropriate instrumentation helper
         if (grpcHelper.isGrpcRequest(request)) {
             // Handle as gRPC request
@@ -78,11 +68,5 @@
                     request,
                     ctx);
         }
-=======
-        return httpHelper.trackHttpRequest(
-                req -> delegate.handle(ctx, req, responseFactory),
-                request,
-                ctx);
->>>>>>> 3a82fc60
     }
 }