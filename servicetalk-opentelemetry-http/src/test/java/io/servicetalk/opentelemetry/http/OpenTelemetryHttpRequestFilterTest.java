--- conflicted
+++ resolved
@@ -194,20 +194,12 @@
                             ta.hasTraceId(serverSpanState.getTraceId()));
 
                     otelTesting.assertTraces()
-<<<<<<< HEAD
-                        .hasTracesSatisfyingExactly(ta ->
-                            assertThat(ta.getSpan(1).getAttributes().get(NETWORK_PROTOCOL_NAME))
-                                .isNull()); // only needs to be set if != http
-                        otelTesting.assertTraces()
-                        .hasTracesSatisfyingExactly(ta ->
-=======
                         .hasTracesSatisfyingExactly(ta -> {
->>>>>>> f1e4b36a
                             assertThat(ta.getSpan(0).getAttributes().get(AttributeKey.stringKey("component")))
                                     .isEqualTo("serviceTalk");
-                            assertThat(ta.getSpan(1).getAttributes().get(SemanticAttributes.NET_PROTOCOL_NAME))
-                                .isEqualTo("http");
                             assertThat(ta.getSpan(1).getParentSpanId()).isEqualTo(ta.getSpan(0).getSpanId());
+                            assertThat(ta.getSpan(1).getAttributes().get(NETWORK_PROTOCOL_NAME))
+                                .isNull(); // only needs to be set if != http
                             assertThat(ta.getSpan(2).getParentSpanId()).isEqualTo(ta.getSpan(1).getSpanId());
                         });
             }
