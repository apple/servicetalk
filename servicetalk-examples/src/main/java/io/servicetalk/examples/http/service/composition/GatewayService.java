--- conflicted
+++ resolved
@@ -69,13 +69,8 @@
     @Override
     public Single<HttpResponse> handle(final HttpServiceContext ctx,
                                        final HttpRequest request,
-<<<<<<< HEAD
                                        final HttpResponseFactory responseFactory) {
-        final String userId = request.parseQuery().get(USER_ID_QP_NAME);
-=======
-                                       final HttpResponseFactory factory) {
         final String userId = request.queryParameter(USER_ID_QP_NAME);
->>>>>>> c243af78
         if (userId == null) {
             return success(responseFactory.badRequest());
         }
