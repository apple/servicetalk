/*
 * Copyright © 2018 Apple Inc. and the ServiceTalk project authors
 *
 * Licensed under the Apache License, Version 2.0 (the "License");
 * you may not use this file except in compliance with the License.
 * You may obtain a copy of the License at
 *
 *   http://www.apache.org/licenses/LICENSE-2.0
 *
 * Unless required by applicable law or agreed to in writing, software
 * distributed under the License is distributed on an "AS IS" BASIS,
 * WITHOUT WARRANTIES OR CONDITIONS OF ANY KIND, either express or implied.
 * See the License for the specific language governing permissions and
 * limitations under the License.
 */
package io.servicetalk.examples.http.helloworld.blocking.streaming;

import io.servicetalk.http.netty.HttpServers;

import static io.servicetalk.http.api.HttpSerializationProviders.textSerializer;
import static java.util.Arrays.asList;

public final class BlockingHelloWorldStreamingServer {

    public static void main(String[] args) throws Exception {
<<<<<<< HEAD
        HttpServers.newHttpServerBuilder(8080)
=======
        HttpServers.forPort(8080)
>>>>>>> 5ab33a8d
                .listenBlockingStreamingAndAwait((ctx, request, responseFactory) ->
                        responseFactory.ok().payloadBody(
                                asList("Hello\n", "World\n", "From\n", "ServiceTalk\n"), textSerializer()))
                .awaitShutdown();
    }
}<|MERGE_RESOLUTION|>--- conflicted
+++ resolved
@@ -23,11 +23,7 @@
 public final class BlockingHelloWorldStreamingServer {
 
     public static void main(String[] args) throws Exception {
-<<<<<<< HEAD
-        HttpServers.newHttpServerBuilder(8080)
-=======
         HttpServers.forPort(8080)
->>>>>>> 5ab33a8d
                 .listenBlockingStreamingAndAwait((ctx, request, responseFactory) ->
                         responseFactory.ok().payloadBody(
                                 asList("Hello\n", "World\n", "From\n", "ServiceTalk\n"), textSerializer()))
