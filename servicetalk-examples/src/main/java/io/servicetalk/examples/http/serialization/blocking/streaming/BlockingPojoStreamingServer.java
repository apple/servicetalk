/*
 * Copyright © 2018 Apple Inc. and the ServiceTalk project authors
 *
 * Licensed under the Apache License, Version 2.0 (the "License");
 * you may not use this file except in compliance with the License.
 * You may obtain a copy of the License at
 *
 *   http://www.apache.org/licenses/LICENSE-2.0
 *
 * Unless required by applicable law or agreed to in writing, software
 * distributed under the License is distributed on an "AS IS" BASIS,
 * WITHOUT WARRANTIES OR CONDITIONS OF ANY KIND, either express or implied.
 * See the License for the specific language governing permissions and
 * limitations under the License.
 */
package io.servicetalk.examples.http.serialization.blocking.streaming;

import io.servicetalk.concurrent.BlockingIterable;
import io.servicetalk.concurrent.BlockingIterator;
import io.servicetalk.data.jackson.JacksonSerializationProvider;
<<<<<<< HEAD
import io.servicetalk.examples.http.serialization.CreatePojoRequest;
import io.servicetalk.examples.http.serialization.PojoResponse;
=======
import io.servicetalk.examples.http.serialization.MyPojo;
import io.servicetalk.examples.http.serialization.PojoRequest;
>>>>>>> 5ab33a8d
import io.servicetalk.http.api.HttpSerializationProvider;
import io.servicetalk.http.netty.HttpServers;

import java.util.ArrayList;
import java.util.List;
import java.util.concurrent.ThreadLocalRandom;
import java.util.concurrent.atomic.AtomicInteger;

import static io.servicetalk.http.api.HttpHeaderNames.ALLOW;
import static io.servicetalk.http.api.HttpRequestMethods.POST;
import static io.servicetalk.http.api.HttpSerializationProviders.jsonSerializer;

public final class BlockingPojoStreamingServer {

    public static void main(String[] args) throws Exception {
        HttpSerializationProvider serializer = jsonSerializer(new JacksonSerializationProvider());
<<<<<<< HEAD
        HttpServers.newHttpServerBuilder(8080)
=======
        HttpServers.forPort(8080)
>>>>>>> 5ab33a8d
                .listenBlockingStreamingAndAwait((ctx, request, responseFactory) -> {
                    if (!"/pojos".equals(request.requestTarget())) {
                        return responseFactory.notFound();
                    }
                    if (request.method() != POST) {
                        return responseFactory.methodNotAllowed().addHeader(ALLOW, POST.name());
                    }
                    BlockingIterable<CreatePojoRequest> values = request
                            .payloadBody(serializer.deserializerFor(CreatePojoRequest.class));
                    List<PojoResponse> pojos = new ArrayList<>();
                    AtomicInteger newId = new AtomicInteger(ThreadLocalRandom.current().nextInt(100));
                    try (BlockingIterator<CreatePojoRequest> iterator = values.iterator()) {
                        while (iterator.hasNext()) {
                            CreatePojoRequest req = iterator.next();
                            if (req != null) {
                                pojos.add(new PojoResponse(newId.getAndIncrement(), req.getValue()));
                            }
                        }
                    }
                    return responseFactory.created()
                            .payloadBody(pojos, serializer.serializerFor(PojoResponse.class));
                })
                .awaitShutdown();
    }
}<|MERGE_RESOLUTION|>--- conflicted
+++ resolved
@@ -18,13 +18,8 @@
 import io.servicetalk.concurrent.BlockingIterable;
 import io.servicetalk.concurrent.BlockingIterator;
 import io.servicetalk.data.jackson.JacksonSerializationProvider;
-<<<<<<< HEAD
 import io.servicetalk.examples.http.serialization.CreatePojoRequest;
 import io.servicetalk.examples.http.serialization.PojoResponse;
-=======
-import io.servicetalk.examples.http.serialization.MyPojo;
-import io.servicetalk.examples.http.serialization.PojoRequest;
->>>>>>> 5ab33a8d
 import io.servicetalk.http.api.HttpSerializationProvider;
 import io.servicetalk.http.netty.HttpServers;
 
@@ -41,11 +36,7 @@
 
     public static void main(String[] args) throws Exception {
         HttpSerializationProvider serializer = jsonSerializer(new JacksonSerializationProvider());
-<<<<<<< HEAD
-        HttpServers.newHttpServerBuilder(8080)
-=======
         HttpServers.forPort(8080)
->>>>>>> 5ab33a8d
                 .listenBlockingStreamingAndAwait((ctx, request, responseFactory) -> {
                     if (!"/pojos".equals(request.requestTarget())) {
                         return responseFactory.notFound();
