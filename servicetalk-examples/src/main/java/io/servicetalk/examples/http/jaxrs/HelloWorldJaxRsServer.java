--- conflicted
+++ resolved
@@ -40,13 +40,8 @@
      */
     public static void main(String[] args) throws Exception {
         // Create configurable starter for HTTP server.
-<<<<<<< HEAD
-        ServerContext serverContext = HttpServers.newHttpServerBuilder(8080)
+        ServerContext serverContext = HttpServers.forPort(8080)
                 .listenStreamingAndAwait(new HttpJerseyRouterBuilder().build(new HelloWorldJaxRsApplication()));
-=======
-        ServerContext serverContext = HttpServers.forPort(8080)
-                .listenStreamingAndAwait(new HttpJerseyRouterBuilder().build(new HelloWorldJaxrsApplication()));
->>>>>>> 5ab33a8d
 
         LOGGER.info("Listening on {}", serverContext.listenAddress());
 
