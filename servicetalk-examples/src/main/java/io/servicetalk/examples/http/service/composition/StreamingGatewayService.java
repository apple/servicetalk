/*
 * Copyright © 2018 Apple Inc. and the ServiceTalk project authors
 *
 * Licensed under the Apache License, Version 2.0 (the "License");
 * you may not use this file except in compliance with the License.
 * You may obtain a copy of the License at
 *
 *   http://www.apache.org/licenses/LICENSE-2.0
 *
 * Unless required by applicable law or agreed to in writing, software
 * distributed under the License is distributed on an "AS IS" BASIS,
 * WITHOUT WARRANTIES OR CONDITIONS OF ANY KIND, either express or implied.
 * See the License for the specific language governing permissions and
 * limitations under the License.
 */
package io.servicetalk.examples.http.service.composition;

import io.servicetalk.concurrent.api.Publisher;
import io.servicetalk.concurrent.api.Single;
import io.servicetalk.examples.http.service.composition.pojo.FullRecommendation;
import io.servicetalk.examples.http.service.composition.pojo.Metadata;
import io.servicetalk.examples.http.service.composition.pojo.Rating;
import io.servicetalk.examples.http.service.composition.pojo.Recommendation;
import io.servicetalk.examples.http.service.composition.pojo.User;
import io.servicetalk.http.api.HttpClient;
import io.servicetalk.http.api.HttpSerializationProvider;
import io.servicetalk.http.api.HttpServiceContext;
import io.servicetalk.http.api.StreamingHttpClient;
import io.servicetalk.http.api.StreamingHttpRequest;
import io.servicetalk.http.api.StreamingHttpResponse;
import io.servicetalk.http.api.StreamingHttpResponseFactory;
import io.servicetalk.http.api.StreamingHttpService;

import org.slf4j.Logger;
import org.slf4j.LoggerFactory;

import static io.servicetalk.concurrent.api.Single.success;
import static io.servicetalk.examples.http.service.composition.AsyncUtils.zip;

/**
 * This service provides an API that fetches recommendations in parallel and responds with a stream of
 * {@link FullRecommendation} objects as JSON.
 */
final class StreamingGatewayService extends StreamingHttpService {

    private static final Logger LOGGER = LoggerFactory.getLogger(StreamingGatewayService.class);

    private static final String USER_ID_QP_NAME = "userId";

    private final StreamingHttpClient recommendationsClient;
    private final HttpClient metadataClient;
    private final HttpClient ratingsClient;
    private final HttpClient userClient;
    private final HttpSerializationProvider serializers;

    StreamingGatewayService(final StreamingHttpClient recommendationsClient, final HttpClient metadataClient,
                            final HttpClient ratingsClient, final HttpClient userClient,
                            HttpSerializationProvider serializers) {
        this.recommendationsClient = recommendationsClient;
        this.metadataClient = metadataClient;
        this.ratingsClient = ratingsClient;
        this.userClient = userClient;
        this.serializers = serializers;
    }

    @Override
    public Single<StreamingHttpResponse> handle(final HttpServiceContext ctx, final StreamingHttpRequest request,
<<<<<<< HEAD
                                                final StreamingHttpResponseFactory responseFactory) {
        final String userId = request.parseQuery().get(USER_ID_QP_NAME);
=======
                                                final StreamingHttpResponseFactory factory) {
        final String userId = request.queryParameter(USER_ID_QP_NAME);
>>>>>>> c243af78
        if (userId == null) {
            return success(responseFactory.badRequest());
        }

        return recommendationsClient.request(recommendationsClient.get("/recommendations/stream?userId=" + userId))
                .map(recommendations -> recommendations.transformPayloadBody(this::queryRecommendationDetails,
                        serializers.deserializerFor(Recommendation.class),
                        serializers.serializerFor(FullRecommendation.class)));
    }

    private Publisher<FullRecommendation> queryRecommendationDetails(Publisher<Recommendation> recommendations) {
        return recommendations.flatMapSingle(recommendation -> {
            Single<Metadata> metadata =
                    metadataClient.request(metadataClient.get("/metadata?entityId=" + recommendation.getEntityId()))
                            // Since HTTP payload is a buffer, we deserialize into Metadata.
                            .map(resp -> resp.payloadBody(serializers.deserializerFor(Metadata.class)));

            Single<User> user =
                    userClient.request(userClient.get("/user?userId=" + recommendation.getEntityId()))
                            // Since HTTP payload is a buffer, we deserialize into User.
                            .map(resp -> resp.payloadBody(serializers.deserializerFor(User.class)));

            Single<Rating> rating =
                    ratingsClient.request(ratingsClient.get("/rating?entityId=" + recommendation.getEntityId()))
                            // Since HTTP payload is a buffer, we deserialize into Rating.
                            .map(resp -> resp.payloadBody(serializers.deserializerFor(Rating.class)))
                            // We consider ratings to be a non-critical data and hence we substitute the response
                            // with a static "unavailable" rating when the rating service is unavailable or provides
                            // a bad response. This is typically referred to as a "fallback".
                            .onErrorResume(cause -> {
                                LOGGER.error("Error querying ratings service. Ignoring and providing a fallback.",
                                        cause);
                                return success(new Rating(recommendation.getEntityId(), -1));
                            });

            // The below asynchronously queries metadata, user and rating backends and zips them into a single
            // FullRecommendation instance.
            // This helps us query multiple recommendations in parallel hence achieving better throughput as
            // opposed to querying recommendation sequentially using the blocking API.
            return zip(metadata, user, rating, FullRecommendation::new);
        });
    }
}<|MERGE_RESOLUTION|>--- conflicted
+++ resolved
@@ -65,13 +65,8 @@
 
     @Override
     public Single<StreamingHttpResponse> handle(final HttpServiceContext ctx, final StreamingHttpRequest request,
-<<<<<<< HEAD
                                                 final StreamingHttpResponseFactory responseFactory) {
-        final String userId = request.parseQuery().get(USER_ID_QP_NAME);
-=======
-                                                final StreamingHttpResponseFactory factory) {
         final String userId = request.queryParameter(USER_ID_QP_NAME);
->>>>>>> c243af78
         if (userId == null) {
             return success(responseFactory.badRequest());
         }
