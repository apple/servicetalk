/*
 * Copyright © 2019-2024 Apple Inc. and the ServiceTalk project authors
 *
 * Licensed under the Apache License, Version 2.0 (the "License");
 * you may not use this file except in compliance with the License.
 * You may obtain a copy of the License at
 *
 *   http://www.apache.org/licenses/LICENSE-2.0
 *
 * Unless required by applicable law or agreed to in writing, software
 * distributed under the License is distributed on an "AS IS" BASIS,
 * WITHOUT WARRANTIES OR CONDITIONS OF ANY KIND, either express or implied.
 * See the License for the specific language governing permissions and
 * limitations under the License.
 */
package io.servicetalk.grpc.netty;

import io.servicetalk.buffer.api.Buffer;
import io.servicetalk.buffer.api.BufferAllocator;
import io.servicetalk.concurrent.BlockingIterable;
import io.servicetalk.concurrent.PublisherSource;
import io.servicetalk.concurrent.SingleSource.Processor;
import io.servicetalk.concurrent.api.Completable;
import io.servicetalk.concurrent.api.Publisher;
import io.servicetalk.concurrent.api.Single;
import io.servicetalk.concurrent.api.TerminalSignalConsumer;
import io.servicetalk.concurrent.internal.DeliberateException;
import io.servicetalk.encoding.api.BufferDecoderGroup;
import io.servicetalk.encoding.api.BufferDecoderGroupBuilder;
import io.servicetalk.encoding.api.BufferEncoder;
import io.servicetalk.encoding.api.EmptyBufferDecoderGroup;
import io.servicetalk.encoding.api.Identity;
import io.servicetalk.encoding.netty.NettyBufferEncoders;
import io.servicetalk.grpc.api.DefaultGrpcClientMetadata;
import io.servicetalk.grpc.api.GrpcClientBuilder;
import io.servicetalk.grpc.api.GrpcClientMetadata;
import io.servicetalk.grpc.api.GrpcExecutionContext;
import io.servicetalk.grpc.api.GrpcExecutionStrategy;
import io.servicetalk.grpc.api.GrpcPayloadWriter;
import io.servicetalk.grpc.api.GrpcServerBuilder;
import io.servicetalk.grpc.api.GrpcServiceContext;
import io.servicetalk.grpc.api.GrpcStatus;
import io.servicetalk.grpc.api.GrpcStatusCode;
import io.servicetalk.grpc.api.GrpcStatusException;
import io.servicetalk.grpc.netty.CompatProto.Compat;
import io.servicetalk.grpc.netty.CompatProto.Compat.BidirectionalStreamingCallMetadata;
import io.servicetalk.grpc.netty.CompatProto.Compat.BlockingCompatClient;
import io.servicetalk.grpc.netty.CompatProto.Compat.BlockingCompatService;
import io.servicetalk.grpc.netty.CompatProto.Compat.ClientStreamingCallMetadata;
import io.servicetalk.grpc.netty.CompatProto.Compat.CompatClient;
import io.servicetalk.grpc.netty.CompatProto.Compat.ScalarCallMetadata;
import io.servicetalk.grpc.netty.CompatProto.Compat.ServerStreamingCallMetadata;
import io.servicetalk.grpc.netty.CompatProto.Compat.ServiceFactory;
import io.servicetalk.grpc.netty.CompatProto.RequestContainer.CompatRequest;
import io.servicetalk.grpc.netty.CompatProto.ResponseContainer.CompatResponse;
import io.servicetalk.http.api.FilterableStreamingHttpClient;
import io.servicetalk.http.api.HttpExecutionStrategies;
import io.servicetalk.http.api.HttpExecutionStrategy;
import io.servicetalk.http.api.HttpResponse;
import io.servicetalk.http.api.HttpResponseStatus;
import io.servicetalk.http.api.HttpServerBuilder;
import io.servicetalk.http.api.HttpServerContext;
import io.servicetalk.http.api.HttpServiceContext;
import io.servicetalk.http.api.SingleAddressHttpClientBuilder;
import io.servicetalk.http.api.StreamingHttpClient;
import io.servicetalk.http.api.StreamingHttpClientFilter;
import io.servicetalk.http.api.StreamingHttpClientFilterFactory;
import io.servicetalk.http.api.StreamingHttpRequest;
import io.servicetalk.http.api.StreamingHttpRequester;
import io.servicetalk.http.api.StreamingHttpResponse;
import io.servicetalk.http.api.StreamingHttpResponseFactory;
import io.servicetalk.http.api.StreamingHttpService;
import io.servicetalk.http.api.StreamingHttpServiceFilter;
import io.servicetalk.http.netty.HttpClients;
import io.servicetalk.http.netty.HttpServers;
import io.servicetalk.http.utils.BeforeFinallyHttpOperator;
import io.servicetalk.test.resources.DefaultTestCerts;
import io.servicetalk.transport.api.ClientSslConfigBuilder;
import io.servicetalk.transport.api.ServerContext;
import io.servicetalk.transport.api.ServerSslConfigBuilder;

import com.google.protobuf.Any;
import com.google.protobuf.InvalidProtocolBufferException;
import com.google.rpc.Code;
import io.grpc.Codec;
import io.grpc.Compressor;
import io.grpc.CompressorRegistry;
import io.grpc.Decompressor;
import io.grpc.DecompressorRegistry;
import io.grpc.ManagedChannel;
import io.grpc.Server;
import io.grpc.Status;
import io.grpc.StatusRuntimeException;
import io.grpc.netty.GrpcSslContexts;
import io.grpc.netty.NettyChannelBuilder;
import io.grpc.netty.NettyServerBuilder;
import io.grpc.protobuf.StatusProto;
import io.grpc.stub.StreamObserver;
import io.netty.handler.ssl.SslContext;
import io.netty.handler.ssl.util.InsecureTrustManagerFactory;
import org.junit.jupiter.api.AfterEach;
import org.junit.jupiter.api.function.ThrowingSupplier;
import org.junit.jupiter.params.ParameterizedTest;
import org.junit.jupiter.params.provider.Arguments;
import org.junit.jupiter.params.provider.CsvSource;
import org.junit.jupiter.params.provider.MethodSource;
import org.slf4j.Logger;
import org.slf4j.LoggerFactory;

import java.io.IOException;
import java.net.InetSocketAddress;
import java.net.SocketAddress;
import java.time.Duration;
import java.util.ArrayDeque;
import java.util.ArrayList;
import java.util.Arrays;
import java.util.Collection;
import java.util.Collections;
import java.util.List;
import java.util.Map;
import java.util.Queue;
import java.util.concurrent.ArrayBlockingQueue;
import java.util.concurrent.BlockingQueue;
import java.util.concurrent.ConcurrentHashMap;
import java.util.concurrent.ConcurrentMap;
import java.util.concurrent.CountDownLatch;
import java.util.concurrent.ExecutionException;
import java.util.concurrent.Future;
import java.util.concurrent.atomic.AtomicInteger;
import java.util.function.Function;
import java.util.stream.IntStream;
import javax.annotation.Nullable;

import static com.google.protobuf.Any.pack;
import static io.servicetalk.concurrent.api.Processors.newPublisherProcessor;
import static io.servicetalk.concurrent.api.Processors.newSingleProcessor;
import static io.servicetalk.concurrent.api.Publisher.never;
import static io.servicetalk.concurrent.api.Single.succeeded;
import static io.servicetalk.concurrent.api.SourceAdapters.fromSource;
import static io.servicetalk.concurrent.internal.TestTimeoutConstants.DEFAULT_TIMEOUT_SECONDS;
import static io.servicetalk.grpc.api.GrpcExecutionStrategies.defaultStrategy;
import static io.servicetalk.grpc.api.GrpcExecutionStrategy.from;
import static io.servicetalk.grpc.api.GrpcHeaderNames.GRPC_STATUS;
import static io.servicetalk.grpc.api.GrpcHeaderValues.APPLICATION_GRPC;
import static io.servicetalk.grpc.api.GrpcStatusCode.CANCELLED;
import static io.servicetalk.grpc.api.GrpcStatusCode.DEADLINE_EXCEEDED;
import static io.servicetalk.grpc.api.GrpcStatusCode.INVALID_ARGUMENT;
import static io.servicetalk.grpc.api.GrpcStatusCode.UNIMPLEMENTED;
import static io.servicetalk.grpc.internal.DeadlineUtils.GRPC_TIMEOUT_HEADER_KEY;
import static io.servicetalk.http.api.HttpExecutionStrategies.offloadNone;
import static io.servicetalk.http.api.HttpHeaderNames.CONTENT_TYPE;
import static io.servicetalk.http.netty.HttpProtocolConfigs.h2Default;
import static io.servicetalk.test.resources.DefaultTestCerts.loadServerKey;
import static io.servicetalk.test.resources.DefaultTestCerts.loadServerPem;
import static io.servicetalk.test.resources.DefaultTestCerts.serverPemHostname;
import static io.servicetalk.transport.api.SslProvider.OPENSSL;
import static io.servicetalk.transport.netty.internal.AddressUtils.localAddress;
import static io.servicetalk.utils.internal.ThrowableUtils.addSuppressed;
import static java.time.Duration.ofMillis;
import static java.util.Arrays.asList;
import static java.util.concurrent.TimeUnit.NANOSECONDS;
import static java.util.concurrent.TimeUnit.SECONDS;
import static org.hamcrest.MatcherAssert.assertThat;
import static org.hamcrest.Matchers.instanceOf;
import static org.hamcrest.Matchers.is;
import static org.junit.jupiter.api.Assertions.assertEquals;
import static org.junit.jupiter.api.Assertions.assertNotNull;
import static org.junit.jupiter.api.Assertions.fail;

class ProtocolCompatibilityTest {
    private static final Logger logger = LoggerFactory.getLogger(ProtocolCompatibilityTest.class);

    private interface TestServerContext extends AutoCloseable {
        SocketAddress listenAddress();

        static TestServerContext fromServiceTalkServerContext(final ServerContext serverContext) {
            return new TestServerContext() {
                @Override
                public void close() throws Exception {
                    // Internally this performs a graceful close (like for the grpc-java variant below)
                    serverContext.close();
                }

                @Override
                public SocketAddress listenAddress() {
                    return serverContext.listenAddress();
                }
            };
        }

        static TestServerContext fromGrpcJavaServer(final Server server) {
            return new TestServerContext() {
                @Override
                public void close() {
                    try {
                        if (!server.shutdown().awaitTermination(DEFAULT_TIMEOUT_SECONDS, SECONDS)) {
                            server.shutdownNow();
                        }
                    } catch (final InterruptedException e) {
                        throw new RuntimeException(e);
                    }
                }

                @Override
                public SocketAddress listenAddress() {
                    return server.getListenSockets().get(0);
                }
            };
        }
    }

    private static final String CUSTOM_ERROR_MESSAGE = "custom error message";
    private static final DeliberateException SERVER_PROCESSED_TOKEN = new DeliberateException();
    private static final Duration DEFAULT_DEADLINE = ofMillis(100);
    private static final boolean[] TRUE_FALSE = {true, false};
    private static final String[] COMPRESSION = {"gzip", "identity", null};

    private final ResponseLeakValidator responseLeakValidator = new ResponseLeakValidator();

    @AfterEach
<<<<<<< HEAD
    void finalChecks() {
=======
    void finalChecks() throws Exception {
>>>>>>> 0c6dbe44
        responseLeakValidator.assertNoPendingRequests();
    }

    private enum ErrorMode {
        NONE,
        SIMPLE,
        SIMPLE_IN_SERVER_FILTER,
        SIMPLE_IN_RESPONSE,
        STATUS,
        STATUS_IN_SERVER_FILTER,
        STATUS_IN_RESPONSE
    }

    private static Collection<Arguments> sslStreamingAndCompressionParams() {
        List<Arguments> args = new ArrayList<>();
        for (boolean ssl : TRUE_FALSE) {
            for (boolean streaming : TRUE_FALSE) {
                for (String compression : COMPRESSION) {
                    args.add(Arguments.of(ssl, streaming, compression));
                }
            }
        }
        return args;
    }

    private static Collection<Arguments> sslAndStreamingParams() {
        List<Arguments> args = new ArrayList<>();
        for (boolean ssl : TRUE_FALSE) {
            for (boolean streaming : TRUE_FALSE) {
                    args.add(Arguments.of(ssl, streaming));
                }
        }
        return args;
    }

    private static Collection<Arguments> sslAndCompressionParams() {
        List<Arguments> args = new ArrayList<>();
        for (boolean ssl : TRUE_FALSE) {
            for (String compression : COMPRESSION) {
                args.add(Arguments.of(ssl, compression));
            }
        }
        return args;
    }

    private static Collection<Arguments> statusMessageParams() {
        final String[] messages = {
                "abc", "Hello, World!", "a\r\nbc", "a%bc", "~ what? ~", "фяї", "üñö", "非常感謝",
        };

        List<Arguments> args = new ArrayList<>();
        for (boolean streaming : TRUE_FALSE) {
            for (String message : messages) {
                args.add(Arguments.of(streaming, message));
            }
        }
        return args;
    }

    private static Collection<Arguments> clientServerParams() {
        List<Arguments> args = new ArrayList<>();
        for (boolean isClientServiceTalk : TRUE_FALSE) {
            for (boolean isServerServiceTalk : TRUE_FALSE) {
                for (boolean isServerBlocking : TRUE_FALSE) {
                    if (isServerServiceTalk || !isServerBlocking) {
                        args.add(Arguments.of(isClientServiceTalk, isServerServiceTalk, isServerBlocking));
                    }
                }
            }
        }
        return args;
    }

    private static Collection<Arguments> clientH2ReturnStatusParams() {
        List<Arguments> args = new ArrayList<>();
        for (HttpToGrpcStatusVariant variant : HttpToGrpcStatusVariant.values()) {
            for (boolean streamingCall : TRUE_FALSE) {
                args.add(Arguments.of(variant, streamingCall));
            }
        }
        return args;
    }

    @ParameterizedTest
    @MethodSource("sslStreamingAndCompressionParams")
    void grpcJavaToGrpcJava(final boolean ssl,
                            final boolean streaming,
                            final String compression) throws Exception {
        final TestServerContext server = grpcJavaServer(ErrorMode.NONE, ssl, compression, null);
        final CompatClient client = grpcJavaClient(server.listenAddress(), compression, ssl, null);
        testRequestResponse(client, server, streaming, compression);
    }

    @ParameterizedTest
    @MethodSource("sslStreamingAndCompressionParams")
    void serviceTalkToGrpcJava(final boolean ssl,
                               final boolean streaming,
                               final String compression) throws Exception {
        final TestServerContext server = grpcJavaServer(ErrorMode.NONE, ssl, compression, null);
        final CompatClient client = serviceTalkClient(server.listenAddress(), ssl, compression, null);
        testRequestResponse(client, server, streaming, compression);
    }

    @ParameterizedTest
    @MethodSource("sslStreamingAndCompressionParams")
    void grpcJavaToServiceTalk(final boolean ssl,
                               final boolean streaming,
                               final String compression) throws Exception {
        final TestServerContext server = serviceTalkServer(ErrorMode.NONE, ssl, compression, null);
        final CompatClient client = grpcJavaClient(server.listenAddress(), compression, ssl, null);
        testRequestResponse(client, server, streaming, compression);
    }

    @ParameterizedTest
    @MethodSource("sslStreamingAndCompressionParams")
    void serviceTalkToServiceTalk(final boolean ssl,
                                  final boolean streaming,
                                  final String compression) throws Exception {
        final TestServerContext server = serviceTalkServer(ErrorMode.NONE, ssl, compression, null);
        final CompatClient client = serviceTalkClient(server.listenAddress(), ssl, compression, null);
        testRequestResponse(client, server, streaming, compression);
    }

    @ParameterizedTest
    @MethodSource("sslStreamingAndCompressionParams")
    void serviceTalkBlockingToServiceTalkBlocking(final boolean ssl,
                                                  final boolean streaming,
                                                  final String compression)
            throws Exception {
        final TestServerContext server = serviceTalkServerBlocking(ErrorMode.NONE, ssl, compression, null);
        final BlockingCompatClient client = serviceTalkClient(server.listenAddress(), ssl, compression, null)
                .asBlockingClient();
        testBlockingRequestResponse(client, server, streaming, compression);
    }

    @ParameterizedTest(name = "{displayName} [{index}]: streaming={0} message={1}")
    @MethodSource("statusMessageParams")
    void serviceTalkToServiceTalkStatusMessage(final boolean streaming, final String message) throws Exception {
        final TestServerContext server = serviceTalkServer(ErrorMode.STATUS, false, defaultStrategy(), null, null,
                new ArrayDeque<>(), message);
        final CompatClient client = serviceTalkClient(server.listenAddress(), false, null, null);
        testGrpcError(client, server, true, streaming, "identity", INVALID_ARGUMENT, message);
    }

    @ParameterizedTest(name = "{displayName} [{index}]: streaming={0} message={1}")
    @MethodSource("statusMessageParams")
    void grpcJavaToGrpcJavaStatusMessage(final boolean streaming, final String message) throws Exception {
        final TestServerContext server = grpcJavaServer(ErrorMode.STATUS, false, null, message);
        final CompatClient client = grpcJavaClient(server.listenAddress(), null, false, null);
        testGrpcError(client, server, true, streaming, "identity", INVALID_ARGUMENT, message);
    }

    @ParameterizedTest(name = "{displayName} [{index}]: streaming={0} message={1}")
    @MethodSource("statusMessageParams")
    void grpcJavaToServiceTalkStatusMessage(final boolean streaming, final String message) throws Exception {
        final TestServerContext server = serviceTalkServer(ErrorMode.STATUS, false, defaultStrategy(), null, null,
                new ArrayDeque<>(), message);
        final CompatClient client = grpcJavaClient(server.listenAddress(), null, false, null);
        testGrpcError(client, server, true, streaming, "identity", INVALID_ARGUMENT, message);
    }

    @ParameterizedTest(name = "{displayName} [{index}]: streaming={0} message={1}")
    @MethodSource("statusMessageParams")
    void serviceTalkToGrpcJavaStatusMessage(final boolean streaming, final String message) throws Exception {
        final TestServerContext server = grpcJavaServer(ErrorMode.STATUS, false, null, message);
        final CompatClient client = serviceTalkClient(server.listenAddress(), false, null, null);
        testGrpcError(client, server, true, streaming, "identity", INVALID_ARGUMENT, message);
    }

    @ParameterizedTest
    @MethodSource("sslAndStreamingParams")
    void grpcJavaToGrpcJavaCompressionError(final boolean ssl,
                                            final boolean streaming)
            throws Exception {
        final String clientCompression = "gzip";
        final TestServerContext server = grpcJavaServer(ErrorMode.NONE, ssl, null, null);
        final CompatClient client = grpcJavaClient(server.listenAddress(), clientCompression, ssl, null);
        testGrpcError(client, server, false, streaming, clientCompression, GrpcStatusCode.UNIMPLEMENTED, null);
    }

    @ParameterizedTest
    @MethodSource("sslAndStreamingParams")
    void grpcJavaToServiceTalkCompressionError(final boolean ssl,
                                               final boolean streaming)
            throws Exception {
        final String clientCompression = "gzip";
        final TestServerContext server = serviceTalkServer(ErrorMode.NONE, ssl, null, null);
        final CompatClient client = grpcJavaClient(server.listenAddress(), clientCompression, ssl, null);
        testGrpcError(client, server, false, streaming, clientCompression, GrpcStatusCode.UNIMPLEMENTED, null);
    }

    @ParameterizedTest
    @MethodSource("sslAndStreamingParams")
    void serviceTalkToGrpcJavaCompressionError(final boolean ssl,
                                               final boolean streaming)
            throws Exception {
        final String clientCompression = "gzip";
        final TestServerContext server = grpcJavaServer(ErrorMode.NONE, ssl, null, null);
        final CompatClient client = serviceTalkClient(server.listenAddress(), ssl, clientCompression, null);
        testGrpcError(client, server, false, streaming, clientCompression, GrpcStatusCode.UNIMPLEMENTED, null);
    }

    @ParameterizedTest
    @MethodSource("sslAndStreamingParams")
    void serviceTalkToServiceTalkCompressionError(final boolean ssl,
                                                  final boolean streaming)
            throws Exception {
        final String clientCompression = "gzip";
        final TestServerContext server = serviceTalkServer(ErrorMode.NONE, ssl, null, null);
        final CompatClient client = serviceTalkClient(server.listenAddress(), ssl, clientCompression, null);
        testGrpcError(client, server, false, streaming, clientCompression, GrpcStatusCode.UNIMPLEMENTED, null);
    }

    @ParameterizedTest
    @MethodSource("sslStreamingAndCompressionParams")
    void grpcJavaToGrpcJavaError(final boolean ssl,
                                 final boolean streaming,
                                 final String compression) throws Exception {
        final TestServerContext server = grpcJavaServer(ErrorMode.SIMPLE, ssl, compression, null);
        final CompatClient client = grpcJavaClient(server.listenAddress(), compression, ssl, null);
        testGrpcError(client, server, false, streaming, compression);
    }

    @ParameterizedTest
    @MethodSource("sslStreamingAndCompressionParams")
    void grpcJavaToGrpcJavaErrorWithStatus(final boolean ssl,
                                           final boolean streaming,
                                           final String compression)
            throws Exception {
        final TestServerContext server = grpcJavaServer(ErrorMode.STATUS, ssl, compression, null);
        final CompatClient client = grpcJavaClient(server.listenAddress(), compression, ssl, null);
        testGrpcError(client, server, true, streaming, compression);
    }

    @ParameterizedTest
    @MethodSource("sslStreamingAndCompressionParams")
    void serviceTalkToGrpcJavaError(final boolean ssl,
                                    final boolean streaming,
                                    final String compression) throws Exception {
        final TestServerContext server = grpcJavaServer(ErrorMode.SIMPLE, ssl, compression, null);
        final CompatClient client = serviceTalkClient(server.listenAddress(), ssl, compression, null);
        testGrpcError(client, server, false, streaming, compression);
    }

    @ParameterizedTest
    @MethodSource("sslStreamingAndCompressionParams")
    void serviceTalkToGrpcJavaErrorWithStatus(final boolean ssl,
                                              final boolean streaming,
                                              final String compression)
            throws Exception {
        final TestServerContext server = grpcJavaServer(ErrorMode.STATUS, ssl, compression, null);
        final CompatClient client = serviceTalkClient(server.listenAddress(), ssl, compression, null);
        testGrpcError(client, server, true, streaming, compression);
    }

    @ParameterizedTest
    @MethodSource("sslStreamingAndCompressionParams")
    void grpcJavaToServiceTalkError(final boolean ssl,
                                    final boolean streaming,
                                    final String compression) throws Exception {
        final TestServerContext server = serviceTalkServer(ErrorMode.SIMPLE, ssl, compression, null);
        final CompatClient client = grpcJavaClient(server.listenAddress(), compression, ssl, null);
        testGrpcError(client, server, false, streaming, compression);
    }

    @ParameterizedTest
    @MethodSource("sslAndCompressionParams")
    void grpcJavaToServiceTalkErrorInScalarResponse(final boolean ssl,
                                                    final String compression)
            throws Exception {
        final TestServerContext server = serviceTalkServer(ErrorMode.SIMPLE_IN_RESPONSE, ssl, compression, null);
        final CompatClient client = grpcJavaClient(server.listenAddress(), compression, ssl, null);
        testGrpcError(client, server, false, false, compression);
    }

    @ParameterizedTest
    @MethodSource("sslAndCompressionParams")
    void grpcJavaToServiceTalkErrorInStreamingResponse(final boolean ssl,
                                                       final String compression)
            throws Exception {
        final TestServerContext server = serviceTalkServer(ErrorMode.SIMPLE_IN_RESPONSE, ssl, compression, null);
        final CompatClient client = grpcJavaClient(server.listenAddress(), compression, ssl, null);
        testStreamResetOnUnexpectedErrorOnServiceTalkServer(client, server);
    }

    @ParameterizedTest
    @MethodSource("sslStreamingAndCompressionParams")
    void grpcJavaToServiceTalkErrorInResponseNoOffload(final boolean ssl,
                                                       final boolean streaming,
                                                       final String compression)
            throws Exception {
        final TestServerContext server = serviceTalkServer(ErrorMode.SIMPLE_IN_RESPONSE, ssl,
                from(offloadNone()), compression, null);
        final CompatClient client = grpcJavaClient(server.listenAddress(), compression, ssl, null);
        testGrpcError(client, server, false, streaming, compression);
    }

    @ParameterizedTest
    @MethodSource("sslStreamingAndCompressionParams")
    void grpcJavaToServiceTalkErrorViaServerFilter(final boolean ssl,
                                                   final boolean streaming,
                                                   final String compression)
            throws Exception {
        final TestServerContext server = serviceTalkServer(ErrorMode.SIMPLE_IN_SERVER_FILTER, ssl, compression, null);
        final CompatClient client = grpcJavaClient(server.listenAddress(), compression, ssl, null);
        testGrpcError(client, server, false, streaming, compression);
    }

    @ParameterizedTest
    @MethodSource("sslStreamingAndCompressionParams")
    void grpcJavaToServiceTalkErrorWithStatus(final boolean ssl,
                                              final boolean streaming,
                                              final String compression)
            throws Exception {
        final TestServerContext server = serviceTalkServer(ErrorMode.STATUS, ssl, compression, null);
        final CompatClient client = grpcJavaClient(server.listenAddress(), compression, ssl, null);
        testGrpcError(client, server, true, streaming, compression);
    }

    @ParameterizedTest
    @MethodSource("sslAndCompressionParams")
    void grpcJavaToServiceTalkErrorWithStatusInScalarResponse(
        final boolean ssl, final String compression)
            throws Exception {
        final TestServerContext server = serviceTalkServer(ErrorMode.STATUS_IN_RESPONSE, ssl, compression, null);
        final CompatClient client = grpcJavaClient(server.listenAddress(), compression, ssl, null);
        testGrpcError(client, server, true, false, compression);
    }

    @ParameterizedTest
    @MethodSource("sslAndCompressionParams")
    void grpcJavaToServiceTalkErrorWithStatusInStreamingResponse(
        final boolean ssl, final String compression)
            throws Exception {
        final TestServerContext server = serviceTalkServer(ErrorMode.STATUS_IN_RESPONSE, ssl, compression, null);
        final CompatClient client = grpcJavaClient(server.listenAddress(), compression, ssl, null);
        testStreamResetOnUnexpectedErrorOnServiceTalkServer(client, server);
    }

    @ParameterizedTest
    @MethodSource("sslStreamingAndCompressionParams")
    void grpcJavaToServiceTalkErrorWithStatusInResponseNoOffloads(
        final boolean ssl,
        final boolean streaming,
        final String compression) throws Exception {
        final TestServerContext server = serviceTalkServer(ErrorMode.STATUS_IN_RESPONSE, ssl,
                from(offloadNone()), compression, null);
        final CompatClient client = grpcJavaClient(server.listenAddress(), compression, ssl, null);
        testGrpcError(client, server, true, streaming, compression);
    }

    @ParameterizedTest
    @MethodSource("sslStreamingAndCompressionParams")
    void grpcJavaToServiceTalkErrorWithStatusViaServerFilter(
        final boolean ssl, final boolean streaming,
        final String compression)
            throws Exception {
        final TestServerContext server = serviceTalkServer(ErrorMode.STATUS_IN_SERVER_FILTER, ssl, compression, null);
        final CompatClient client = grpcJavaClient(server.listenAddress(), compression, ssl, null);
        testGrpcError(client, server, true, streaming, compression);
    }

    @ParameterizedTest
    @MethodSource("sslStreamingAndCompressionParams")
    void grpcJavaToServiceTalkBlocking(
        final boolean ssl,
        final boolean streaming,
        final String compression) throws Exception {
        final TestServerContext server = serviceTalkServerBlocking(ErrorMode.NONE, ssl, compression, null);
        final CompatClient client = grpcJavaClient(server.listenAddress(), compression, ssl, null);
        testRequestResponse(client, server, streaming, compression);
    }

    @ParameterizedTest(name = "{displayName} [{index}]: variant={0} streamingCall={1}")
    @MethodSource("clientH2ReturnStatusParams")
    void clientH2ReturnStatus(HttpToGrpcStatusVariant variant, boolean streamingCall) throws Exception {
        final AtomicInteger counter = new AtomicInteger();
        try (HttpServerContext server = HttpServers.forAddress(localAddress(0))
                .protocols(h2Default())
                .listenBlockingAndAwait((ctx, request, responseFactory) -> {
                    BufferAllocator alloc = ctx.executionContext().bufferAllocator();
                    byte meta = request.payloadBody().readByte();
                    if (meta != 0) {
                        throw new IllegalArgumentException("compression not supported");
                    }
                    int length = request.payloadBody().readInt();
                    if (request.payloadBody().readableBytes() != length) {
                        throw new IllegalArgumentException("payload body length incomplete: " + length);
                    }
                    CompatRequest compatRequest = CompatRequest.parser().parseFrom(
                            Buffer.asInputStream(request.payloadBody()));
                    HttpResponse response = responseFactory
                            .newResponse(HttpResponseStatus.of(compatRequest.getId(), "foo"))
                            .setHeader(CONTENT_TYPE, APPLICATION_GRPC);
                    if (compatRequest.getId() < 200) {
                        // If we don't send any payload for 1xx status codes, grpc-java hangs forever
                        response.payloadBody(alloc.fromAscii("error"));
                    }
                    switch (variant) {
                        case NO_GRPC_STATUS:
                            break;
                        case GRPC_STATUS_IN_HEADERS:
                            response.setHeader(GRPC_STATUS, String.valueOf(variant.statusToReturn().value()));
                            break;
                        case GRPC_STATUS_IN_TRAILERS:
                            response.setTrailer(GRPC_STATUS, String.valueOf(variant.statusToReturn().value()));
                            // We need to test this use-case with and without payload body
                            if (counter.incrementAndGet() % 3 == 0) {
                                CompatResponse protoResponse = CompatResponse.newBuilder()
                                        .setId(compatRequest.getId()).build();
                                int size = protoResponse.getSerializedSize();
                                Buffer payloadBody = alloc.newBuffer(5 + size);
                                payloadBody.writeByte(0);   // compression flag
                                payloadBody.writeInt(size);
                                Compat.ClientStreamingCallRpc.methodDescriptor()
                                        .responseDescriptor().serializerDescriptor().serializer()
                                        .serialize(protoResponse, alloc, payloadBody);
                                response.payloadBody(payloadBody);
                            }
                            break;
                        case NO_CONTENT_TYPE_HEADER:
                            response.headers().remove(CONTENT_TYPE);
                            break;
                        case NO_CONTENT_TYPE_HEADER_WITH_GRPC_STATUS:
                            response.headers().remove(CONTENT_TYPE);
                            response.setHeader(GRPC_STATUS, String.valueOf(variant.statusToReturn().value()));
                            break;
                        default:
                            throw new IllegalArgumentException("Unknown HttpToGrpcStatusVariant: " + variant);
                    }
                    return response;
                });
             CompatClient grpcJavaClient = grpcJavaClient(server.listenAddress(), null, false, null);
             CompatClient stClient = serviceTalkClient(server.listenAddress(), false, null, null)) {
            for (int httpCode = 100; httpCode < 999; ++httpCode) {
                CompatRequest request = CompatRequest.newBuilder().setId(httpCode).build();
                int grpcJavaCode = Code.OK.getNumber();
                int stCode = GrpcStatusCode.OK.value();
                try {
                    (streamingCall ?
                            grpcJavaClient.clientStreamingCall(Publisher.from(request)) :
                            grpcJavaClient.scalarCall(request))
                            .toFuture().get();
                } catch (ExecutionException e) {
                    logger.debug("grpc-java failed for httpCode={} with", httpCode, e.getCause());
                    grpcJavaCode = ((StatusRuntimeException) e.getCause()).getStatus().getCode().value();
                }
                try {
                    (streamingCall ?
                            stClient.clientStreamingCall(Publisher.from(request)) :
                            stClient.scalarCall(request))
                            .toFuture().get();
                } catch (ExecutionException e) {
                    logger.debug("servicetalk-grpc failed for httpCode={} with", httpCode, e.getCause());
                    stCode = ((GrpcStatusException) e.getCause()).status().code().value();
                }
                variant.assertStatusCodes(httpCode, stCode, grpcJavaCode);
            }
        }
    }

    @ParameterizedTest(name = "{displayName} [{index}]: serviceTalkClient={0} serviceTalkServer={1} blocking={2}")
    @MethodSource("clientServerParams")
    void unimplementedServiceError(final boolean isServiceTalkClient,
                                   final boolean isServiceTalkServer,
                                   final boolean isServerBlocking) throws Throwable {

        ThrowingSupplier<TestServerContext> serverSupplier = isServiceTalkServer ?
                () -> isServerBlocking ?
                        serviceTalkServerBlocking(false, null, new BlockingCompatService() { }) :
                        serviceTalkServer(ErrorMode.NONE, false, defaultStrategy(), null, null,
                                new Compat.CompatService() { }) :
                () -> grpcJavaServer(false, null, new CompatGrpc.CompatImplBase() { });

        Function<SocketAddress, CompatClient> clientSupplier = isServiceTalkClient ?
                addr -> serviceTalkClient(addr, false, null, null) :
                addr -> {
                    try {
                        return grpcJavaClient(addr, null, false, null);
                    } catch (Exception e) {
                        throw new RuntimeException(e);
                    }
                };

        try (TestServerContext server = serverSupplier.get();
             CompatClient client = clientSupplier.apply(server.listenAddress())) {
            final Single<CompatResponse> scalarResponse =
                    client.scalarCall(CompatRequest.newBuilder().setId(1).build());
            validateGrpcErrorInResponse(scalarResponse.toFuture(), false, UNIMPLEMENTED,
                    "Method grpc.netty.Compat/ScalarCall is unimplemented");
            final Single<CompatResponse> clientStreamingResponse =
                    client.clientStreamingCall(Publisher.from(CompatRequest.newBuilder().setId(1).build()));
            validateGrpcErrorInResponse(clientStreamingResponse.toFuture(), false, UNIMPLEMENTED,
                    "Method grpc.netty.Compat/clientStreamingCall is unimplemented");
            final Publisher<CompatResponse> serverStreamingResponse =
                    client.serverStreamingCall(CompatRequest.newBuilder().setId(1).build());
            validateGrpcErrorInResponse(serverStreamingResponse.toFuture(), false, UNIMPLEMENTED,
                    "Method grpc.netty.Compat/serverStreamingCall is unimplemented");
            final Publisher<CompatResponse> bidirectionalStreamingResponse =
                    client.bidirectionalStreamingCall(Publisher.from(CompatRequest.newBuilder().setId(1).build()));
            validateGrpcErrorInResponse(bidirectionalStreamingResponse.toFuture(), false, UNIMPLEMENTED,
                    "Method grpc.netty.Compat/bidirectionalStreamingCall is unimplemented");
        }
    }

    @ParameterizedTest
    @MethodSource("sslStreamingAndCompressionParams")
    void grpcJavaToServiceTalkBlockingError(final boolean ssl,
                                            final boolean streaming,
                                            final String compression)
            throws Exception {
        final TestServerContext server = serviceTalkServerBlocking(ErrorMode.SIMPLE, ssl, compression, null);
        final CompatClient client = grpcJavaClient(server.listenAddress(), compression, ssl, null);
        testGrpcError(client, server, false, streaming, compression);
    }

    @ParameterizedTest
    @MethodSource("sslStreamingAndCompressionParams")
    void grpcJavaToServiceTalkBlockingErrorWithStatus(final boolean ssl,
                                                      final boolean streaming,
                                                      final String compression)
            throws Exception {
        final TestServerContext server = serviceTalkServerBlocking(ErrorMode.STATUS, ssl, compression, null);
        final CompatClient client = grpcJavaClient(server.listenAddress(), compression, ssl, null);
        testGrpcError(client, server, true, streaming, compression);
    }

    @ParameterizedTest
    @MethodSource("sslStreamingAndCompressionParams")
    void serviceTalkToServiceTalkError(final boolean ssl,
                                       final boolean streaming,
                                       final String compression)
            throws Exception {
        final TestServerContext server = serviceTalkServer(ErrorMode.SIMPLE, ssl, compression, null);
        final CompatClient client = serviceTalkClient(server.listenAddress(), ssl, compression, null);
        testGrpcError(client, server, false, streaming, compression);
    }

    @ParameterizedTest
    @MethodSource("sslStreamingAndCompressionParams")
    void serviceTalkToServiceTalkErrorViaServerFilter(final boolean ssl,
                                                      final boolean streaming,
                                                      final String compression)
            throws Exception {
        final TestServerContext server = serviceTalkServer(ErrorMode.SIMPLE_IN_SERVER_FILTER, ssl, compression, null);
        final CompatClient client = serviceTalkClient(server.listenAddress(), ssl, compression, null);
        testGrpcError(client, server, false, streaming, compression);
    }

    @ParameterizedTest
    @MethodSource("sslStreamingAndCompressionParams")
    void serviceTalkToServiceTalkErrorWithStatus(final boolean ssl,
                                                 final boolean streaming,
                                                 final String compression)
            throws Exception {
        final TestServerContext server = serviceTalkServer(ErrorMode.STATUS, ssl, compression, null);
        final CompatClient client = serviceTalkClient(server.listenAddress(), ssl, compression, null);
        testGrpcError(client, server, true, streaming, compression);
    }

    @ParameterizedTest
    @MethodSource("sslStreamingAndCompressionParams")
    void serviceTalkToServiceTalkErrorWithStatusViaServerFilter(
        final boolean ssl, final boolean streaming,
        final String compression)
            throws Exception {
        final TestServerContext server = serviceTalkServer(ErrorMode.STATUS_IN_SERVER_FILTER, ssl, compression, null);
        final CompatClient client = serviceTalkClient(server.listenAddress(), ssl, compression, null);
        testGrpcError(client, server, true, streaming, compression);
    }

    @ParameterizedTest
    @MethodSource("sslStreamingAndCompressionParams")
    void grpcJavaToGrpcJavaClientTimeout(final boolean ssl, final boolean streaming, final String compression)
            throws Exception {
        final TestServerContext server = grpcJavaServer(ErrorMode.NONE, ssl, compression, null);
        try (ServerContext proxyCtx = buildTimeoutProxy(server.listenAddress(), null, ssl)) {
            final CompatClient client = grpcJavaClient(proxyCtx.listenAddress(), compression, ssl, DEFAULT_DEADLINE);
            testGrpcError(client, server, false, streaming, compression, DEADLINE_EXCEEDED, null);
        }
    }

    @ParameterizedTest
    @MethodSource("sslStreamingAndCompressionParams")
    void serviceTalkToGrpcJavaClientTimeout(final boolean ssl, final boolean streaming, final String compression)
            throws Exception {
        final TestServerContext server = grpcJavaServer(ErrorMode.NONE, ssl, compression, null);
        try (ServerContext proxyCtx = buildTimeoutProxy(server.listenAddress(), null, ssl)) {
            final CompatClient client = serviceTalkClient(proxyCtx.listenAddress(), ssl, compression, DEFAULT_DEADLINE);
            testGrpcError(client, server, false, streaming, compression, DEADLINE_EXCEEDED, null);
        }
    }

    @ParameterizedTest
    @MethodSource("sslStreamingAndCompressionParams")
    void grpcJavaToServiceTalkClientTimeout(final boolean ssl, final boolean streaming, final String compression)
            throws Exception {
        final TestServerContext server = serviceTalkServer(ErrorMode.NONE, ssl, compression, null);
        try (ServerContext proxyCtx = buildTimeoutProxy(server.listenAddress(), null, ssl)) {
            final CompatClient client = grpcJavaClient(proxyCtx.listenAddress(), compression, ssl, DEFAULT_DEADLINE);
            testGrpcError(client, server, false, streaming, compression, DEADLINE_EXCEEDED, null);
        }
    }

    @ParameterizedTest
    @MethodSource("sslStreamingAndCompressionParams")
    void serviceTalkToServiceTalkClientTimeout(final boolean ssl, final boolean streaming, final String compression)
            throws Exception {
        final TestServerContext server = serviceTalkServer(ErrorMode.NONE, ssl, compression, null);
        try (ServerContext proxyCtx = buildTimeoutProxy(server.listenAddress(), null, ssl)) {
            final CompatClient client = serviceTalkClient(proxyCtx.listenAddress(), ssl, compression, DEFAULT_DEADLINE);
            testGrpcError(client, server, false, streaming, compression, DEADLINE_EXCEEDED, null);
        }
    }

    @ParameterizedTest
    @CsvSource({"false,false,false", "false,false,true", "false,true,false", "false,true,true",
                "true,false,false", "true,false,true", "true,true,false", "true,true,true"})
    void timeoutMidRequest(boolean stClient, boolean stServer, boolean clientInitiatedTimeout) throws Exception {
        Duration clientTimeout = clientInitiatedTimeout ? DEFAULT_DEADLINE : null;
        Duration serverTimeout = clientInitiatedTimeout ? null : DEFAULT_DEADLINE;
        BlockingQueue<Throwable> serverErrorQueue = new ArrayBlockingQueue<>(16);
        final TestServerContext server = stServer ?
                serviceTalkServer(ErrorMode.NONE, false, from(offloadNone()), null, null, serverErrorQueue, null) :
                grpcJavaServer(ErrorMode.NONE, false, null, null);
        try (ServerContext proxyCtx = buildTimeoutProxy(server.listenAddress(), serverTimeout, false)) {
            final CompatClient client = stClient ?
                    serviceTalkClient(proxyCtx.listenAddress(), false, null, clientTimeout) :
                    grpcJavaClient(proxyCtx.listenAddress(), null, false, clientTimeout);
            try {
                PublisherSource.Processor<CompatRequest, CompatRequest> reqPub = newPublisherProcessor();
                reqPub.onNext(CompatRequest.newBuilder().setId(3).build());
                validateGrpcErrorInResponse(client.bidirectionalStreamingCall(fromSource(reqPub)).toFuture(), false,
                        clientInitiatedTimeout ? DEADLINE_EXCEEDED : CANCELLED, null);

                // It is possible that the timeout on the client occurred before writing the request, in which case the
                // server will never request the request, and therefore no error is expected.
                Throwable cause = serverErrorQueue.poll(DEFAULT_DEADLINE.toNanos() * 2, NANOSECONDS);
                if (cause != null) {
                    assertThat(cause, is(SERVER_PROCESSED_TOKEN));
                    cause = serverErrorQueue.take();
                    assertThat(cause, instanceOf(IOException.class));
                }
            } finally {
                closeAll(server, client);
            }
        }
    }
    // </editor-fold>

    private static ServerContext buildTimeoutProxy(SocketAddress serverAddress, @Nullable Duration forcedTimeout,
                                                   boolean ssl) throws Exception {
        HttpServerBuilder proxyBuilder = HttpServers.forAddress(localAddress(0))
                .executionStrategy(from(offloadNone()))
                .protocols(h2Default());
        if (ssl) {
            proxyBuilder.sslConfig(new ServerSslConfigBuilder(DefaultTestCerts::loadServerPem,
                    DefaultTestCerts::loadServerKey).build());
        }
        return proxyBuilder.listenStreamingAndAwait(new RemoveTimeoutHeaderProxy(serverAddress, forcedTimeout, ssl));
    }

    private static final class RemoveTimeoutHeaderProxy implements StreamingHttpService {
        private final StreamingHttpClient client;
        @Nullable
        private final Duration forcedTimeout;

        RemoveTimeoutHeaderProxy(SocketAddress serverAddress, @Nullable Duration forcedTimeout,
                                 boolean ssl) {
            SingleAddressHttpClientBuilder<InetSocketAddress, InetSocketAddress> builder =
                    HttpClients.forResolvedAddress((InetSocketAddress) serverAddress)
                            .executionStrategy(from(offloadNone()))
                            .protocols(h2Default());
            if (ssl) {
                builder.sslConfig(new ClientSslConfigBuilder(DefaultTestCerts::loadServerCAPem)
                        .peerHost(serverPemHostname()).build());
            }
            client = builder.buildStreaming();
            this.forcedTimeout = forcedTimeout;
        }

        @Override
        public Single<StreamingHttpResponse> handle(final HttpServiceContext ctx,
                                                    final StreamingHttpRequest request,
                                                    final StreamingHttpResponseFactory responseFactory) {
            return Single.defer(() -> {
                if (forcedTimeout == null) {
                    request.headers().remove(GRPC_TIMEOUT_HEADER_KEY);
                } else {
                    request.headers().set(GRPC_TIMEOUT_HEADER_KEY, forcedTimeout.toMillis() + "m");
                }
                // Make the request, but don't send the response payload body or trailers because we want to force
                // a timeout on the client.
                return client.request(request).map(resp ->
                                resp.transformMessageBody(pub -> pub.ignoreElements().concat(never())))
                        .shareContextOnSubscribe();
            });
        }

        @Override
        public Completable closeAsync() {
            return client.closeAsync();
        }

        @Override
        public Completable closeAsyncGracefully() {
            return client.closeAsyncGracefully();
        }
    }

    private static void testBlockingRequestResponse(final BlockingCompatClient client, final TestServerContext server,
                                                    final boolean streaming,
                                                    @Nullable final String compression) throws Exception {
        try {
            final BufferEncoder compressor = serviceTalkCompression(compression);
            final GrpcClientMetadata metadata = compressor == null ? new DefaultGrpcClientMetadata() :
                    new DefaultGrpcClientMetadata(compressor);
            if (!streaming) {
                final CompatResponse response1 = client.scalarCall(metadata,
                        CompatRequest.newBuilder().setId(1).build());
                assertEquals(1_000_001, response1.getSize());
            } else {
                // clientStreamingCall returns the "sum"
                final CompatResponse response2 = client.clientStreamingCall(metadata, asList(
                        CompatRequest.newBuilder().setId(1).build(),
                        CompatRequest.newBuilder().setId(2).build(),
                        CompatRequest.newBuilder().setId(3).build()
                ));
                assertEquals(1_000_006, response2.getSize());

                // serverStreamingCall returns a stream from 0 to N-1
                final BlockingIterable<CompatResponse> response3 =
                        client.serverStreamingCall(metadata, CompatRequest.newBuilder().setId(3).build());
                final List<CompatResponse> response3List = new ArrayList<>();
                response3.forEach(response3List::add);
                assertEquals(3, response3List.size());
                assertEquals(1_000_000, response3List.get(0).getSize());
                assertEquals(1_000_001, response3List.get(1).getSize());
                assertEquals(1_000_002, response3List.get(2).getSize());

                // bidirectionalStreamingCall basically echos also
                final BlockingIterable<CompatResponse> response4 = client.bidirectionalStreamingCall(metadata,
                        asList(CompatRequest.newBuilder().setId(3).build(),
                                CompatRequest.newBuilder().setId(4).build(),
                                CompatRequest.newBuilder().setId(5).build()
                        ));

                final List<CompatResponse> response4List = new ArrayList<>();
                response4.forEach(response4List::add);
                assertEquals(3, response4List.size());
                assertEquals(1_000_003, response4List.get(0).getSize());
                assertEquals(1_000_004, response4List.get(1).getSize());
                assertEquals(1_000_005, response4List.get(2).getSize());
            }
        } finally {
            closeAll(client, server);
        }
    }

    private static void testRequestResponse(final CompatClient client, final TestServerContext server,
                                            final boolean streaming,
                                            @Nullable final String compression) throws Exception {
        try {
            final BufferEncoder compressor = serviceTalkCompression(compression);
            final GrpcClientMetadata metadata = compressor == null ? new DefaultGrpcClientMetadata() :
                    new DefaultGrpcClientMetadata(compressor);

            if (!streaming) {
                // scalarCall basically echos
                final Single<CompatResponse> response1 =
                        client.scalarCall(metadata, CompatRequest.newBuilder().setId(1).build());
                assertEquals(1_000_001, response1.toFuture().get().getSize());
            } else {
                // clientStreamingCall returns the "sum"
                final Single<CompatResponse> response2 = client.clientStreamingCall(metadata, Publisher.from(
                        CompatRequest.newBuilder().setId(1).build(),
                        CompatRequest.newBuilder().setId(2).build(),
                        CompatRequest.newBuilder().setId(3).build()
                ));
                CompatResponse r = response2.toFuture().get();
                assertEquals(1_000_006, r.getSize());

                // serverStreamingCall returns a stream from 0 to N-1
                final Publisher<CompatResponse> response3 =
                        client.serverStreamingCall(metadata, CompatRequest.newBuilder().setId(3).build());
                final List<CompatResponse> response3List = new ArrayList<>(response3.toFuture().get());
                assertEquals(3, response3List.size());
                assertEquals(1_000_000, response3List.get(0).getSize());
                assertEquals(1_000_001, response3List.get(1).getSize());
                assertEquals(1_000_002, response3List.get(2).getSize());

                // bidirectionalStreamingCall basically echos also
                final Publisher<CompatResponse> response4 = client.bidirectionalStreamingCall(metadata,
                        Publisher.from(CompatRequest.newBuilder().setId(3).build(),
                                CompatRequest.newBuilder().setId(4).build(),
                                CompatRequest.newBuilder().setId(5).build()
                        ));

                final List<CompatResponse> response4List = new ArrayList<>(response4.toFuture().get());
                assertEquals(3, response4List.size());
                assertEquals(1_000_003, response4List.get(0).getSize());
                assertEquals(1_000_004, response4List.get(1).getSize());
                assertEquals(1_000_005, response4List.get(2).getSize());
            }
        } finally {
            closeAll(client, server);
        }
    }

    private static void testStreamResetOnUnexpectedErrorOnServiceTalkServer(final CompatClient client,
                                                                            final TestServerContext server)
            throws Exception {
        try {
            final Publisher<CompatResponse> streamingResponse = client.bidirectionalStreamingCall(Publisher.from(
                    CompatRequest.newBuilder().setId(3).build(),
                    CompatRequest.newBuilder().setId(4).build(),
                    CompatRequest.newBuilder().setId(5).build()
            ));
            streamingResponse.toFuture().get();
        } catch (ExecutionException e) {
            final Throwable cause = e.getCause();
            if (cause instanceof StatusRuntimeException) {
                final StatusRuntimeException sre = (StatusRuntimeException) cause;
                final Status.Code code = sre.getStatus().getCode();
                assertThat(code, is(Status.Code.INVALID_ARGUMENT));
            } else {
                fail("Unexpected exception", cause);
            }
        } finally {
            closeAll(client, server);
        }
    }

    private static void testGrpcError(final CompatClient client, final TestServerContext server,
                                      final boolean withStatus, final boolean streaming, final String compression)
            throws Exception {
        testGrpcError(client, server, withStatus, streaming, compression,
                GrpcStatusCode.INVALID_ARGUMENT, CUSTOM_ERROR_MESSAGE);
    }

    private static void testGrpcError(final CompatClient client, final TestServerContext server,
                                      final boolean withStatus, final boolean streaming, final String compression,
                                      final GrpcStatusCode expectCode,
                                      @Nullable final String expectMessage)
            throws Exception {
        if (streaming) {
            testGrpcErrorStreaming(client, server, withStatus, compression, expectCode, expectMessage);
        } else {
            testGrpcErrorScalar(client, server, withStatus, compression, expectCode, expectMessage);
        }
    }

    private static void testGrpcErrorStreaming(final CompatClient client, final TestServerContext server,
                                               final boolean withStatus, @Nullable final String compression,
                                               final GrpcStatusCode expectCode,
                                               @Nullable final String expectMessage)
            throws Exception {
        try {
            BufferEncoder encoder = serviceTalkCompression(compression);
            GrpcClientMetadata metadata = encoder == null ? new DefaultGrpcClientMetadata() :
                    new DefaultGrpcClientMetadata(encoder);

            final Publisher<CompatResponse> streamingResponse = client.bidirectionalStreamingCall(metadata,
                    Publisher.from(CompatRequest.newBuilder().setId(3).build(),
                            CompatRequest.newBuilder().setId(4).build(),
                            CompatRequest.newBuilder().setId(5).build()
                    ));

            validateGrpcErrorInResponse(streamingResponse.toFuture(), withStatus, expectCode, expectMessage);
        } finally {
            closeAll(client, server);
        }
    }

    private static void testGrpcErrorScalar(final CompatClient client, final TestServerContext server,
                                            final boolean withStatus, @Nullable final String compression,
                                            final GrpcStatusCode expectCode,
                                            @Nullable final String expectMessage)
            throws Exception {
        try {
            BufferEncoder encoder = serviceTalkCompression(compression);
            GrpcClientMetadata metadata = encoder == null ? new DefaultGrpcClientMetadata() :
                    new DefaultGrpcClientMetadata(encoder);

            final Single<CompatResponse> scalarResponse =
                    client.scalarCall(metadata, CompatRequest.newBuilder().setId(1).build());

            validateGrpcErrorInResponse(scalarResponse.toFuture(), withStatus, expectCode, expectMessage);
        } finally {
            closeAll(client, server);
        }
    }

    private static void validateGrpcErrorInResponse(final Future<?> future, final boolean withStatus,
                                                    final GrpcStatusCode expectCode,
                                                    @Nullable final String expectMessage)
            throws InvalidProtocolBufferException {
        try {
            future.get();
            fail("No error received");
        } catch (final Exception e) {
            final Throwable t = e.getCause();
            if (t instanceof StatusRuntimeException) {
                // underlying client is gRPC
                Status.Code codeExpected = Enum.valueOf(Status.Code.class, expectCode.toString());
                assertStatusRuntimeException((StatusRuntimeException) t, withStatus, codeExpected, expectMessage);
            } else if (t instanceof GrpcStatusException) {
                // underlying client is ServiceTalk
                assertGrpcStatusException((GrpcStatusException) t, withStatus, expectCode, expectMessage);
            } else {
                fail("Unexpected exception", t);
            }
        }
    }

    private static void assertGrpcStatusException(final GrpcStatusException statusException,
                                                  final boolean withStatus,
                                                  final GrpcStatusCode expectStatusCode,
                                                  @Nullable final String expectMessage)
            throws InvalidProtocolBufferException {
        final GrpcStatus grpcStatus = statusException.status();
        assertNotNull(grpcStatus);
        assertEquals(expectStatusCode, grpcStatus.code(), "grpcStatus: " + grpcStatus);
        if (null != expectMessage) {
            assertEquals(expectMessage, grpcStatus.description());
        }
        final com.google.rpc.Status status = statusException.applicationStatus();
        if (withStatus) {
            assertNotNull(status);
            assertEquals(grpcStatus.code().value(), status.getCode());
            assertStatus(status, expectStatusCode.value(), grpcStatus.description());
        } else {
            if (null != status) {
                assertFallbackStatus(status, expectStatusCode.value(), grpcStatus.description());
            }
        }
    }

    private static void assertStatusRuntimeException(final StatusRuntimeException statusException,
                                                     final boolean withStatus,
                                                     final Status.Code expectStatusCode,
                                                     @Nullable final String expectMessage)
            throws InvalidProtocolBufferException {
        final Status grpcStatus = statusException.getStatus();
        assertNotNull(grpcStatus);
        assertEquals(expectStatusCode.value(), grpcStatus.getCode().value());
        if (null != expectMessage) {
            assertEquals(expectMessage, grpcStatus.getDescription());
        }
        final com.google.rpc.Status status = StatusProto.fromThrowable(statusException);
        if (withStatus) {
            assertNotNull(status);
            assertEquals(grpcStatus.getCode().value(), status.getCode());
            assertStatus(status, expectStatusCode.value(), grpcStatus.getDescription());
        } else {
            if (null != status) {
                assertFallbackStatus(status, expectStatusCode.value(), grpcStatus.getDescription());
            }
        }
    }

    private static void assertStatus(final com.google.rpc.Status status,
                                     final int expectedCode,
                                     @Nullable final String expectMessage) throws InvalidProtocolBufferException {
        assertEquals(expectedCode, status.getCode());
        assertEquals(expectMessage, status.getMessage());
        final List<Any> anyList = status.getDetailsList();
        assertEquals(1, anyList.size());
        final CompatResponse detail = anyList.get(0).unpack(CompatResponse.class);
        assertEquals(999, detail.getId());
    }

    private static void assertFallbackStatus(final com.google.rpc.Status status, final int expectedCode,
                                             @Nullable final String expectMessage) {
        assertEquals(expectedCode, status.getCode());
        assertEquals(expectMessage, status.getMessage());
        final List<Any> anyList = status.getDetailsList();
        assertEquals(0, anyList.size());
    }

    private static com.google.rpc.Status newStatus(final String message) {
        // We just use CompatResponse as part of the status to keep it simple.
        return com.google.rpc.Status.newBuilder()
                .setCode(GrpcStatusCode.INVALID_ARGUMENT.value())
                .setMessage(message)
                .addDetails(pack(computeResponse(999)))
                .build();
    }

    private static void closeAll(final AutoCloseable... acs) {
        RuntimeException re = null;

        for (final AutoCloseable ac : acs) {
            try {
                ac.close();
            } catch (final Throwable t) {
                if (re == null) {
                    re = new RuntimeException("Failure(s) when closing: " + Arrays.toString(acs));
                }
                addSuppressed(re, t);
            }
        }

        if (re != null) {
            throw re;
        }
    }

    private static CompatResponse computeResponse(final int value) {
        return CompatResponse.newBuilder()
                .setId(value)
                .setSize(1_000_000 + value)
                .setName("Response " + value)
                .build();
    }

    private CompatClient serviceTalkClient(final SocketAddress serverAddress, final boolean ssl,
                                           @Nullable final String compression,
                                           @Nullable final Duration timeout) {
        final GrpcClientBuilder<InetSocketAddress, InetSocketAddress> builder =
                GrpcClients.forResolvedAddress((InetSocketAddress) serverAddress);

        builder.initializeHttp(b -> {
            if (ssl) {
                b.sslConfig(new ClientSslConfigBuilder(
                        DefaultTestCerts::loadServerCAPem).peerHost(serverPemHostname()).build());
            }
            b.appendClientFilter(responseLeakValidator);
        });

        if (timeout != null) {
            builder.defaultTimeout(timeout);
        }
        return builder.build(new Compat.ClientFactory()
                        .bufferDecoderGroup(serviceTalkDecompression(compression)));
    }

    private static GrpcServerBuilder serviceTalkServerBuilder(final ErrorMode errorMode,
                                                              final boolean ssl,
                                                              @Nullable final Duration timeout) {
        return serviceTalkServerBuilder(errorMode, ssl, timeout, b -> {
            // no-op
        });
    }

    private static GrpcServerBuilder serviceTalkServerBuilder(final ErrorMode errorMode,
                                                              final boolean ssl,
                                                              @Nullable final Duration timeout,
                                                              GrpcServerBuilder.HttpInitializer initializer) {

        final GrpcServerBuilder serverBuilder = GrpcServers.forAddress(localAddress(0))
                .initializeHttp(((GrpcServerBuilder.HttpInitializer) builder -> {
                    builder.appendServiceFilter(service -> new StreamingHttpServiceFilter(service) {
                        @Override
                        public Single<StreamingHttpResponse> handle(final HttpServiceContext ctx,
                                                                    final StreamingHttpRequest req,
                                                                    final StreamingHttpResponseFactory resFactory) {
                            if (errorMode == ErrorMode.SIMPLE_IN_SERVER_FILTER) {
                                throwGrpcStatusException(CUSTOM_ERROR_MESSAGE);
                            } else if (errorMode == ErrorMode.STATUS_IN_SERVER_FILTER) {
                                throwGrpcStatusExceptionWithStatus(CUSTOM_ERROR_MESSAGE);
                            }
                            return delegate().handle(ctx, req, resFactory);
                        }
                    });
                    if (ssl) {
                        builder.sslConfig(new ServerSslConfigBuilder(DefaultTestCerts::loadServerPem,
                                DefaultTestCerts::loadServerKey).provider(OPENSSL).build());
                    }
                }).append(initializer));
        if (null != timeout) {
            serverBuilder.defaultTimeout(timeout);
        }
        return serverBuilder;
    }

    private static final class TestBlockingCompatService implements BlockingCompatService {
        final ErrorMode errorMode;
        @Nullable
        final String statusMessage;

        private TestBlockingCompatService(ErrorMode errorMode, @Nullable String statusMessage) {
            this.errorMode = errorMode;
            this.statusMessage = statusMessage;
        }

        @Override
        public void bidirectionalStreamingCall(
                final GrpcServiceContext ctx, final BlockingIterable<CompatRequest> request,
                final GrpcPayloadWriter<CompatResponse> responseWriter) throws Exception {
            maybeThrowFromRpc(errorMode, statusMessage);
            for (CompatRequest requestItem : request) {
                responseWriter.write(computeResponse(requestItem.getId()));
            }
            responseWriter.close();
        }

        @Override
        public CompatResponse clientStreamingCall(final GrpcServiceContext ctx,
                                                  final BlockingIterable<CompatRequest> request) {
            maybeThrowFromRpc(errorMode, statusMessage);
            int sum = 0;
            for (CompatRequest requestItem : request) {
                sum += requestItem.getId();
            }
            return computeResponse(sum);
        }

        @Override
        public CompatResponse scalarCall(final GrpcServiceContext ctx,
                                         final CompatRequest request) {
            maybeThrowFromRpc(errorMode, statusMessage);
            return computeResponse(request.getId());
        }

        @Override
        public void serverStreamingCall(final GrpcServiceContext ctx, final CompatRequest request,
                                        final GrpcPayloadWriter<CompatResponse> responseWriter)
                throws Exception {
            maybeThrowFromRpc(errorMode, statusMessage);
            for (int i = 0; i < request.getId(); i++) {
                responseWriter.write(computeResponse(i));
            }
            responseWriter.close();
        }
    }

    private static TestServerContext serviceTalkServerBlocking(final ErrorMode errorMode, final boolean ssl,
                                                               @Nullable final String compression,
                                                               @Nullable final String statusMessage) throws Exception {
       return serviceTalkServerBlocking(ssl, compression, new TestBlockingCompatService(errorMode, statusMessage));
    }

    private static TestServerContext serviceTalkServerBlocking(final boolean ssl,
                                                               @Nullable final String compression,
                                                               final BlockingCompatService compatService
    ) throws Exception {
        final ServerContext serverContext = serviceTalkServerBuilder(ErrorMode.NONE, ssl, null)
                .listenAndAwait(new ServiceFactory.Builder()
                        .bufferDecoderGroup(serviceTalkDecompression(compression))
                        .bufferEncoders(serviceTalkCompressions(compression))
                        .addBlockingService(compatService).build());
        return TestServerContext.fromServiceTalkServerContext(serverContext);
    }

    @Nullable
    private static BufferEncoder serviceTalkCompression(@Nullable final String compression) {
        if (compression == null) {
            return null;
        }

        if (compression.contentEquals(NettyBufferEncoders.gzipDefault().encodingName())) {
            return NettyBufferEncoders.gzipDefault();
        } else if (compression.contentEquals(Identity.identityEncoder().encodingName())) {
            return Identity.identityEncoder();
        }
        throw new UnsupportedOperationException("Unsupported compression " + compression);
    }

    private static BufferDecoderGroup serviceTalkDecompression(@Nullable final String compression) {
        if (compression == null) {
            return EmptyBufferDecoderGroup.INSTANCE;
        }
        BufferDecoderGroupBuilder builder = new BufferDecoderGroupBuilder(2);
        if (compression.contentEquals(NettyBufferEncoders.gzipDefault().encodingName())) {
            builder.add(NettyBufferEncoders.gzipDefault());
        } else if (compression.contentEquals(Identity.identityEncoder().encodingName())) {
            builder.add(Identity.identityEncoder(), false);
        }
        return builder.build();
    }

    private static List<BufferEncoder> serviceTalkCompressions(@Nullable final String compression) {
        if (compression == null) {
            return Collections.emptyList();
        }
        List<BufferEncoder> encoders = new ArrayList<>(2);
        if (compression.contentEquals(NettyBufferEncoders.gzipDefault().encodingName())) {
            encoders.add(NettyBufferEncoders.gzipDefault());
        } else if (compression.contentEquals(Identity.identityEncoder().encodingName())) {
            encoders.add(Identity.identityEncoder());
        }
        return encoders;
    }

    private static void maybeThrowFromRpc(final ErrorMode errorMode, @Nullable final String statusMessage) {
        final String message = statusMessage == null ? CUSTOM_ERROR_MESSAGE : statusMessage;
        if (errorMode == ErrorMode.SIMPLE) {
            throwGrpcStatusException(message);
        } else if (errorMode == ErrorMode.STATUS) {
            throwGrpcStatusExceptionWithStatus(message);
        }
    }

    private static void throwGrpcStatusException(final String message) {
        // INVALID_ARGUMENT is used because it can only be generated by application. ie. not generated by gRPC library
        throw new GrpcStatusException(new GrpcStatus(GrpcStatusCode.INVALID_ARGUMENT, message));
    }

    private static void throwGrpcStatusExceptionWithStatus(final String message) {
        throw GrpcStatusException.of(newStatus(message));
    }

    private static final class TestCompatService implements Compat.CompatService {
        final Queue<Throwable> reqStreamError;
        final ErrorMode errorMode;
        @Nullable
        final String statusMessage;

        private TestCompatService(Queue<Throwable> reqStreamError,
                                  ErrorMode errorMode,
                                  @Nullable String statusMessage) {
            this.reqStreamError = reqStreamError;
            this.errorMode = errorMode;
            this.statusMessage = statusMessage;
        }

        @Override
        public Publisher<CompatResponse> bidirectionalStreamingCall(final GrpcServiceContext ctx,
                                                                    final Publisher<CompatRequest> pub) {
            reqStreamError.add(SERVER_PROCESSED_TOKEN);
            maybeThrowFromRpc(errorMode, statusMessage);
            return pub.map(req -> response(req.getId())).beforeFinally(errorConsumer());
        }

        @Override
        public Single<CompatResponse> clientStreamingCall(final GrpcServiceContext ctx,
                                                          final Publisher<CompatRequest> pub) {
            reqStreamError.add(SERVER_PROCESSED_TOKEN);
            maybeThrowFromRpc(errorMode, statusMessage);
            return pub.collect(() -> 0, (sum, req) -> sum + req.getId()).map(this::response)
                    .beforeFinally(errorConsumer());
        }

        @Override
        public Single<CompatResponse> scalarCall(final GrpcServiceContext ctx, final CompatRequest req) {
            maybeThrowFromRpc(errorMode, statusMessage);
            return succeeded(response(req.getId()));
        }

        @Override
        public Publisher<CompatResponse> serverStreamingCall(final GrpcServiceContext ctx,
                                                             final CompatRequest req) {
            maybeThrowFromRpc(errorMode, statusMessage);
            return Publisher.fromIterable(() -> IntStream.range(0, req.getId()).iterator()).map(this::response);
        }

        private CompatResponse response(final int value) {
            final String message = statusMessage == null ? CUSTOM_ERROR_MESSAGE : statusMessage;
            if (errorMode == ErrorMode.SIMPLE_IN_RESPONSE) {
                throwGrpcStatusException(message);
            } else if (errorMode == ErrorMode.STATUS_IN_RESPONSE) {
                throwGrpcStatusExceptionWithStatus(message);
            }
            return computeResponse(value);
        }

        private TerminalSignalConsumer errorConsumer() {
            return new TerminalSignalConsumer() {
                @Override
                public void onComplete() {
                }

                @Override
                public void onError(final Throwable throwable) {
                    reqStreamError.add(throwable);
                }

                @Override
                public void cancel() {
                    reqStreamError.add(new IOException("cancelled"));
                }
            };
        }
    }

    private static TestServerContext serviceTalkServer(final ErrorMode errorMode, final boolean ssl,
                                                       @Nullable final String compression,
                                                       @Nullable final Duration duration) throws Exception {
        return serviceTalkServer(errorMode, ssl, defaultStrategy(), compression, duration);
    }

    private static TestServerContext serviceTalkServer(final ErrorMode errorMode, final boolean ssl,
                                                       final GrpcExecutionStrategy strategy,
                                                       @Nullable final String compression,
                                                       @Nullable final Duration timeout) throws Exception {
        return serviceTalkServer(errorMode, ssl, strategy, compression, timeout, new ArrayDeque<>(), null);
    }

    private static TestServerContext serviceTalkServer(
            final ErrorMode errorMode, final boolean ssl, final GrpcExecutionStrategy strategy,
            @Nullable final String compression, @Nullable final Duration timeout,
            Queue<Throwable> reqStreamError, @Nullable final String statusMessage) throws Exception {
        final Compat.CompatService compatService = new TestCompatService(reqStreamError, errorMode, statusMessage);
        return serviceTalkServer(errorMode, ssl, strategy, compression, timeout, compatService);
    }

    private static TestServerContext serviceTalkServer(
            final ErrorMode errorMode, final boolean ssl, final GrpcExecutionStrategy strategy,
            @Nullable final String compression, @Nullable final Duration timeout,
            final Compat.CompatService compatService) throws Exception {
        final ServiceFactory serviceFactory = new ServiceFactory.Builder()
                .bufferEncoders(serviceTalkCompressions(compression))
                .bufferDecoderGroup(serviceTalkDecompression(compression))
                .bidirectionalStreamingCall(strategy, compatService)
                .clientStreamingCall(strategy, compatService)
                .scalarCall(strategy, compatService)
                .serverStreamingCall(strategy, compatService)
                .build();

        final ServerContext serverContext =
                serviceTalkServerBuilder(errorMode, ssl, timeout, b -> b.executionStrategy(strategy))
                        .listenAndAwait(serviceFactory);

        return TestServerContext.fromServiceTalkServerContext(serverContext);
    }

    // Wrap grpc client in our client interface to simplify test code
    private static CompatClient grpcJavaClient(final SocketAddress address, @Nullable final String compression,
                                               final boolean ssl,
                                               @Nullable Duration timeout) throws Exception {
        final NettyChannelBuilder builder = NettyChannelBuilder.forAddress(address);

        if (ssl) {
            final SslContext context = GrpcSslContexts.forClient()
                    .trustManager(InsecureTrustManagerFactory.INSTANCE)
                    .build();
            builder.sslContext(context);
        } else {
            builder.usePlaintext();
        }
        final ManagedChannel channel = builder.build();

        // stub is immutable and each builder step returns a new instance.
        CompatGrpc.CompatStub stub = CompatGrpc.newStub(channel);

        if (compression != null) {
            stub = stub.withCompression(compression);
        }

        if (null != timeout) {
            stub = stub.withDeadlineAfter(timeout.toNanos(), NANOSECONDS);
        }

        final CompatGrpc.CompatStub finalStub = stub;
        return new CompatClient() {
            @Override
            public GrpcExecutionContext executionContext() {
                throw new UnsupportedOperationException();
            }

            @Override
            public Publisher<CompatResponse> bidirectionalStreamingCall(final Publisher<CompatRequest> request) {
                final PublisherSource.Processor<CompatResponse, CompatResponse> processor =
                        newPublisherProcessor(3);
                sendRequest(request, finalStub.bidirectionalStreamingCall(adaptResponse(processor)));
                return fromSource(processor);
            }

            @Override
            public Publisher<CompatResponse> bidirectionalStreamingCall(
                    final GrpcClientMetadata metadata, final Publisher<CompatRequest> request) {
                return bidirectionalStreamingCall(request);
            }

            @Deprecated
            @Override
            public Publisher<CompatResponse> bidirectionalStreamingCall(
                    final BidirectionalStreamingCallMetadata metadata, final Publisher<CompatRequest> request) {
                return bidirectionalStreamingCall(request);
            }

            @SuppressWarnings("unchecked")
            @Override
            public Single<CompatResponse> clientStreamingCall(final Publisher<CompatRequest> request) {
                final Processor<CompatResponse, CompatResponse> processor = newSingleProcessor();
                final StreamObserver<CompatRequest> requestObserver =
                        finalStub.clientStreamingCall(adaptResponse(processor));
                sendRequest(request, requestObserver);
                return fromSource(processor);
            }

            @Deprecated
            @Override
            public Single<CompatResponse> clientStreamingCall(final ClientStreamingCallMetadata metadata,
                                                              final Publisher<CompatRequest> request) {
                return clientStreamingCall(request);
            }

            @Override
            public Single<CompatResponse> clientStreamingCall(final GrpcClientMetadata metadata,
                                                              final Publisher<CompatRequest> request) {
                return clientStreamingCall(request);
            }

            @SuppressWarnings("unchecked")
            @Override
            public Single<CompatResponse> scalarCall(final CompatRequest request) {
                final Processor<CompatResponse, CompatResponse> processor = newSingleProcessor();
                finalStub.scalarCall(request, adaptResponse(processor));
                return fromSource(processor);
            }

            @Deprecated
            @Override
            public Single<CompatResponse> scalarCall(final ScalarCallMetadata metadata, final CompatRequest request) {
                return scalarCall(request);
            }

            @Override
            public Single<CompatResponse> scalarCall(final GrpcClientMetadata metadata, final CompatRequest request) {
                return scalarCall(request);
            }

            @Override
            public Publisher<CompatResponse> serverStreamingCall(final CompatRequest request) {
                final PublisherSource.Processor<CompatResponse, CompatResponse> processor =
                        newPublisherProcessor(3);
                finalStub.serverStreamingCall(request, adaptResponse(processor));
                return fromSource(processor);
            }

            @Deprecated
            @Override
            public Publisher<CompatResponse> serverStreamingCall(final ServerStreamingCallMetadata metadata,
                                                                 final CompatRequest request) {
                return serverStreamingCall(request);
            }

            @Override
            public Publisher<CompatResponse> serverStreamingCall(final GrpcClientMetadata metadata,
                                                                 final CompatRequest request) {
                return serverStreamingCall(request);
            }

            @Override
            public void close() throws Exception {
                channel.shutdown().awaitTermination(DEFAULT_TIMEOUT_SECONDS, SECONDS);
            }

            @Override
            public Completable closeAsync() {
                throw new UnsupportedOperationException();
            }

            @Override
            public Completable onClose() {
                throw new UnsupportedOperationException();
            }

            @Override
            public BlockingCompatClient asBlockingClient() {
                throw new UnsupportedOperationException();
            }

            private void sendRequest(final Publisher<CompatRequest> request,
                                     final StreamObserver<CompatRequest> requestObserver) {
                request.whenOnComplete(requestObserver::onCompleted)
                        .whenOnError(requestObserver::onError)
                        .forEach(requestObserver::onNext);
            }

            private StreamObserver<CompatResponse> adaptResponse(
                    final Processor<CompatResponse, CompatResponse> processor) {
                return new StreamObserver<CompatResponse>() {
                    @Nullable
                    private CompatResponse value;

                    @Override
                    public void onNext(final CompatResponse value) {
                        this.value = value;
                    }

                    @Override
                    public void onError(final Throwable t) {
                        processor.onError(t);
                    }

                    @Override
                    public void onCompleted() {
                        assert value != null;
                        processor.onSuccess(value);
                    }
                };
            }

            private StreamObserver<CompatResponse> adaptResponse(
                    final PublisherSource.Processor<CompatResponse, CompatResponse> processor) {
                return new StreamObserver<CompatResponse>() {
                    @Override
                    public void onNext(final CompatResponse value) {
                        processor.onNext(value);
                    }

                    @Override
                    public void onError(final Throwable t) {
                        processor.onError(t);
                    }

                    @Override
                    public void onCompleted() {
                        processor.onComplete();
                    }
                };
            }
        };
    }

    private static TestServerContext grpcJavaServer(final boolean ssl,
                                                    @Nullable final String compression,
                                                    final CompatGrpc.CompatImplBase serviceImpl) throws Exception {
        final NettyServerBuilder builder = NettyServerBuilder.forAddress(localAddress(0));
        if (ssl) {
            builder.useTransportSecurity(loadServerPem(), loadServerKey());
        }
        if (compression != null) {
            DecompressorRegistry dRegistry = DecompressorRegistry.emptyInstance();
            CompressorRegistry cRegistry = CompressorRegistry.newEmptyInstance();
            Compressor gz = new Codec.Gzip();
            Compressor id = Codec.Identity.NONE;

            if (compression.equals(gz.getMessageEncoding())) {
                dRegistry = dRegistry.with((Decompressor) gz, true);
                cRegistry.register(gz);
            }

            // Always include identity otherwise it's not available
            dRegistry = dRegistry.with((Decompressor) id, false);
            cRegistry.register(id);

            builder.decompressorRegistry(dRegistry);
            builder.compressorRegistry(cRegistry);
        } else {
            builder.decompressorRegistry(DecompressorRegistry.emptyInstance());
            builder.compressorRegistry(CompressorRegistry.newEmptyInstance());
        }

        final Server server = builder
                .addService(serviceImpl)
                .build().start();

        return TestServerContext.fromGrpcJavaServer(server);
    }

    private static TestServerContext grpcJavaServer(final ErrorMode errorMode, final boolean ssl,
                                                    @Nullable final String compression,
                                                    @Nullable final String statusMessage) throws Exception {
        return grpcJavaServer(ssl, compression, new TestCompatGrpcImpl(errorMode, statusMessage));
    }

    private static final class TestCompatGrpcImpl extends CompatGrpc.CompatImplBase {
        final ErrorMode errorMode;
        @Nullable
        final String statusMessage;

        private TestCompatGrpcImpl(ErrorMode errorMode, @Nullable String statusMessage) {
            this.errorMode = errorMode;
            this.statusMessage = statusMessage;
        }

        @Override
        public void scalarCall(final CompatRequest request,
                               final StreamObserver<CompatResponse> responseObserver) {
            try {
                responseObserver.onNext(response(request.getId()));
                responseObserver.onCompleted();
            } catch (final Throwable t) {
                responseObserver.onError(t);
            }
        }

        @Override
        public StreamObserver<CompatRequest> clientStreamingCall(
                final StreamObserver<CompatResponse> responseObserver) {
            return new StreamObserver<CompatRequest>() {
                int sum;

                @Override
                public void onNext(final CompatRequest value) {
                    sum += value.getId();
                }

                @Override
                public void onError(final Throwable t) {
                    responseObserver.onError(t);
                }

                @Override
                public void onCompleted() {
                    try {
                        responseObserver.onNext(response(sum));
                        responseObserver.onCompleted();
                    } catch (final Throwable t) {
                        responseObserver.onError(t);
                    }
                }
            };
        }

        @Override
        public void serverStreamingCall(final CompatRequest request,
                                        final StreamObserver<CompatResponse> responseObserver) {
            for (int i = 0; i < request.getId(); ++i) {
                try {
                    responseObserver.onNext(response(i));
                } catch (final Throwable t) {
                    responseObserver.onError(t);
                    return;
                }
            }
            responseObserver.onCompleted();
        }

        @Override
        public StreamObserver<CompatRequest> bidirectionalStreamingCall(
                final StreamObserver<CompatResponse> responseObserver) {
            return new StreamObserver<CompatRequest>() {
                private boolean errored;

                @Override
                public void onNext(final CompatRequest demoRequest) {
                    try {
                        responseObserver.onNext(response(demoRequest.getId()));
                    } catch (final Throwable t) {
                        onError(t);
                    }
                }

                @Override
                public void onError(final Throwable t) {
                    if (errored) {
                        return;
                    }
                    errored = true;
                    responseObserver.onError(t);
                }

                @Override
                public void onCompleted() {
                    if (errored) {
                        return;
                    }
                    responseObserver.onCompleted();
                }
            };
        }

        private CompatResponse response(final int value) throws Exception {
            final String description = statusMessage == null ? CUSTOM_ERROR_MESSAGE : statusMessage;
            if (errorMode == ErrorMode.SIMPLE) {
                throw Status.INVALID_ARGUMENT.augmentDescription(description).asException();
            }
            if (errorMode == ErrorMode.STATUS) {
                throw StatusProto.toStatusException(newStatus(description));
            }
            return computeResponse(value);
        }
    }

    private static final class ResponseLeakValidator implements StreamingHttpClientFilterFactory {

<<<<<<< HEAD
        private final AtomicInteger pendingRequests = new AtomicInteger();
=======
        private final AtomicInteger requestCounter = new AtomicInteger();
        private final ConcurrentMap<String, CountDownLatch> pendingRequests = new ConcurrentHashMap<>();
>>>>>>> 0c6dbe44

        @Override
        public StreamingHttpClientFilter create(FilterableStreamingHttpClient client) {
            return new StreamingHttpClientFilter(client) {
                @Override
                protected Single<StreamingHttpResponse> request(StreamingHttpRequester delegate,
                                                                StreamingHttpRequest request) {
                    return Single.defer(() -> {
<<<<<<< HEAD
                        pendingRequests.incrementAndGet();
                        return delegate.request(request)
                                .liftSync(new BeforeFinallyHttpOperator(pendingRequests::decrementAndGet))
=======
                        CountDownLatch requestLatch = new CountDownLatch(1);
                        pendingRequests.put(requestCounter.incrementAndGet() + ". " + request.requestTarget(),
                                requestLatch);
                        return delegate.request(request)
                                .liftSync(new BeforeFinallyHttpOperator(requestLatch::countDown))
>>>>>>> 0c6dbe44
                                .shareContextOnSubscribe();
                    });
                }
            };
        }

        @Override
        public HttpExecutionStrategy requiredOffloads() {
            return HttpExecutionStrategies.offloadNone();
        }

<<<<<<< HEAD
        void assertNoPendingRequests() {
            assertThat("Detected pending requests, possible response leak", pendingRequests.get(), is(0));
=======
        void assertNoPendingRequests() throws Exception {
            for (Map.Entry<String, CountDownLatch> entry : pendingRequests.entrySet()) {
                assertThat("Request #" + entry.getKey() + "was not properly drained, possible response leak",
                        entry.getValue().await(5, SECONDS), is(true));
            }
>>>>>>> 0c6dbe44
        }
    }
}<|MERGE_RESOLUTION|>--- conflicted
+++ resolved
@@ -218,11 +218,7 @@
     private final ResponseLeakValidator responseLeakValidator = new ResponseLeakValidator();
 
     @AfterEach
-<<<<<<< HEAD
-    void finalChecks() {
-=======
     void finalChecks() throws Exception {
->>>>>>> 0c6dbe44
         responseLeakValidator.assertNoPendingRequests();
     }
 
@@ -1884,12 +1880,8 @@
 
     private static final class ResponseLeakValidator implements StreamingHttpClientFilterFactory {
 
-<<<<<<< HEAD
-        private final AtomicInteger pendingRequests = new AtomicInteger();
-=======
         private final AtomicInteger requestCounter = new AtomicInteger();
         private final ConcurrentMap<String, CountDownLatch> pendingRequests = new ConcurrentHashMap<>();
->>>>>>> 0c6dbe44
 
         @Override
         public StreamingHttpClientFilter create(FilterableStreamingHttpClient client) {
@@ -1898,17 +1890,11 @@
                 protected Single<StreamingHttpResponse> request(StreamingHttpRequester delegate,
                                                                 StreamingHttpRequest request) {
                     return Single.defer(() -> {
-<<<<<<< HEAD
-                        pendingRequests.incrementAndGet();
-                        return delegate.request(request)
-                                .liftSync(new BeforeFinallyHttpOperator(pendingRequests::decrementAndGet))
-=======
                         CountDownLatch requestLatch = new CountDownLatch(1);
                         pendingRequests.put(requestCounter.incrementAndGet() + ". " + request.requestTarget(),
                                 requestLatch);
                         return delegate.request(request)
                                 .liftSync(new BeforeFinallyHttpOperator(requestLatch::countDown))
->>>>>>> 0c6dbe44
                                 .shareContextOnSubscribe();
                     });
                 }
@@ -1920,16 +1906,11 @@
             return HttpExecutionStrategies.offloadNone();
         }
 
-<<<<<<< HEAD
-        void assertNoPendingRequests() {
-            assertThat("Detected pending requests, possible response leak", pendingRequests.get(), is(0));
-=======
         void assertNoPendingRequests() throws Exception {
             for (Map.Entry<String, CountDownLatch> entry : pendingRequests.entrySet()) {
                 assertThat("Request #" + entry.getKey() + "was not properly drained, possible response leak",
                         entry.getValue().await(5, SECONDS), is(true));
             }
->>>>>>> 0c6dbe44
         }
     }
 }