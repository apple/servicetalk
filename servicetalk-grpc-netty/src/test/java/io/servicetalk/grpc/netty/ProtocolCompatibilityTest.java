--- conflicted
+++ resolved
@@ -1244,52 +1244,10 @@
                 .serverStreamingCall(strategy, compatService)
                 .build();
 
-<<<<<<< HEAD
-        final ServerContext serverContext = serviceTalkServerBuilder(errorMode, ssl, timeout)
-                .executionStrategy(strategy)
-                .listenAndAwait(serviceFactory);
-=======
-        serviceFactory.appendServiceFilter(delegate -> new Compat.CompatServiceFilter(delegate) {
-            @Override
-            public Publisher<CompatResponse> bidirectionalStreamingCall(final GrpcServiceContext ctx,
-                                                                        final Publisher<CompatRequest> req) {
-                maybeThrowFromFilter();
-                return delegate().bidirectionalStreamingCall(ctx, req);
-            }
-
-            @Override
-            public Single<CompatResponse> clientStreamingCall(final GrpcServiceContext ctx,
-                                                              final Publisher<CompatRequest> req) {
-                maybeThrowFromFilter();
-                return delegate().clientStreamingCall(ctx, req);
-            }
-
-            @Override
-            public Publisher<CompatResponse> serverStreamingCall(final GrpcServiceContext ctx,
-                                                                 final CompatRequest req) {
-                maybeThrowFromFilter();
-                return delegate().serverStreamingCall(ctx, req);
-            }
-
-            @Override
-            public Single<CompatResponse> scalarCall(final GrpcServiceContext ctx, final CompatRequest req) {
-                maybeThrowFromFilter();
-                return delegate().scalarCall(ctx, req);
-            }
-
-            private void maybeThrowFromFilter() {
-                if (errorMode == ErrorMode.SIMPLE_IN_SERVICE_FILTER) {
-                    throwGrpcStatusException();
-                } else if (errorMode == ErrorMode.STATUS_IN_SERVICE_FILTER) {
-                    throwGrpcStatusExceptionWithStatus();
-                }
-            }
-        });
-
         final ServerContext serverContext =
                 serviceTalkServerBuilder(errorMode, ssl, timeout, b -> b.executionStrategy(strategy))
                         .listenAndAwait(serviceFactory);
->>>>>>> 88e450a5
+
         return TestServerContext.fromServiceTalkServerContext(serverContext);
     }
 
