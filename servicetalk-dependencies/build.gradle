--- conflicted
+++ resolved
@@ -32,23 +32,12 @@
   api platform("org.glassfish.jersey:jersey-bom:${jerseyVersion}")
 
   constraints {
-<<<<<<< HEAD
-    api "com.fasterxml.jackson.core:jackson-databind:$jacksonVersion"
     api "com.google.api.grpc:proto-google-common-protos:$protoGoogleCommonProtosVersion"
     api "com.google.code.findbugs:jsr305:$jsr305Version"
-    api "com.google.protobuf:protobuf-java:$protobufVersion"
-    api "com.google.protobuf:protobuf-java-util:$protobufVersion"
     api "com.sun.activation:jakarta.activation:$javaxActivationVersion"
     api "com.sun.xml.bind:jaxb-core:$javaxJaxbCoreVersion"
     api "io.opentracing:opentracing-api:$openTracingVersion"
     api "io.zipkin.reporter2:zipkin-reporter:$zipkinReporterVersion"
-    api "org.apache.logging.log4j:log4j-api:$log4jVersion"
-    api "org.apache.logging.log4j:log4j-core:$log4jVersion"
-=======
-    api "com.google.api.grpc:proto-google-common-protos:$protoGoogleCommonProtosVersion"
-    api "io.opentracing:opentracing-api:$openTracingVersion"
-    api "io.zipkin.reporter2:zipkin-reporter:$zipkinReporterVersion"
->>>>>>> 05fbfa23
     api "jakarta.ws.rs:jakarta.ws.rs-api:$jaxRsVersion"
     api "jakarta.xml.bind:jakarta.xml.bind-api:$javaxJaxbApiVersion"
     // Matchers are exposed by `servicetalk-test-resources`
@@ -56,23 +45,10 @@
     api "org.jctools:jctools-core:$jcToolsVersion"
     api "org.openjdk.jmh:jmh-core:$jmhCoreVersion"
     api "org.reactivestreams:reactive-streams:$reactiveStreamsVersion"
-<<<<<<< HEAD
     api "org.slf4j:slf4j-api:$slf4jVersion"
 
     // Use `runtime` for dependencies which are used ONLY at runtime
     runtime "com.sun.xml.bind:jaxb-impl:$javaxJaxbImplVersion"
-    runtime "org.apache.logging.log4j:log4j-slf4j-impl:$log4jVersion"
-=======
-    // Use `runtime` for dependencies which are used ONLY at runtime
-    runtime "com.google.code.findbugs:jsr305:$jsr305Version"
-    runtime "com.sun.activation:jakarta.activation:$javaxActivationVersion"
-    runtime "com.sun.xml.bind:jaxb-core:$javaxJaxbCoreVersion"
-    runtime "com.sun.xml.bind:jaxb-impl:$javaxJaxbImplVersion"
-    runtime "jakarta.xml.bind:jakarta.xml.bind-api:$javaxJaxbApiVersion"
-    runtime "org.jctools:jctools-core:$jcToolsVersion"
-    runtime "org.openjdk.jmh:jmh-core:$jmhCoreVersion"
-    runtime "org.slf4j:slf4j-api:$slf4jVersion"
->>>>>>> 05fbfa23
   }
 }
 
