/*
 * Copyright © 2021 Apple Inc. and the ServiceTalk project authors
 *
 * Licensed under the Apache License, Version 2.0 (the "License");
 * you may not use this file except in compliance with the License.
 * You may obtain a copy of the License at
 *
 *   http://www.apache.org/licenses/LICENSE-2.0
 *
 * Unless required by applicable law or agreed to in writing, software
 * distributed under the License is distributed on an "AS IS" BASIS,
 * WITHOUT WARRANTIES OR CONDITIONS OF ANY KIND, either express or implied.
 * See the License for the specific language governing permissions and
 * limitations under the License.
 */
package io.servicetalk.loadbalancer;

import io.servicetalk.client.api.ConnectionFactory;
import io.servicetalk.concurrent.api.ExecutorExtension;
import io.servicetalk.concurrent.api.TestExecutor;

import org.junit.jupiter.api.AfterEach;
import org.junit.jupiter.api.BeforeEach;
import org.junit.jupiter.api.Test;
import org.junit.jupiter.api.extension.RegisterExtension;

import java.time.Duration;
import java.util.concurrent.ExecutionException;
import java.util.function.Predicate;
import javax.annotation.Nullable;

import static io.servicetalk.concurrent.api.Single.failed;
import static io.servicetalk.concurrent.api.Single.succeeded;
import static io.servicetalk.concurrent.internal.DeliberateException.DELIBERATE_EXCEPTION;
import static io.servicetalk.loadbalancer.ConnectionPoolPolicy.DEFAULT_LINEAR_SEARCH_SPACE;
import static io.servicetalk.loadbalancer.HealthCheckConfig.DEFAULT_HEALTH_CHECK_FAILED_CONNECTIONS_THRESHOLD;
import static io.servicetalk.loadbalancer.UnhealthyHostConnectionFactory.UNHEALTHY_HOST_EXCEPTION;
import static org.hamcrest.MatcherAssert.assertThat;
import static org.hamcrest.Matchers.is;
import static org.junit.jupiter.api.Assertions.assertEquals;
import static org.junit.jupiter.api.Assertions.assertThrows;
import static org.mockito.Mockito.mock;
import static org.mockito.Mockito.times;
import static org.mockito.Mockito.verify;
import static org.mockito.Mockito.verifyNoMoreInteractions;
import static org.mockito.Mockito.when;

class DefaultHostTest {

    private static final String DEFAULT_ADDRESS = "address";

    @RegisterExtension
    final ExecutorExtension<TestExecutor> executor = ExecutorExtension.withTestExecutor();

    private MockLoadBalancerObserver.MockHostObserver mockHostObserver;
    private ConnectionFactory<String, TestLoadBalancedConnection> connectionFactory;
    private TestExecutor testExecutor;
    @Nullable
    private HealthCheckConfig healthCheckConfig;
    private DefaultHost<String, TestLoadBalancedConnection> host;

    static <T> Predicate<T> any() {
        return __ -> true;
    }

    @BeforeEach
    void init() {
        MockLoadBalancerObserver mockLoadBalancerObserver = MockLoadBalancerObserver.mockObserver();
        mockHostObserver = mockLoadBalancerObserver.hostObserver(DEFAULT_ADDRESS);
        connectionFactory = new TestConnectionFactory(address ->
                succeeded(TestLoadBalancedConnection.mockConnection(address)));
        testExecutor = executor.executor();
        healthCheckConfig = null;
    }

    @AfterEach
    void cleanup() {
        if (mockHostObserver != null) {
            verifyNoMoreInteractions(mockHostObserver);
        }
    }

    private void buildHost(@Nullable HealthIndicator healthIndicator) {
        host = new DefaultHost<>("lbDescription", DEFAULT_ADDRESS,
                LinearSearchConnectionSelector.<TestLoadBalancedConnection>factory(DEFAULT_LINEAR_SEARCH_SPACE)
<<<<<<< HEAD
                        .buildStrategy("resource"),
=======
                        .buildConnectionSelector("resource"),
>>>>>>> 69c9cb30
                connectionFactory, mockHostObserver, healthCheckConfig, healthIndicator);
    }

    private void buildHost() {
        buildHost(null);
    }

    @Test
    void activeHostClosed() throws Exception {
        buildHost();
        host.closeAsyncGracefully().toFuture().get();
        verify(mockHostObserver, times(1)).onActiveHostRemoved(0);
        assertThat(host.onClose().toFuture().isDone(), is(true));
    }

    @Test
    void activeHostExpires() {
        buildHost();
        host.markExpired();
        verify(mockHostObserver, times(1)).onHostMarkedExpired(0);
        verify(mockHostObserver, times(1)).onExpiredHostRemoved(0);
        assertThat(host.onClose().toFuture().isDone(), is(true));
    }

    @Test
    void expiredHostClosesAfterLastConnectionClosed() throws Exception {
        buildHost();
        TestLoadBalancedConnection cxn = host.newConnection(any(), false, null).toFuture().get();
        host.markExpired();
        verify(mockHostObserver, times(1)).onHostMarkedExpired(1);
        assertThat(host.onClose().toFuture().isDone(), is(false));
        cxn.closeAsync().toFuture().get();
        assertThat(host.onClose().toFuture().isDone(), is(true));
        verify(mockHostObserver).onExpiredHostRemoved(0);
        // shouldn't able to revive it.
        assertThat(host.markActiveIfNotClosed(), is(false));
    }

    @Test
    void expiredHostRevives() throws Exception {
        buildHost();
        host.newConnection(any(), false, null).toFuture().get();
        host.markExpired();
        verify(mockHostObserver, times(1))
                .onHostMarkedExpired(1);
        assertThat(host.onClose().toFuture().isDone(), is(false));
        assertThat(host.markActiveIfNotClosed(), is(true));
        verify(mockHostObserver).onExpiredHostRevived(1);
    }

    @Test
    void l4ConsecutiveFailuresAreDetected() throws Exception {
        TestLoadBalancedConnection testLoadBalancedConnection = TestLoadBalancedConnection.mockConnection(
                DEFAULT_ADDRESS);
        UnhealthyHostConnectionFactory unhealthyHostConnectionFactory = new UnhealthyHostConnectionFactory(
                DEFAULT_ADDRESS, 1, succeeded(testLoadBalancedConnection));
        connectionFactory = unhealthyHostConnectionFactory.createFactory();
        healthCheckConfig = new HealthCheckConfig(testExecutor,
                Duration.ofSeconds(1),
                Duration.ZERO,
                DEFAULT_HEALTH_CHECK_FAILED_CONNECTIONS_THRESHOLD,
                Duration.ofMillis(1),
                Duration.ZERO);
        buildHost();
        for (int i = 0; i < DEFAULT_HEALTH_CHECK_FAILED_CONNECTIONS_THRESHOLD; i++) {
            assertThrows(ExecutionException.class,
                    () -> host.newConnection(any(), false, null).toFuture().get());
        }
        verify(mockHostObserver, times(1)).onHostMarkedUnhealthy(UNHEALTHY_HOST_EXCEPTION);

        // now revive and we should see the event and be able to get the connection.
        unhealthyHostConnectionFactory.advanceTime(testExecutor);
        assertThat(host.newConnection(any(), false, null).toFuture().get(),
                is(testLoadBalancedConnection));
        verify(mockHostObserver, times(1)).onHostRevived();
    }

    @Test
    void hostStatus() throws Exception {
        TestLoadBalancedConnection testLoadBalancedConnection = TestLoadBalancedConnection.mockConnection(
                DEFAULT_ADDRESS);
        UnhealthyHostConnectionFactory unhealthyHostConnectionFactory = new UnhealthyHostConnectionFactory(
                DEFAULT_ADDRESS, 1, succeeded(testLoadBalancedConnection));
        connectionFactory = unhealthyHostConnectionFactory.createFactory();
        healthCheckConfig = new HealthCheckConfig(testExecutor,
                Duration.ofSeconds(1),
                Duration.ZERO,
                DEFAULT_HEALTH_CHECK_FAILED_CONNECTIONS_THRESHOLD,
                Duration.ofMillis(1),
                Duration.ZERO);
        buildHost();

        assertThat(host.isHealthy(), is(true));
        assertThat(host.canMakeNewConnections(), is(true));

        for (int i = 0; i < DEFAULT_HEALTH_CHECK_FAILED_CONNECTIONS_THRESHOLD; i++) {
            assertThrows(ExecutionException.class,
                    () -> host.newConnection(any(), false, null).toFuture().get());
        }
        verify(mockHostObserver, times(1)).onHostMarkedUnhealthy(UNHEALTHY_HOST_EXCEPTION);
        assertThat(host.isHealthy(), is(false));
        assertThat(host.canMakeNewConnections(), is(true));

        // now revive and we should see the event and be able to get the connection.
        unhealthyHostConnectionFactory.advanceTime(testExecutor);
        verify(mockHostObserver, times(1)).onHostRevived();
        assertThat(host.isHealthy(), is(true));
        assertThat(host.canMakeNewConnections(), is(true));

        host.markExpired();
        verify(mockHostObserver, times(1)).onHostMarkedExpired(1);
        assertThat(host.isHealthy(), is(true));
        assertThat(host.canMakeNewConnections(), is(false));

        host.closeAsync().toFuture().get();
        verify(mockHostObserver, times(1)).onExpiredHostRemoved(1);
        assertThat(host.isHealthy(), is(false));
        assertThat(host.canMakeNewConnections(), is(false));
    }

    @Test
    void healthIndicatorInfluencesHealthStatus() {
        HealthIndicator healthIndicator = mock(HealthIndicator.class);
        when(healthIndicator.isHealthy()).thenReturn(true);
        buildHost(healthIndicator);
        assertThat(host.isHealthy(), is(true));
        when(healthIndicator.isHealthy()).thenReturn(false);
        assertThat(host.isHealthy(), is(false));
    }

    @Test
    void forwardsHealthIndicatorScore() {
        HealthIndicator healthIndicator = mock(HealthIndicator.class);
        when(healthIndicator.score()).thenReturn(10);
        buildHost(healthIndicator);
        assertThat(host.score(), is(10));
        verify(healthIndicator, times(1)).score();
    }

    @Test
    void connectFailuresAreForwardedToHealthIndicator() {
        connectionFactory = new TestConnectionFactory(address -> failed(DELIBERATE_EXCEPTION));
        HealthIndicator healthIndicator = mock(HealthIndicator.class);
        buildHost(healthIndicator);
        Throwable underlying = assertThrows(ExecutionException.class, () ->
                host.newConnection(cxn -> true, false, null).toFuture().get()).getCause();
        assertEquals(DELIBERATE_EXCEPTION, underlying);
        verify(healthIndicator, times(1)).beforeConnectStart();
        verify(healthIndicator, times(1)).onConnectError(0L, ConnectTracker.ErrorClass.CONNECT_ERROR);
    }
}<|MERGE_RESOLUTION|>--- conflicted
+++ resolved
@@ -80,14 +80,10 @@
         }
     }
 
-    private void buildHost(@Nullable HealthIndicator healthIndicator) {
+    private void buildHost(@Nullable HealthIndicator<String, TestLoadBalancedConnection> healthIndicator) {
         host = new DefaultHost<>("lbDescription", DEFAULT_ADDRESS,
                 LinearSearchConnectionSelector.<TestLoadBalancedConnection>factory(DEFAULT_LINEAR_SEARCH_SPACE)
-<<<<<<< HEAD
-                        .buildStrategy("resource"),
-=======
                         .buildConnectionSelector("resource"),
->>>>>>> 69c9cb30
                 connectionFactory, mockHostObserver, healthCheckConfig, healthIndicator);
     }
 
@@ -210,7 +206,7 @@
 
     @Test
     void healthIndicatorInfluencesHealthStatus() {
-        HealthIndicator healthIndicator = mock(HealthIndicator.class);
+        HealthIndicator<String, TestLoadBalancedConnection> healthIndicator = mock(HealthIndicator.class);
         when(healthIndicator.isHealthy()).thenReturn(true);
         buildHost(healthIndicator);
         assertThat(host.isHealthy(), is(true));
@@ -220,7 +216,7 @@
 
     @Test
     void forwardsHealthIndicatorScore() {
-        HealthIndicator healthIndicator = mock(HealthIndicator.class);
+        HealthIndicator<String, TestLoadBalancedConnection> healthIndicator = mock(HealthIndicator.class);
         when(healthIndicator.score()).thenReturn(10);
         buildHost(healthIndicator);
         assertThat(host.score(), is(10));
@@ -230,7 +226,7 @@
     @Test
     void connectFailuresAreForwardedToHealthIndicator() {
         connectionFactory = new TestConnectionFactory(address -> failed(DELIBERATE_EXCEPTION));
-        HealthIndicator healthIndicator = mock(HealthIndicator.class);
+        HealthIndicator<String, TestLoadBalancedConnection> healthIndicator = mock(HealthIndicator.class);
         buildHost(healthIndicator);
         Throwable underlying = assertThrows(ExecutionException.class, () ->
                 host.newConnection(cxn -> true, false, null).toFuture().get()).getCause();
