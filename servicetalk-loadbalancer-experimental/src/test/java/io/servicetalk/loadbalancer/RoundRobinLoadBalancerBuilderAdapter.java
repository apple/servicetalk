--- conflicted
+++ resolved
@@ -43,21 +43,9 @@
     }
 
     @Override
-<<<<<<< HEAD
-    public LoadBalancerBuilder<String, TestLoadBalancedConnection> outlierDetectorFactory(
-            OutlierDetectorFactory<String, TestLoadBalancedConnection> outlierDetectorFactory) {
-        throw new IllegalStateException("Cannot set a load balancer health checker for old round robin");
-    }
-
-    @Override
     public LoadBalancerBuilder<String, TestLoadBalancedConnection> connectionPoolStrategyFactory(
             ConnectionPoolStrategyFactory<TestLoadBalancedConnection> connectionPoolStrategyFactory) {
         throw new IllegalStateException("Cannot set a connection pool strategy for old round robin");
-=======
-    public LoadBalancerBuilder<String, TestLoadBalancedConnection> backgroundExecutor(Executor backgroundExecutor) {
-        underlying = underlying.backgroundExecutor(backgroundExecutor);
-        return this;
->>>>>>> 1f31e615
     }
 
     @Override
