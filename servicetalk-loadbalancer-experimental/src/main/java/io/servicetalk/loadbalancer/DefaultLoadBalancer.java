--- conflicted
+++ resolved
@@ -131,12 +131,7 @@
             final HostSelector<ResolvedAddress, C> hostSelector,
             final ConnectionPoolStrategy<C> connectionPoolStrategy,
             final ConnectionFactory<ResolvedAddress, ? extends C> connectionFactory,
-<<<<<<< HEAD
-            final LoadBalancerObserver<ResolvedAddress> loadBalancerObserver,
-=======
-            final int linearSearchSpace,
             final LoadBalancerObserver loadBalancerObserver,
->>>>>>> 9b1a8a63
             @Nullable final HealthCheckConfig healthCheckConfig,
             @Nullable final Function<String, OutlierDetector<ResolvedAddress, C>> outlierDetectorFactory) {
         this.targetResource = requireNonNull(targetResourceName);
@@ -394,16 +389,11 @@
             // All hosts will share the healthcheck config of the parent RR loadbalancer.
             final HealthIndicator indicator = healthChecker == null ?
                     null : healthChecker.newHealthIndicator(addr, hostObserver);
-<<<<<<< HEAD
             final Host<ResolvedAddress, C> host = new DefaultHost<>(lbDescription, addr, connectionPoolStrategy,
-                    connectionFactory, loadBalancerObserver.hostObserver(addr), healthCheckConfig, indicator);
-=======
-            final Host<ResolvedAddress, C> host = new DefaultHost<>(lbDescription, addr, connectionFactory,
-                    linearSearchSpace, hostObserver, healthCheckConfig, indicator);
+                    connectionFactory, hostObserver, healthCheckConfig, indicator);
             if (indicator != null) {
                 indicator.setHost(host);
             }
->>>>>>> 9b1a8a63
             host.onClose().afterFinally(() ->
                     sequentialExecutor.execute(() -> {
                         final List<Host<ResolvedAddress, C>> currentHosts = usedHosts;
