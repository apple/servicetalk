--- conflicted
+++ resolved
@@ -385,16 +385,10 @@
         private Host<ResolvedAddress, C> createHost(ResolvedAddress addr) {
             final LoadBalancerObserver.HostObserver hostObserver = loadBalancerObserver.hostObserver(addr);
             // All hosts will share the healthcheck config of the parent RR loadbalancer.
-<<<<<<< HEAD
-            final HealthIndicator indicator = healthChecker == null ? null : healthChecker.newHealthIndicator(addr);
-            final Host<ResolvedAddress, C> host = new DefaultHost<>(lbDescription, addr, connectionPoolStrategy,
-                    connectionFactory, loadBalancerObserver.hostObserver(), healthCheckConfig, indicator);
-=======
             final HealthIndicator indicator = healthChecker == null ?
                     null : healthChecker.newHealthIndicator(addr, hostObserver);
-            final Host<ResolvedAddress, C> host = new DefaultHost<>(lbDescription, addr, connectionFactory,
-                    linearSearchSpace, hostObserver, healthCheckConfig, indicator);
->>>>>>> 840aca3d
+            final Host<ResolvedAddress, C> host = new DefaultHost<>(lbDescription, addr, connectionPoolStrategy,
+                    connectionFactory, loadBalancerObserver.hostObserver(addr), healthCheckConfig, indicator);
             host.onClose().afterFinally(() ->
                     sequentialExecutor.execute(() -> {
                         final List<Host<ResolvedAddress, C>> currentHosts = usedHosts;
