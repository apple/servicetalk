/*
 * Copyright © 2024 Apple Inc. and the ServiceTalk project authors
 *
 * Licensed under the Apache License, Version 2.0 (the "License");
 * you may not use this file except in compliance with the License.
 * You may obtain a copy of the License at
 *
 *   http://www.apache.org/licenses/LICENSE-2.0
 *
 * Unless required by applicable law or agreed to in writing, software
 * distributed under the License is distributed on an "AS IS" BASIS,
 * WITHOUT WARRANTIES OR CONDITIONS OF ANY KIND, either express or implied.
 * See the License for the specific language governing permissions and
 * limitations under the License.
 */
package io.servicetalk.loadbalancer;

import io.servicetalk.client.api.LoadBalancedConnection;
import io.servicetalk.concurrent.api.Executor;
import io.servicetalk.loadbalancer.LoadBalancerObserver.HostObserver;

import org.slf4j.Logger;
import org.slf4j.LoggerFactory;

import java.time.Duration;
import java.util.concurrent.TimeUnit;
import java.util.concurrent.atomic.AtomicInteger;
import java.util.concurrent.atomic.AtomicLong;
import javax.annotation.Nullable;

import static io.servicetalk.loadbalancer.OutlierDetectorConfig.enforcing;
import static io.servicetalk.utils.internal.NumberUtils.ensureNonNegative;
import static io.servicetalk.utils.internal.RandomUtils.nextLongInclusive;
import static java.lang.Math.max;
import static java.util.Objects.requireNonNull;

abstract class XdsHealthIndicator<ResolvedAddress, C extends LoadBalancedConnection> extends DefaultRequestTracker
        implements HealthIndicator<ResolvedAddress, C> {

    private static final Logger LOGGER = LoggerFactory.getLogger(XdsHealthIndicator.class);

    private static final Throwable CONSECUTIVE_5XX_CAUSE = new EjectedCause("consecutive 5xx");
    private static final Throwable OUTLIER_DETECTOR_CAUSE = new EjectedCause("outlier detector");

    private final SequentialExecutor sequentialExecutor;
    private final Executor executor;
    private final HostObserver hostObserver;
    private final ResolvedAddress address;
    private final String lbDescription;
    private final AtomicInteger consecutive5xx = new AtomicInteger();
    private final AtomicLong successes = new AtomicLong();
    private final AtomicLong failures = new AtomicLong();

    @Nullable
    private Host<ResolvedAddress, C> host;


    // reads and writes protected by the helpers `SequentialExecutor`.
    private boolean cancelled;
    // reads and writes protected by the helpers `SequentialExecutor`.
    private int failureMultiplier;
    // Any thread can read this value at any time but mutations are serialized by the `SequentialExecutor`.
    @Nullable
    private volatile Long evictedUntilNanos;

    XdsHealthIndicator(final SequentialExecutor sequentialExecutor, final Executor executor,
                       final Duration ewmaHalfLife, final long cancellationPenalty, final long errorPenalty,
                       final ResolvedAddress address, String lbDescription,
                       final HostObserver hostObserver) {
        super(requireNonNull(ewmaHalfLife, "ewmaHalfLife").toNanos(),
                ensureNonNegative(cancellationPenalty, "cancellationPenalty"),
                ensureNonNegative(errorPenalty, "errorPenalty"));
        this.sequentialExecutor = requireNonNull(sequentialExecutor, "sequentialExecutor");
        this.executor = requireNonNull(executor, "executor");
        assert executor instanceof NormalizedTimeSourceExecutor;
        this.address = requireNonNull(address, "address");
        this.lbDescription = requireNonNull(lbDescription, "lbDescription");
        this.hostObserver = requireNonNull(hostObserver, "hostObserver");
    }

    /**
     * Get the current configuration.
     * @return the current configuration.
     */
    protected abstract OutlierDetectorConfig currentConfig();

    /**
     * Attempt to mark the host as ejected with the parent XDS health checker.
     * @return whether this host was successfully ejected.
     */
    protected abstract boolean tryEjectHost();

    /**
     * Alert the parent {@link XdsOutlierDetector} that this host has transitions from healthy to unhealthy.
     */
    protected abstract void hostRevived();

    /**
     * Alert the parent {@link XdsOutlierDetector} that this {@link HealthIndicator} is no longer being used.
     */
    protected abstract void doCancel();

    @Override
    protected final long currentTimeNanos() {
        return executor.currentTime(TimeUnit.NANOSECONDS);
    }

    @Override
    public final void setHost(Host<ResolvedAddress, C> host) {
        this.host = requireNonNull(host, "host");
    }

    @Override
    public final boolean isHealthy() {
        final Long evictedUntilNanos = this.evictedUntilNanos;
        if (evictedUntilNanos == null) {
            return true;
        }
        // Envoy technically will perform revival (un-ejection) on the same timer as the outlier detection. If we want
        // to remove some overhead from the sad path we can go to that at the cost of leaving hosts unhealthy longer
        // than the eviction time technically prescribes.
        if (evictedUntilNanos <= currentTimeNanos()) {
            sequentialExecutor.execute(() -> {
                if (!cancelled && this.evictedUntilNanos != null && this.evictedUntilNanos <= currentTimeNanos()) {
                    sequentialRevive();
                }
            });
            return true;
        }

        // We're either cancelled or still evicted.
        return false;
    }

    @Override
    public final void onRequestSuccess(final long beforeStartTimeNs) {
        super.onRequestSuccess(beforeStartTimeNs);
        successes.incrementAndGet();
        consecutive5xx.set(0);
        if (LOGGER.isTraceEnabled()) {
            LOGGER.trace("{}-{}: observed request success", lbDescription, address);
        }
    }

    @Override
    public final void onRequestError(final long beforeStartTimeNs, ErrorClass errorClass) {
        super.onRequestError(beforeStartTimeNs, errorClass);
        // For now, don't consider cancellation to be an error or a success.
        if (errorClass != ErrorClass.CANCELLED) {
            doOnError();
        }
    }

    @Override
    public long beforeConnectStart() {
        return currentTimeNanos();
    }

    @Override
    public void onConnectError(long beforeConnectStart) {
        // This assumes that the connect request was intended to be used for a request dispatch which
        // will have now failed. This is not strictly true: a connection can be acquired and simply not
        // used, but in practice it's a very good assumption.
        doOnError();
    }

    @Override
    public void onConnectSuccess(long beforeConnectStart) {
        // noop: the request path will now determine if the request was a success or failure.
    }

    private void doOnError() {
        failures.incrementAndGet();
        final int consecutiveFailures = consecutive5xx.incrementAndGet();
        final OutlierDetectorConfig localConfig = currentConfig();
        if (consecutiveFailures >= localConfig.consecutive5xx() && enforcing(localConfig.enforcingConsecutive5xx())) {
            sequentialExecutor.execute(() -> {
                if (!cancelled && evictedUntilNanos == null &&
                        sequentialTryEject(currentConfig(), CONSECUTIVE_5XX_CAUSE) && // side effecting
                        LOGGER.isDebugEnabled()) {
                    LOGGER.debug("{}-{}: observed error which did result in consecutive 5xx ejection. " +
                                    "Consecutive 5xx: {}, limit: {}.", lbDescription, address, consecutiveFailures,
                            localConfig.consecutive5xx());
                }
            });
        } else {
            if (LOGGER.isTraceEnabled()) {
                LOGGER.trace("{}-{}: observed error which didn't result in ejection. Consecutive 5xx: {}, limit: {}",
                        lbDescription, address, consecutiveFailures, localConfig.consecutive5xx());
            }
        }
    }

    public final void forceRevival() {
        assert sequentialExecutor.isCurrentThreadDraining();
        if (!cancelled && evictedUntilNanos != null) {
            sequentialRevive();
        }
    }

    public final boolean updateOutlierStatus(OutlierDetectorConfig config, boolean isOutlier) {
        assert sequentialExecutor.isCurrentThreadDraining();
        if (cancelled) {
            return false;
        }

        Long evictedUntilNanos = this.evictedUntilNanos;
        if (evictedUntilNanos != null) {
            if (evictedUntilNanos <= currentTimeNanos()) {
                sequentialRevive();
            }
            // If we are evicted or just transitioned out of eviction we shouldn't be marked as  an outlier this round.
            // Note that this differs from the envoy behavior. If we want to mimic it, then I think we need to just
            // fall through and maybe attempt to eject again.
            LOGGER.trace("{}-{}: markAsOutlier(..) resulted in host revival.", lbDescription, address);
            return false;
        } else if (isOutlier) {
            final boolean result = sequentialTryEject(config, OUTLIER_DETECTOR_CAUSE);
            if (result) {
                LOGGER.debug("{}-{}: markAsOutlier(isOutlier = true) resulted in ejection. " +
                        "Failure multiplier: {}.", lbDescription, address, failureMultiplier);
            } else {
                LOGGER.trace("{}-{}: markAsOutlier(isOutlier = true) did not result in ejection. " +
                        "Failure multiplier: {}.", lbDescription, address, failureMultiplier);
            }
            return result;
        } else {
            // All we have to do is decrement our failure multiplier.
            failureMultiplier = max(0, failureMultiplier - 1);
            LOGGER.trace("{}-{}: markAsOutlier(isOutlier = false). " +
                    "Failure multiplier: {}", lbDescription, address, failureMultiplier);
            return false;
        }
    }

    public final void resetCounters() {
        successes.set(0);
        failures.set(0);
    }

    public final long getSuccesses() {
        return successes.get();
    }

    public final long getFailures() {
        return failures.get();
    }

    @Override
    public final void cancel() {
        sequentialExecutor.execute(this::sequentialCancel);
    }

    void sequentialCancel() {
        assert sequentialExecutor.isCurrentThreadDraining();
        if (cancelled) {
            return;
        }
        if (evictedUntilNanos != null) {
            sequentialRevive();
        }
        cancelled = true;
        doCancel();
    }

    private boolean sequentialTryEject(OutlierDetectorConfig config, Throwable cause) {
        assert sequentialExecutor.isCurrentThreadDraining();
        assert evictedUntilNanos == null;

        if (!tryEjectHost()) {
            return false;
        }
        // See if we can increase the multiplier or not.
        long baseEjectNanos = config.baseEjectionTime().toNanos();
        long ejectTimeNanos = baseEjectNanos * (1 + failureMultiplier);
        if (ejectTimeNanos >= config.maxEjectionTime().toNanos()) {
            // We've overflowed the max ejection time so trim it down and add jitter.
            ejectTimeNanos = config.maxEjectionTime().toNanos();
        } else {
            failureMultiplier++;
        }
        // Finally we add jitter to the ejection time.
<<<<<<< HEAD
        final long jitterNanos = nextLongInclusive(config.maxEjectionTimeJitter().toNanos());
=======
        final long jitterNanos = ThreadLocalRandom.current().nextLong(config.ejectionTimeJitter().toNanos() + 1);
>>>>>>> 270e3e51
        evictedUntilNanos = currentTimeNanos() + ejectTimeNanos + jitterNanos;
        hostObserver.onHostMarkedUnhealthy(cause);
        if (LOGGER.isDebugEnabled()) {
            LOGGER.debug("{}-{}: ejecting indicator for {} milliseconds",
                    lbDescription, address, (ejectTimeNanos + jitterNanos) / 1_000_000);
        }
        return true;
    }

    private void sequentialRevive() {
        assert sequentialExecutor.isCurrentThreadDraining();
        assert !cancelled;
        if (LOGGER.isDebugEnabled()) {
            LOGGER.debug("{}-{}: host revived", lbDescription, address);
        }
        evictedUntilNanos = null;
        // Envoy resets the `consecutive5xx` counter on revival. I'm not sure that's the best because chances
        // are reasonable that it's still a bad host, so we'll want to mark it as an outlier again immediately if
        // the next request also fails.
        hostRevived();
        hostObserver.onHostRevived();
    }

    private static final class EjectedCause extends Exception {

        private static final long serialVersionUID = 7474789866778792264L;

        EjectedCause(String reason) {
            super(reason);
        }

        @Override
        public synchronized Throwable fillInStackTrace() {
            return this;
        }
    }
}<|MERGE_RESOLUTION|>--- conflicted
+++ resolved
@@ -280,11 +280,7 @@
             failureMultiplier++;
         }
         // Finally we add jitter to the ejection time.
-<<<<<<< HEAD
-        final long jitterNanos = nextLongInclusive(config.maxEjectionTimeJitter().toNanos());
-=======
-        final long jitterNanos = ThreadLocalRandom.current().nextLong(config.ejectionTimeJitter().toNanos() + 1);
->>>>>>> 270e3e51
+        final long jitterNanos = nextLongInclusive(config.ejectionTimeJitter().toNanos());
         evictedUntilNanos = currentTimeNanos() + ejectTimeNanos + jitterNanos;
         hostObserver.onHostMarkedUnhealthy(cause);
         if (LOGGER.isDebugEnabled()) {
