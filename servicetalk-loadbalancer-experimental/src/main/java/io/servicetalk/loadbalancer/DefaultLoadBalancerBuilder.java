/*
 * Copyright © 2023 Apple Inc. and the ServiceTalk project authors
 *
 * Licensed under the Apache License, Version 2.0 (the "License");
 * you may not use this file except in compliance with the License.
 * You may obtain a copy of the License at
 *
 *   http://www.apache.org/licenses/LICENSE-2.0
 *
 * Unless required by applicable law or agreed to in writing, software
 * distributed under the License is distributed on an "AS IS" BASIS,
 * WITHOUT WARRANTIES OR CONDITIONS OF ANY KIND, either express or implied.
 * See the License for the specific language governing permissions and
 * limitations under the License.
 */
package io.servicetalk.loadbalancer;

import io.servicetalk.client.api.ConnectionFactory;
import io.servicetalk.client.api.LoadBalancedConnection;
import io.servicetalk.client.api.LoadBalancer;
import io.servicetalk.client.api.LoadBalancerFactory;
import io.servicetalk.client.api.ServiceDiscovererEvent;
import io.servicetalk.concurrent.api.Executor;
import io.servicetalk.concurrent.api.Publisher;
import io.servicetalk.transport.api.ExecutionStrategy;

import java.time.Duration;
import java.util.Collection;
import java.util.Collections;
import java.util.function.Function;
import javax.annotation.Nullable;

import static io.servicetalk.loadbalancer.HealthCheckConfig.DEFAULT_HEALTH_CHECK_FAILED_CONNECTIONS_THRESHOLD;
import static io.servicetalk.loadbalancer.HealthCheckConfig.DEFAULT_HEALTH_CHECK_INTERVAL;
import static io.servicetalk.loadbalancer.HealthCheckConfig.DEFAULT_HEALTH_CHECK_JITTER;
import static io.servicetalk.loadbalancer.HealthCheckConfig.DEFAULT_HEALTH_CHECK_RESUBSCRIBE_INTERVAL;
import static io.servicetalk.loadbalancer.HealthCheckConfig.validateHealthCheckIntervals;
import static java.util.Objects.requireNonNull;

final class DefaultLoadBalancerBuilder<ResolvedAddress, C extends LoadBalancedConnection>
        implements LoadBalancerBuilder<ResolvedAddress, C> {

    private final String id;
    private LoadBalancingPolicy<ResolvedAddress, C> loadBalancingPolicy = defaultLoadBalancingPolicy();

    @Nullable
    private Executor backgroundExecutor;
    @Nullable
    private LoadBalancerObserver loadBalancerObserver;
    @Nullable
<<<<<<< HEAD
    private HealthCheckerFactory<ResolvedAddress> healthCheckerFactory;
    private ConnectionPoolStrategyFactory<C> connectionPoolStrategyFactory =
            LinearSearchConnectionPoolStrategy.defaultFactory();
=======
    private OutlierDetectorFactory<ResolvedAddress, C> outlierDetectorFactory;
>>>>>>> 9b1a8a63
    private Duration healthCheckInterval = DEFAULT_HEALTH_CHECK_INTERVAL;
    private Duration healthCheckJitter = DEFAULT_HEALTH_CHECK_JITTER;
    private int healthCheckFailedConnectionsThreshold = DEFAULT_HEALTH_CHECK_FAILED_CONNECTIONS_THRESHOLD;
    private Duration healthCheckResubscribeInterval = DEFAULT_HEALTH_CHECK_RESUBSCRIBE_INTERVAL;
    private Duration healthCheckResubscribeJitter = DEFAULT_HEALTH_CHECK_JITTER;

    // package private constructor so users must funnel through providers in `LoadBalancers`
    DefaultLoadBalancerBuilder(final String id) {
        this.id = requireNonNull(id, "id");
    }

    @Override
    public LoadBalancerBuilder<ResolvedAddress, C> loadBalancingPolicy(
            LoadBalancingPolicy<ResolvedAddress, C> loadBalancingPolicy) {
        this.loadBalancingPolicy = requireNonNull(loadBalancingPolicy, "loadBalancingPolicy");
        return this;
    }

    @Override
    public LoadBalancerBuilder<ResolvedAddress, C> loadBalancerObserver(
            @Nullable LoadBalancerObserver loadBalancerObserver) {
        this.loadBalancerObserver = loadBalancerObserver;
        return this;
    }

    @Override
    public LoadBalancerBuilder<ResolvedAddress, C> outlierDetectorFactory(
            OutlierDetectorFactory<ResolvedAddress, C> outlierDetectorFactory) {
        this.outlierDetectorFactory = outlierDetectorFactory;
        return this;
    }

    @Override
    public LoadBalancerBuilder<ResolvedAddress, C> connectionPoolStrategyFactory(
            ConnectionPoolStrategyFactory<C> connectionPoolStrategyFactory) {
        this.connectionPoolStrategyFactory = requireNonNull(connectionPoolStrategyFactory,
                "connectionPoolStrategyFactory");
        return this;
    }

    @Override
    public LoadBalancerBuilder<ResolvedAddress, C> backgroundExecutor(Executor backgroundExecutor) {
        this.backgroundExecutor = new NormalizedTimeSourceExecutor(backgroundExecutor);
        return this;
    }

    @Override
    public LoadBalancerBuilder<ResolvedAddress, C> healthCheckInterval(Duration interval, Duration jitter) {
        validateHealthCheckIntervals(interval, jitter);
        this.healthCheckInterval = interval;
        this.healthCheckJitter = jitter;
        return this;
    }

    @Override
    public LoadBalancerBuilder<ResolvedAddress, C> healthCheckResubscribeInterval(
            Duration interval, Duration jitter) {
        validateHealthCheckIntervals(interval, jitter);
        this.healthCheckResubscribeInterval = interval;
        this.healthCheckResubscribeJitter = jitter;
        return this;
    }

    @Override
    public LoadBalancerBuilder<ResolvedAddress, C> healthCheckFailedConnectionsThreshold(
            int threshold) {
        if (threshold == 0) {
            throw new IllegalArgumentException("Invalid health-check failed connections (expected != 0)");
        }
        this.healthCheckFailedConnectionsThreshold = threshold;
        return this;
    }

    @Override
    public LoadBalancerFactory<ResolvedAddress, C> build() {
        final HealthCheckConfig healthCheckConfig;
        if (this.healthCheckFailedConnectionsThreshold < 0) {
            healthCheckConfig = null;
        } else {
            healthCheckConfig = new HealthCheckConfig(getExecutor(),
                    healthCheckInterval, healthCheckJitter, healthCheckFailedConnectionsThreshold,
                    healthCheckResubscribeInterval, healthCheckResubscribeJitter);
        }
        final LoadBalancerObserver loadBalancerObserver = this.loadBalancerObserver != null ?
                this.loadBalancerObserver : NoopLoadBalancerObserver.instance();
        Function<String, OutlierDetector<ResolvedAddress, C>> healthCheckerSupplier;
        if (outlierDetectorFactory == null) {
            healthCheckerSupplier = null;
        } else {
            final Executor executor = getExecutor();
            healthCheckerSupplier = (String lbDescrption) ->
                    outlierDetectorFactory.newHealthChecker(executor, lbDescrption);
        }

        return new DefaultLoadBalancerFactory<>(id, loadBalancingPolicy, healthCheckConfig,
                loadBalancerObserver, healthCheckerSupplier, connectionPoolStrategyFactory);
    }

    private static final class DefaultLoadBalancerFactory<ResolvedAddress, C extends LoadBalancedConnection>
            implements LoadBalancerFactory<ResolvedAddress, C> {

        private final String id;
        private final LoadBalancingPolicy<ResolvedAddress, C> loadBalancingPolicy;
<<<<<<< HEAD
        private final LoadBalancerObserver<ResolvedAddress> loadBalancerObserver;
=======
        private final LoadBalancerObserver loadBalancerObserver;
        private final int linearSearchSpace;
>>>>>>> 9b1a8a63
        @Nullable
        private final Function<String, OutlierDetector<ResolvedAddress, C>> outlierDetectorFactory;
        @Nullable
        private final HealthCheckConfig healthCheckConfig;
        private final ConnectionPoolStrategyFactory<C> connectionPoolStrategyFactory;

        DefaultLoadBalancerFactory(final String id, final LoadBalancingPolicy<ResolvedAddress, C> loadBalancingPolicy,
<<<<<<< HEAD
                                   final HealthCheckConfig healthCheckConfig,
                                   final LoadBalancerObserver<ResolvedAddress> loadBalancerObserver,
                                   final Function<String, HealthChecker<ResolvedAddress>> healthCheckerFactory,
                                   final ConnectionPoolStrategyFactory<C> connectionPoolStrategyFactory) {
=======
                                   final int linearSearchSpace, final HealthCheckConfig healthCheckConfig,
                                   final LoadBalancerObserver loadBalancerObserver,
                                   final Function<String, OutlierDetector<ResolvedAddress, C>> outlierDetectorFactory) {
>>>>>>> 9b1a8a63
            this.id = requireNonNull(id, "id");
            this.loadBalancingPolicy = requireNonNull(loadBalancingPolicy, "loadBalancingPolicy");
            this.loadBalancerObserver = requireNonNull(loadBalancerObserver, "loadBalancerObserver");
            this.connectionPoolStrategyFactory = requireNonNull(
                    connectionPoolStrategyFactory, "connectionPoolStrategyFactory");
            this.healthCheckConfig = healthCheckConfig;
            this.outlierDetectorFactory = outlierDetectorFactory;
        }

        @Override
        public <T extends C> LoadBalancer<T> newLoadBalancer(String targetResource,
             Publisher<? extends Collection<? extends ServiceDiscovererEvent<ResolvedAddress>>> eventPublisher,
             ConnectionFactory<ResolvedAddress, T> connectionFactory) {
<<<<<<< HEAD
            return new DefaultLoadBalancer<>(id, targetResource, eventPublisher,
                    loadBalancingPolicy.buildSelector(Collections.emptyList(), targetResource),
                    connectionPoolStrategyFactory.buildStrategy(), connectionFactory, loadBalancerObserver,
                    healthCheckConfig, healthCheckerFactory);
=======
            throw new UnsupportedOperationException("Generic constructor not supported by " +
                    DefaultLoadBalancer.class.getSimpleName());
        }

        @Override
        public <T extends C> LoadBalancer<T> newLoadBalancer(
                Publisher<? extends ServiceDiscovererEvent<ResolvedAddress>> eventPublisher,
                ConnectionFactory<ResolvedAddress, T> connectionFactory) {
            throw new UnsupportedOperationException("Generic constructor not supported by " +
                    DefaultLoadBalancer.class.getSimpleName());
        }

        @Override
        public LoadBalancer<C> newLoadBalancer(
                Publisher<? extends Collection<? extends ServiceDiscovererEvent<ResolvedAddress>>> eventPublisher,
                ConnectionFactory<ResolvedAddress, C> connectionFactory, String targetResource) {
            return new DefaultLoadBalancer<>(id, targetResource, eventPublisher,
                    loadBalancingPolicy.buildSelector(Collections.emptyList(), targetResource), connectionFactory,
                    linearSearchSpace, loadBalancerObserver, healthCheckConfig, outlierDetectorFactory);
        }

        @Override
        public ExecutionStrategy requiredOffloads() {
            // We do not block
            return ExecutionStrategy.offloadNone();
>>>>>>> 9b1a8a63
        }
    }

    private Executor getExecutor() {
        return backgroundExecutor ==
                null ? RoundRobinLoadBalancerFactory.SharedExecutor.getInstance() : backgroundExecutor;
    }

    private static <ResolvedAddress, C extends LoadBalancedConnection>
    LoadBalancingPolicy<ResolvedAddress, C> defaultLoadBalancingPolicy() {
        return new RoundRobinLoadBalancingPolicy.Builder().build();
    }
}<|MERGE_RESOLUTION|>--- conflicted
+++ resolved
@@ -48,13 +48,9 @@
     @Nullable
     private LoadBalancerObserver loadBalancerObserver;
     @Nullable
-<<<<<<< HEAD
-    private HealthCheckerFactory<ResolvedAddress> healthCheckerFactory;
+    private OutlierDetectorFactory<ResolvedAddress, C> outlierDetectorFactory;
     private ConnectionPoolStrategyFactory<C> connectionPoolStrategyFactory =
             LinearSearchConnectionPoolStrategy.defaultFactory();
-=======
-    private OutlierDetectorFactory<ResolvedAddress, C> outlierDetectorFactory;
->>>>>>> 9b1a8a63
     private Duration healthCheckInterval = DEFAULT_HEALTH_CHECK_INTERVAL;
     private Duration healthCheckJitter = DEFAULT_HEALTH_CHECK_JITTER;
     private int healthCheckFailedConnectionsThreshold = DEFAULT_HEALTH_CHECK_FAILED_CONNECTIONS_THRESHOLD;
@@ -158,12 +154,7 @@
 
         private final String id;
         private final LoadBalancingPolicy<ResolvedAddress, C> loadBalancingPolicy;
-<<<<<<< HEAD
-        private final LoadBalancerObserver<ResolvedAddress> loadBalancerObserver;
-=======
         private final LoadBalancerObserver loadBalancerObserver;
-        private final int linearSearchSpace;
->>>>>>> 9b1a8a63
         @Nullable
         private final Function<String, OutlierDetector<ResolvedAddress, C>> outlierDetectorFactory;
         @Nullable
@@ -171,16 +162,10 @@
         private final ConnectionPoolStrategyFactory<C> connectionPoolStrategyFactory;
 
         DefaultLoadBalancerFactory(final String id, final LoadBalancingPolicy<ResolvedAddress, C> loadBalancingPolicy,
-<<<<<<< HEAD
                                    final HealthCheckConfig healthCheckConfig,
-                                   final LoadBalancerObserver<ResolvedAddress> loadBalancerObserver,
-                                   final Function<String, HealthChecker<ResolvedAddress>> healthCheckerFactory,
+                                   final LoadBalancerObserver loadBalancerObserver,
+                                   final Function<String, OutlierDetector<ResolvedAddress, C>> outlierDetectorFactory,
                                    final ConnectionPoolStrategyFactory<C> connectionPoolStrategyFactory) {
-=======
-                                   final int linearSearchSpace, final HealthCheckConfig healthCheckConfig,
-                                   final LoadBalancerObserver loadBalancerObserver,
-                                   final Function<String, OutlierDetector<ResolvedAddress, C>> outlierDetectorFactory) {
->>>>>>> 9b1a8a63
             this.id = requireNonNull(id, "id");
             this.loadBalancingPolicy = requireNonNull(loadBalancingPolicy, "loadBalancingPolicy");
             this.loadBalancerObserver = requireNonNull(loadBalancerObserver, "loadBalancerObserver");
@@ -194,12 +179,6 @@
         public <T extends C> LoadBalancer<T> newLoadBalancer(String targetResource,
              Publisher<? extends Collection<? extends ServiceDiscovererEvent<ResolvedAddress>>> eventPublisher,
              ConnectionFactory<ResolvedAddress, T> connectionFactory) {
-<<<<<<< HEAD
-            return new DefaultLoadBalancer<>(id, targetResource, eventPublisher,
-                    loadBalancingPolicy.buildSelector(Collections.emptyList(), targetResource),
-                    connectionPoolStrategyFactory.buildStrategy(), connectionFactory, loadBalancerObserver,
-                    healthCheckConfig, healthCheckerFactory);
-=======
             throw new UnsupportedOperationException("Generic constructor not supported by " +
                     DefaultLoadBalancer.class.getSimpleName());
         }
@@ -217,15 +196,15 @@
                 Publisher<? extends Collection<? extends ServiceDiscovererEvent<ResolvedAddress>>> eventPublisher,
                 ConnectionFactory<ResolvedAddress, C> connectionFactory, String targetResource) {
             return new DefaultLoadBalancer<>(id, targetResource, eventPublisher,
-                    loadBalancingPolicy.buildSelector(Collections.emptyList(), targetResource), connectionFactory,
-                    linearSearchSpace, loadBalancerObserver, healthCheckConfig, outlierDetectorFactory);
+                    loadBalancingPolicy.buildSelector(Collections.emptyList(), targetResource),
+                    connectionPoolStrategyFactory.buildStrategy(), connectionFactory,
+                    loadBalancerObserver, healthCheckConfig, outlierDetectorFactory);
         }
 
         @Override
         public ExecutionStrategy requiredOffloads() {
             // We do not block
             return ExecutionStrategy.offloadNone();
->>>>>>> 9b1a8a63
         }
     }
 
