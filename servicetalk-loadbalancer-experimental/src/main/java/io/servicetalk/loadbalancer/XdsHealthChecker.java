--- conflicted
+++ resolved
@@ -79,13 +79,8 @@
     }
 
     @Override
-<<<<<<< HEAD
-    public HealthIndicator newHealthIndicator(ResolvedAddress address) {
-        XdsHealthIndicator result = new XdsHealthIndicatorImpl(address, kernel.config.ewmaHalfLife());
-=======
     public HealthIndicator newHealthIndicator(ResolvedAddress address, HostObserver hostObserver) {
-        XdsHealthIndicator result = new XdsHealthIndicatorImpl(address, hostObserver);
->>>>>>> 05e07c49
+        XdsHealthIndicator result = new XdsHealthIndicatorImpl(address, kernel.config.ewmaHalfLife(), hostObserver);
         sequentialExecutor.execute(() -> indicators.add(result));
         indicatorCount.incrementAndGet();
         return result;
@@ -106,13 +101,8 @@
 
     private final class XdsHealthIndicatorImpl extends XdsHealthIndicator<ResolvedAddress> {
 
-<<<<<<< HEAD
-        XdsHealthIndicatorImpl(final ResolvedAddress address, Duration ewmaHalfLife) {
-            super(sequentialExecutor, executor, ewmaHalfLife, address, hostObserver);
-=======
-        XdsHealthIndicatorImpl(final ResolvedAddress address, HostObserver hostObserver) {
-            super(sequentialExecutor, executor, address, lbDescription, hostObserver);
->>>>>>> 05e07c49
+        XdsHealthIndicatorImpl(final ResolvedAddress address, Duration ewmaHalfLife, HostObserver hostObserver) {
+            super(sequentialExecutor, executor, ewmaHalfLife, address, lbDescription, hostObserver);
         }
 
         @Override
