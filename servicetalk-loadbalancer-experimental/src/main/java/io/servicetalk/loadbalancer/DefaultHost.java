--- conflicted
+++ resolved
@@ -229,23 +229,6 @@
             if (actualContext == null) {
                 actualContext = new DefaultContextMap();
             }
-<<<<<<< HEAD
-            context.put(REQUEST_TRACKER_KEY, healthIndicator);
-        }
-        // This LB implementation does not automatically provide TransportObserver. Therefore, we pass "null" here.
-        // Users can apply a ConnectionFactoryFilter if they need to override this "null" value with TransportObserver.
-        Single<? extends C> establishConnection = connectionFactory.newConnection(address, context, null);
-        if (healthCheckConfig != null) {
-            // Schedule health check before returning
-            establishConnection = establishConnection.beforeOnError(this::onConnectionError);
-        }
-        return establishConnection
-            .flatMap(newCnx -> {
-
-                if (forceNewConnectionAndReserve && !newCnx.tryReserve()) {
-                    return newCnx.closeAsync().<C>concat(failed(
-                            Exceptions.StacklessConnectionRejectedException.newInstance(
-=======
 
             // We need to put our address latency tracker in the context for consumption.
             if (healthIndicator != null) {
@@ -257,7 +240,7 @@
             Single<? extends C> establishConnection = connectionFactory.newConnection(address, actualContext, null);
             if (healthCheckConfig != null) {
                 // Schedule health check before returning
-                establishConnection = establishConnection.beforeOnError(this::markUnhealthy);
+                establishConnection = establishConnection.beforeOnError(this::onConnectionError);
             }
             return establishConnection
                     .flatMap(newCnx -> {
@@ -280,7 +263,6 @@
 
                             // If there is caching Propagate the exception and rely upon retry strategy.
                             Single<C> failedSingle = failed(Exceptions.StacklessConnectionRejectedException.newInstance(
->>>>>>> 11c5a3dc
                                     "Newly created connection " + newCnx + " for " + lbDescription
                                             + " was rejected by the selection filter.",
                                     DefaultHost.class, "newConnection(...)"));
