/*
 * Copyright © 2018-2019 Apple Inc. and the ServiceTalk project authors
 *
 * Licensed under the Apache License, Version 2.0 (the "License");
 * you may not use this file except in compliance with the License.
 * You may obtain a copy of the License at
 *
 *   http://www.apache.org/licenses/LICENSE-2.0
 *
 * Unless required by applicable law or agreed to in writing, software
 * distributed under the License is distributed on an "AS IS" BASIS,
 * WITHOUT WARRANTIES OR CONDITIONS OF ANY KIND, either express or implied.
 * See the License for the specific language governing permissions and
 * limitations under the License.
 */
package io.servicetalk.opentracing.http;

import io.servicetalk.concurrent.internal.ServiceTalkTestTimeout;
import io.servicetalk.data.jackson.JacksonSerializationProvider;
import io.servicetalk.http.api.HttpClient;
import io.servicetalk.http.api.HttpRequest;
import io.servicetalk.http.api.HttpResponse;
import io.servicetalk.http.api.HttpSerializationProvider;
import io.servicetalk.http.netty.HttpServers;
import io.servicetalk.opentracing.http.TestUtils.CountingInMemorySpanEventListener;
import io.servicetalk.opentracing.inmemory.DefaultInMemoryTracer;
import io.servicetalk.opentracing.inmemory.api.InMemorySpan;
import io.servicetalk.transport.api.ServerContext;

import io.opentracing.Tracer;
import org.junit.Before;
import org.junit.Rule;
import org.junit.Test;
import org.junit.rules.Timeout;
import org.mockito.Mock;

import static io.opentracing.tag.Tags.ERROR;
import static io.opentracing.tag.Tags.HTTP_METHOD;
import static io.opentracing.tag.Tags.HTTP_STATUS;
import static io.opentracing.tag.Tags.HTTP_URL;
import static io.opentracing.tag.Tags.SPAN_KIND;
import static io.opentracing.tag.Tags.SPAN_KIND_SERVER;
<<<<<<< HEAD
import static io.servicetalk.concurrent.api.Publisher.from;
import static io.servicetalk.concurrent.api.Single.success;
=======
import static io.servicetalk.concurrent.api.Publisher.just;
import static io.servicetalk.concurrent.api.Single.succeeded;
>>>>>>> ef6bc67b
import static io.servicetalk.concurrent.internal.DeliberateException.DELIBERATE_EXCEPTION;
import static io.servicetalk.http.api.HttpRequestMethod.GET;
import static io.servicetalk.http.api.HttpResponseStatus.INTERNAL_SERVER_ERROR;
import static io.servicetalk.http.api.HttpResponseStatus.OK;
import static io.servicetalk.http.api.HttpSerializationProviders.jsonSerializer;
import static io.servicetalk.http.api.HttpSerializationProviders.textSerializer;
import static io.servicetalk.http.netty.HttpClients.forSingleAddress;
import static io.servicetalk.opentracing.asynccontext.AsyncContextInMemoryScopeManager.SCOPE_MANAGER;
import static io.servicetalk.opentracing.http.TestUtils.isHexId;
import static io.servicetalk.opentracing.http.TestUtils.randomHexId;
import static io.servicetalk.opentracing.internal.ZipkinHeaderNames.PARENT_SPAN_ID;
import static io.servicetalk.opentracing.internal.ZipkinHeaderNames.SAMPLED;
import static io.servicetalk.opentracing.internal.ZipkinHeaderNames.SPAN_ID;
import static io.servicetalk.opentracing.internal.ZipkinHeaderNames.TRACE_ID;
import static io.servicetalk.transport.netty.internal.AddressUtils.localAddress;
import static io.servicetalk.transport.netty.internal.AddressUtils.serverHostAndPort;
import static org.hamcrest.Matchers.equalToIgnoringCase;
import static org.hamcrest.Matchers.is;
import static org.hamcrest.Matchers.not;
import static org.junit.Assert.assertEquals;
import static org.junit.Assert.assertFalse;
import static org.junit.Assert.assertNotNull;
import static org.junit.Assert.assertNull;
import static org.junit.Assert.assertThat;
import static org.junit.Assert.assertTrue;
import static org.mockito.ArgumentMatchers.any;
import static org.mockito.Mockito.when;
import static org.mockito.MockitoAnnotations.initMocks;

public class TracingHttpServiceFilterTest {
    private static final HttpSerializationProvider httpSerializer = jsonSerializer(new JacksonSerializationProvider());

    @Rule
    public final Timeout timeout = new ServiceTalkTestTimeout();

    @Mock
    private Tracer mockTracer;

    @Before
    public void setup() {
        initMocks(this);
    }

    private static ServerContext buildServer(CountingInMemorySpanEventListener spanListener) throws Exception {
        DefaultInMemoryTracer tracer = new DefaultInMemoryTracer.Builder(SCOPE_MANAGER)
                .addListener(spanListener).build();
        return HttpServers.forAddress(localAddress(0))
                .appendServiceFilter(new TracingHttpServiceFilter(tracer, "testServer"))
                .listenStreamingAndAwait((ctx, request, responseFactory) -> {
                    InMemorySpan span = tracer.activeSpan();
                    if (span == null) {
<<<<<<< HEAD
                        return success(responseFactory.internalServerError().payloadBody(from("span not found"),
                                textSerializer()));
                    }
                     return success(responseFactory.ok().payloadBody(from(new TestSpanState(
=======
                        return succeeded(responseFactory.internalServerError().payloadBody(just("span not found"),
                                textSerializer()));
                    }
                    return succeeded(responseFactory.ok().payloadBody(just(new TestSpanState(
>>>>>>> ef6bc67b
                                    span.traceIdHex(),
                                    span.spanIdHex(),
                                    span.parentSpanIdHex(),
                                    span.isSampled(),
                                    span.tags().containsKey(ERROR.getKey()))),
                            httpSerializer.serializerFor(TestSpanState.class)));
                });
    }

    @Test
    public void testRequestWithTraceKey() throws Exception {
        CountingInMemorySpanEventListener spanListener = new CountingInMemorySpanEventListener();
        try (ServerContext context = buildServer(spanListener)) {
            try (HttpClient client = forSingleAddress(serverHostAndPort(context)).build()) {
                String traceId = randomHexId();
                String spanId = randomHexId();
                String parentSpanId = randomHexId();
                HttpRequest request = client.get("/");
                request.headers().set(TRACE_ID, traceId)
                        .set(SPAN_ID, spanId)
                        .set(PARENT_SPAN_ID, parentSpanId)
                        .set(SAMPLED, "0");
                HttpResponse response = client.request(request).toFuture().get();
                TestSpanState serverSpanState = response.payloadBody(httpSerializer.deserializerFor(
                        TestSpanState.class));
                assertThat(serverSpanState.traceId, equalToIgnoringCase(traceId));
                assertThat(serverSpanState.spanId, not(equalToIgnoringCase(spanId)));
                assertThat(serverSpanState.parentSpanId, equalToIgnoringCase(spanId));
                assertFalse(serverSpanState.sampled);
                assertFalse(serverSpanState.error);
                assertEquals(0, spanListener.spanFinishedCount()); // not sampled, so no finish

                InMemorySpan lastFinishedSpan = spanListener.lastFinishedSpan();
                assertNull(lastFinishedSpan);
            }
        }
    }

    @Test
    public void testRequestWithoutTraceKey() throws Exception {
        final String requestUrl = "/foo";
        CountingInMemorySpanEventListener spanListener = new CountingInMemorySpanEventListener();
        try (ServerContext context = buildServer(spanListener)) {
            try (HttpClient client = forSingleAddress(serverHostAndPort(context)).build()) {
                HttpRequest request = client.get(requestUrl);
                HttpResponse response = client.request(request).toFuture().get();
                TestSpanState serverSpanState = response.payloadBody(httpSerializer.deserializerFor(
                        TestSpanState.class));
                assertThat(serverSpanState.traceId, isHexId());
                assertThat(serverSpanState.spanId, isHexId());
                assertNull(serverSpanState.parentSpanId);
                assertTrue(serverSpanState.sampled);
                assertFalse(serverSpanState.error);
                assertEquals(1, spanListener.spanFinishedCount()); // sampled, so only finish once!

                InMemorySpan lastFinishedSpan = spanListener.lastFinishedSpan();
                assertNotNull(lastFinishedSpan);
                assertEquals(SPAN_KIND_SERVER, lastFinishedSpan.tags().get(SPAN_KIND.getKey()));
                assertEquals(GET.name(), lastFinishedSpan.tags().get(HTTP_METHOD.getKey()));
                assertEquals(requestUrl, lastFinishedSpan.tags().get(HTTP_URL.getKey()));
                assertEquals(OK.code(), lastFinishedSpan.tags().get(HTTP_STATUS.getKey()));
                assertFalse(lastFinishedSpan.tags().containsKey(ERROR.getKey()));
            }
        }
    }

    @Test
    public void tracerThrowsReturnsErrorResponse() throws Exception {
        when(mockTracer.buildSpan(any())).thenThrow(DELIBERATE_EXCEPTION);
        try (ServerContext context = HttpServers.forAddress(localAddress(0))
                .appendServiceFilter(new TracingHttpServiceFilter(mockTracer, "testServer"))
                .listenStreamingAndAwait(((ctx, request, responseFactory) -> succeeded(responseFactory.forbidden())))) {
            try (HttpClient client = forSingleAddress(serverHostAndPort(context)).build()) {
                HttpRequest request = client.get("/");
                HttpResponse response = client.request(request).toFuture().get();
                assertThat(response.status(), is(INTERNAL_SERVER_ERROR));
            }
        }
    }
}<|MERGE_RESOLUTION|>--- conflicted
+++ resolved
@@ -40,13 +40,8 @@
 import static io.opentracing.tag.Tags.HTTP_URL;
 import static io.opentracing.tag.Tags.SPAN_KIND;
 import static io.opentracing.tag.Tags.SPAN_KIND_SERVER;
-<<<<<<< HEAD
 import static io.servicetalk.concurrent.api.Publisher.from;
-import static io.servicetalk.concurrent.api.Single.success;
-=======
-import static io.servicetalk.concurrent.api.Publisher.just;
 import static io.servicetalk.concurrent.api.Single.succeeded;
->>>>>>> ef6bc67b
 import static io.servicetalk.concurrent.internal.DeliberateException.DELIBERATE_EXCEPTION;
 import static io.servicetalk.http.api.HttpRequestMethod.GET;
 import static io.servicetalk.http.api.HttpResponseStatus.INTERNAL_SERVER_ERROR;
@@ -98,17 +93,10 @@
                 .listenStreamingAndAwait((ctx, request, responseFactory) -> {
                     InMemorySpan span = tracer.activeSpan();
                     if (span == null) {
-<<<<<<< HEAD
-                        return success(responseFactory.internalServerError().payloadBody(from("span not found"),
+                        return succeeded(responseFactory.internalServerError().payloadBody(from("span not found"),
                                 textSerializer()));
                     }
-                     return success(responseFactory.ok().payloadBody(from(new TestSpanState(
-=======
-                        return succeeded(responseFactory.internalServerError().payloadBody(just("span not found"),
-                                textSerializer()));
-                    }
-                    return succeeded(responseFactory.ok().payloadBody(just(new TestSpanState(
->>>>>>> ef6bc67b
+                    return succeeded(responseFactory.ok().payloadBody(from(new TestSpanState(
                                     span.traceIdHex(),
                                     span.spanIdHex(),
                                     span.parentSpanIdHex(),
