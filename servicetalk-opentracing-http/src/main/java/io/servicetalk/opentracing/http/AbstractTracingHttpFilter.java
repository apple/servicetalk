--- conflicted
+++ resolved
@@ -61,30 +61,8 @@
         @Nullable
         private HttpResponseMetaData metaData;
 
-<<<<<<< HEAD
-        @Nullable
-        final Scope currentScope() {
-            return currentScope;
-        }
-
-        abstract Scope newScope(HttpRequestMetaData requestMetaData);
-
-        final Single<StreamingHttpResponse> prepareScopeAndRequestOrFailEarly(
-                final HttpRequestMetaData requestMetaData,
-                final Supplier<Single<StreamingHttpResponse>> singleSupplier) {
-            try {
-                currentScope = newScope(requestMetaData);
-                return requireNonNull(singleSupplier.get());
-            } catch (Throwable t) {
-                if (currentScope != null) {
-                    onError(t);
-                }
-                return Single.error(t);
-            }
-=======
         ScopeTracker(final Scope currentScope) {
             this.currentScope = requireNonNull(currentScope);
->>>>>>> 812b12ec
         }
 
         void onResponseMeta(final HttpResponseMetaData metaData) {
@@ -129,8 +107,10 @@
 
         Single<StreamingHttpResponse> track(Single<StreamingHttpResponse> responseSingle) {
             return responseSingle.liftSynchronous(new DoBeforeFinallyOnHttpResponseOperator(this))
-                    // DoBeforeFinallyOnHttpResponseOperator influences how the nested source will be emitted, hence
-                    // doBeforeSuccess() is applied after to ensure we have a consistent view of the data path
+                    // DoBeforeFinallyOnHttpResponseOperator conditionally outputs a Single<Meta> with a failed
+                    // Publisher<Data> instead of the real Publisher<Data> in case a cancel signal is observed before
+                    // completion of Meta. So in order for downstream operators to get a consistent view of the data
+                    // path doBeforeSuccess() needs to be applied last.
                     .doBeforeSuccess(this::onResponseMeta);
         }
 
@@ -140,21 +120,4 @@
             }
         }
     }
-<<<<<<< HEAD
-
-    final Single<StreamingHttpResponse> trackRequest(final StreamingHttpRequest request,
-                                                     final Supplier<Single<StreamingHttpResponse>> singleSupplier) {
-        return Single.defer(() -> {
-            final ScopeTracker scopeTracker = newTracker();
-            return scopeTracker.prepareScopeAndRequestOrFailEarly(request, singleSupplier)
-                    .liftSynchronous(new DoBeforeFinallyOnHttpResponseOperator(scopeTracker))
-                    // DoBeforeFinallyOnHttpResponseOperator conditionally outputs a Single<Meta> with a failed
-                    // Publisher<Data> instead of the real Publisher<Data> in case a cancel signal is observed before
-                    // completion of Meta. So in order for downstream operators to get a consistent view of the data
-                    // path doBeforeSuccess() needs to be applied last.
-                    .doBeforeSuccess(scopeTracker::onResponseMeta);
-        }).subscribeShareContext();
-    }
-=======
->>>>>>> 812b12ec
 }