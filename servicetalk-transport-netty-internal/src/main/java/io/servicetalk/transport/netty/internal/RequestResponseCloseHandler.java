/*
 * Copyright © 2018, 2020 Apple Inc. and the ServiceTalk project authors
 *
 * Licensed under the Apache License, Version 2.0 (the "License");
 * you may not use this file except in compliance with the License.
 * You may obtain a copy of the License at
 *
 *   http://www.apache.org/licenses/LICENSE-2.0
 *
 * Unless required by applicable law or agreed to in writing, software
 * distributed under the License is distributed on an "AS IS" BASIS,
 * WITHOUT WARRANTIES OR CONDITIONS OF ANY KIND, either express or implied.
 * See the License for the specific language governing permissions and
 * limitations under the License.
 */
package io.servicetalk.transport.netty.internal;

import io.netty.channel.Channel;
import io.netty.channel.ChannelFuture;
import io.netty.channel.ChannelFutureListener;
import io.netty.channel.ChannelHandlerContext;
import io.netty.channel.embedded.EmbeddedChannel;
import io.netty.channel.socket.DuplexChannel;
import io.netty.channel.socket.SocketChannel;
import io.netty.handler.ssl.SslHandler;
import org.slf4j.Logger;
import org.slf4j.LoggerFactory;

import java.util.function.Consumer;
import javax.annotation.Nullable;

import static io.servicetalk.transport.netty.internal.CloseHandler.CloseEvent.CHANNEL_CLOSED_INBOUND;
import static io.servicetalk.transport.netty.internal.CloseHandler.CloseEvent.CHANNEL_CLOSED_OUTBOUND;
import static io.servicetalk.transport.netty.internal.CloseHandler.CloseEvent.PROTOCOL_CLOSING_INBOUND;
import static io.servicetalk.transport.netty.internal.CloseHandler.CloseEvent.PROTOCOL_CLOSING_OUTBOUND;
import static io.servicetalk.transport.netty.internal.CloseHandler.CloseEvent.USER_CLOSING;
import static io.servicetalk.transport.netty.internal.RequestResponseCloseHandler.State.ALL_CLOSED;
import static io.servicetalk.transport.netty.internal.RequestResponseCloseHandler.State.CLOSED;
import static io.servicetalk.transport.netty.internal.RequestResponseCloseHandler.State.CLOSING_SERVER_GRACEFULLY;
import static io.servicetalk.transport.netty.internal.RequestResponseCloseHandler.State.DISCARDING_SERVER_INPUT;
import static io.servicetalk.transport.netty.internal.RequestResponseCloseHandler.State.IN_CLOSED;
import static io.servicetalk.transport.netty.internal.RequestResponseCloseHandler.State.IN_OUT_CLOSED;
import static io.servicetalk.transport.netty.internal.RequestResponseCloseHandler.State.OUT_CLOSED;
import static io.servicetalk.transport.netty.internal.RequestResponseCloseHandler.State.READ;
import static io.servicetalk.transport.netty.internal.RequestResponseCloseHandler.State.WRITE;
import static io.servicetalk.transport.netty.internal.RequestResponseCloseHandler.State.has;
import static io.servicetalk.transport.netty.internal.RequestResponseCloseHandler.State.hasAny;
import static io.servicetalk.transport.netty.internal.RequestResponseCloseHandler.State.idle;
import static io.servicetalk.transport.netty.internal.RequestResponseCloseHandler.State.set;
import static io.servicetalk.transport.netty.internal.RequestResponseCloseHandler.State.unset;
import static java.util.Objects.requireNonNull;

/**
 * Intercepts request/response protocol level close commands, eg. HTTP header {@code Connection: close} or
 * {@link SocketChannel} shutdown events and attempts to gracefully close the {@link Channel}.
 * <p>
 * This handler is sufficient to implement <a href="https://tools.ietf.org/html/rfc7230#section-6.6">
 * https://tools.ietf.org/html/rfc7230#section-6.6</a> but is protocol-independent.
 */
class RequestResponseCloseHandler extends CloseHandler {

    private static final Logger LOGGER = LoggerFactory.getLogger(RequestResponseCloseHandler.class);

    private final boolean isClient;

    /**
     * Holds the protocol and {@link Channel} state flags.
     */
    private byte state;

    /**
     * Number of queued up requests or responses.
     * <p> This counter is incremented when initiating a request and decremented when initiating a response. Which means
     * that a {@code pending} count of {@code 0} can indicate that a request is still busy reading or writing as
     * indicated by the {@link #state} flags above. A {@code pending} count of {@code 1} can indicate a request was
     * initiated (and potentially finished writing), but a response was not yet initiated.
     */
    private int pending;

    /**
     * Original {@link CloseEvent} that initiated closing.
     */
    @Nullable
    private CloseEvent closeEvent;

    protected interface State {
        byte READ = 0x01;
        byte WRITE = 0x02;
        byte DISCARDING_SERVER_INPUT = 0x04;
        byte CLOSING_SERVER_GRACEFULLY = 0x08;
        byte IN_CLOSED = 0x10;
        byte OUT_CLOSED = 0x20;
        byte CLOSED = 0x40;

        byte ALL_CLOSED = CLOSED | IN_CLOSED | OUT_CLOSED;
        byte IN_OUT_CLOSED = IN_CLOSED | OUT_CLOSED;
        byte MASK_IDLE = READ | WRITE;

        static boolean idle(int pending, byte state) {
            return pending == 0 && (state & MASK_IDLE) == 0;
        }

        static boolean has(byte state, byte mask) {
            return (state & mask) == mask;
        }

        static boolean hasAny(byte state, byte flag1, byte flag2) {
            return (state & (flag1 | flag2)) != 0;
        }

        static byte set(byte state, byte flags) {
            return (byte) (state | flags);
        }

        static byte unset(byte state, byte flags) {
            return (byte) (state & ~flags);
        }
    }

    /**
     * Feed back events to {@link DefaultNettyConnection} bypassing the pipeline.
     */
    private Consumer<CloseEvent> eventHandler = __ -> { };

    RequestResponseCloseHandler(final boolean client) {
        isClient = client;
    }

    // Visible for testing
    int state() {
        return state;
    }

    // Visible for testing
    int pending() {
        return pending;
    }

    private static boolean isAllowHalfClosure(final Channel channel) {
        return (channel instanceof SocketChannel) ? ((SocketChannel) channel).config().isAllowHalfClosure() :
                channel instanceof DuplexChannel ||
                channel instanceof EmbeddedChannel; // Exceptionally used in unit tests
    }

    @Override
    void registerEventHandler(final Channel channel, Consumer<CloseEvent> eventHandler) {
        assert channel.eventLoop().inEventLoop();
        assert isAllowHalfClosure(channel) : "Socket Half-Close DISABLED, this may violate some protocols";
        this.eventHandler = requireNonNull(eventHandler);
    }

    private void storeCloseRequestAndEmit(final CloseEvent event) {
        eventHandler.accept(event);
        if (this.closeEvent == null) {
            this.closeEvent = event;
        }
    }

    @Override
    public void protocolPayloadBeginInbound(final ChannelHandlerContext ctx) {
        assert ctx.executor().inEventLoop();
        pending = isClient ? pending - 1 : pending + 1;
        state = set(state, READ);
    }

    @Override
    public void protocolPayloadEndInbound(final ChannelHandlerContext ctx) {
        assert ctx.executor().inEventLoop();
        state = unset(state, READ);
        final CloseEvent evt = this.closeEvent;
        if (evt != null) {
            closeChannelHalfOrFullyOnPayloadEnd(ctx.channel(), evt, true);
        }
    }

    @Override
    public void protocolPayloadBeginOutbound(final ChannelHandlerContext ctx) {
        assert ctx.executor().inEventLoop();
        pending = isClient ? pending + 1 : pending - 1;
        state = set(state, WRITE);
    }

    @Override
    public void protocolPayloadEndOutbound(final ChannelHandlerContext ctx) {
<<<<<<< HEAD
        if (isClient || closeEvent != null) {
            ctx.pipeline().fireUserEventTriggered(ProtocolPayloadEndEvent.OUTBOUND);
=======
        if (isClient || (has(state, CLOSING) && pending == 0)) {
            ctx.pipeline().fireUserEventTriggered(OutboundDataEndEvent.INSTANCE);
>>>>>>> 2301ec6b
        }
    }

    @Override
    public void protocolPayloadEndOutboundSuccess(final ChannelHandlerContext ctx) {
        assert ctx.executor().inEventLoop();
        state = unset(state, WRITE);
        final CloseEvent evt = this.closeEvent;
        if (evt != null) {
            closeChannelHalfOrFullyOnPayloadEnd(ctx.channel(), evt, false);
        }
    }

    @Override
    public void protocolClosingInbound(final ChannelHandlerContext ctx) {
        assert ctx.executor().inEventLoop();
        storeCloseRequestAndEmit(PROTOCOL_CLOSING_INBOUND);
        maybeCloseChannelHalfOrFullyOnClosing(ctx.channel(), PROTOCOL_CLOSING_INBOUND);
    }

    @Override
    public void protocolClosingOutbound(final ChannelHandlerContext ctx) {
        assert ctx.executor().inEventLoop();
        storeCloseRequestAndEmit(PROTOCOL_CLOSING_OUTBOUND);
        maybeCloseChannelHalfOrFullyOnClosing(ctx.channel(), PROTOCOL_CLOSING_OUTBOUND);
    }

    @Override
    void channelClosedInbound(final ChannelHandlerContext ctx) {
        assert ctx.executor().inEventLoop();
        state = set(state, IN_CLOSED);
        // Use the actual event that initiated graceful closure:
        final CloseEvent evt = has(state, CLOSING_SERVER_GRACEFULLY) ? closeEvent : CHANNEL_CLOSED_INBOUND;
        assert evt != null;
        storeCloseRequestAndEmit(evt);
        maybeCloseChannelOnHalfClosed(ctx.channel(), evt);
        state = unset(state, READ);
    }

    @Override
    void channelClosedOutbound(final ChannelHandlerContext ctx) {
        assert ctx.executor().inEventLoop();
        state = set(state, OUT_CLOSED);
        storeCloseRequestAndEmit(CHANNEL_CLOSED_OUTBOUND);
        if (!has(state, CLOSING_SERVER_GRACEFULLY)) {
            // Only try to close when we are not closing server gracefully
            maybeCloseChannelOnHalfClosed(ctx.channel(), CHANNEL_CLOSED_OUTBOUND);
        }
        state = unset(state, WRITE);
    }

    @Override
    void closeChannelInbound(final Channel channel) {
        // Do not reset INBOUND when server is closing gracefully. This event is triggered during processing of
        // ChannelOutputShutdownEvent if the USER_CLOSE was initiated after response was written.
        if (!hasAny(state, IN_CLOSED, CLOSING_SERVER_GRACEFULLY)) {
            LOGGER.debug("{} Half-Closing INBOUND (reset)", channel);
            setSocketResetOnClose(channel);
            ((DuplexChannel) channel).shutdownInput().addListener((ChannelFutureListener) this::onHalfClosed);
        }
    }

    @Override
    void closeChannelOutbound(final Channel channel) {
        if (!has(state, OUT_CLOSED)) {
            LOGGER.debug("{} Half-Closing OUTBOUND (reset)", channel);
            setSocketResetOnClose(channel);
            halfCloseOutbound(channel, true);
        }
    }

    @Override
    void userClosing(final Channel channel) {
        assert channel.eventLoop().inEventLoop();
        storeCloseRequestAndEmit(USER_CLOSING);
        maybeCloseChannelHalfOrFullyOnClosing(channel, USER_CLOSING);
    }

    // This closes the channel either completely when there are no more outstanding requests to drain or half-closes
    // when a deferred request was encountered.
    private void closeChannelHalfOrFullyOnPayloadEnd(final Channel channel, final CloseEvent evt,
                                                     final boolean endInbound) {

        if (idle(pending, state)) {
            if (isClient || has(state, IN_CLOSED) || (evt != USER_CLOSING && evt != PROTOCOL_CLOSING_OUTBOUND)) {
                closeChannel(channel, evt);
            } else {
                serverCloseGracefully(channel);
            }
        } else if (!isClient && endInbound) {
            // current request is complete, discard further inbound
            serverHalfCloseInbound(channel);
        }
        // do not perform half-closure on the client to prevent a server from premature connection closure
    }

    // Eagerly close on a closing event rather than deferring
    private void maybeCloseChannelHalfOrFullyOnClosing(final Channel channel, final CloseEvent evt) {
        if (idle(pending, state)) { // Only USER_CLOSING
            assert evt == USER_CLOSING;
            if (isClient) {
                closeChannel(channel, evt);
            } else {
                serverCloseGracefully(channel);
            }
        } else if (isClient) {
            if (evt == PROTOCOL_CLOSING_INBOUND && pending != 0) {
                // Protocol inbound closing for a client is when a response is read, which decrements the pending
                // count before reading the inbound closure signal. This means if pending > 0 there are more
                // requests pending responses but the peer has signalled close. We need to abort write for pending
                // requests:
                if (has(state, WRITE)) {
                    channel.pipeline().fireUserEventTriggered(AbortWritesEvent.INSTANCE);
                    state = unset(state, WRITE);
                }
                pending = 0;
            }
        } else if (evt == PROTOCOL_CLOSING_OUTBOUND) { // Server
            // eagerly close inbound channel on an outbound close command, unless we are still reading
            // the current request, no eager close on PROTOCOL_CLOSING_INBOUND
            if (pending != 0 || !has(state, READ)) { // Don't abort current request
                serverHalfCloseInbound(channel);
            }
            // discards extra pending requests when closing, ensures an eventual "idle" state
            pending = 0;
        } else if (!has(state, READ)) { // Server && USER_CLOSING - Don't abort any request
            assert evt == USER_CLOSING;
            serverHalfCloseInbound(channel);
        }
    }

    // Eagerly close on a closed event rather than deferring
    private void maybeCloseChannelOnHalfClosed(final Channel channel, final CloseEvent evt) {
        if (idle(pending, state)) {
            closeChannel(channel, evt);
        } else if (isClient) {
            if (evt == CHANNEL_CLOSED_INBOUND) {
                // pending > 0 + WRITE => next request for which we can't respond, abort
                if (pending != 0) {
                    if (has(state, WRITE)) {
                        closeAndResetChannel(channel, evt);
                    } else {
                        closeChannel(channel, evt);
                    }
                } else { // current request still ongoing, defer close, but unset READ flag
                    state = unset(state, READ);
                    if (idle(pending, state)) {
                        closeChannel(channel, evt);
                    }
                }
            } else if (has(state, WRITE)) { // evt == CHANNEL_CLOSED_OUTBOUND
                assert evt == CHANNEL_CLOSED_OUTBOUND;
                // ensure we finish reading pending responses, abort others
                setSocketResetOnClose(channel);
                if (pending <= 1 && !has(state, READ)) {
                    closeChannel(channel, evt);
                } else if (pending != 0) {
                    // discards current request, ensures an eventual "idle" state
                    --pending;
                }
            }
        } else if (evt == CHANNEL_CLOSED_INBOUND) { // Server
            if (has(state, READ)) {
                // defer close to allow server error response, but unset READ flag
                state = unset(state, READ);
                setSocketResetOnClose(channel);
                if (idle(pending, state)) {
                    closeChannel(channel, evt);
                }
            }
        } else if (pending != 0) { // Server && CHANNEL_CLOSED_OUTBOUND
            assert evt == CHANNEL_CLOSED_OUTBOUND;
            // pending > 0 => ensures we finish reading current request, abort others we can't respond to anyway
            closeAndResetChannel(channel, evt);
        } else if (!has(state, READ)) { // Server && CHANNEL_CLOSED_OUTBOUND && pending == 0
            assert evt == CHANNEL_CLOSED_OUTBOUND;
            // last response, we are not reading and OUTBOUND is closed, so just close the channel.
            closeChannel(channel, evt);
        }
    }

    private void closeChannel(final Channel channel, @Nullable final CloseEvent evt) {
        if (!has(state, CLOSED)) {
            state = set(state, ALL_CLOSED);
            LOGGER.debug("{} Closing channel – evt: {}", channel, evt == null ? "FullCloseAfterHalfClose" : evt);
            channel.close();
        }
    }

    private void closeAndResetChannel(final Channel channel, @Nullable final CloseEvent evt) {
        if (!has(state, CLOSED)) {
            LOGGER.debug("{} Closing channel – evt: {} - reset",
                    channel, evt == null ? "FullCloseAfterHalfClose" : evt);
            setSocketResetOnClose(channel);
            state = set(state, ALL_CLOSED); // needs to be set after setting RST
            channel.close();
        }
    }

    /**
     * drops send/recv buffers on `close()` and will be perceived by the peer as a connection reset.
     *
     * @param channel sets options if this is a {@link SocketChannel}
     */
    private void setSocketResetOnClose(final Channel channel) {
        // When both IN_CLOSED and OUT_CLOSED have been observed we should NOT attempt to set socket options. However
        // when only IN_CLOSED is observed as part of a TCP RST we also shouldn't attempt to set, but there is no
        // reliable event for this (in netty/JDK) so the best we can do is catch and log the exception.
        if (channel instanceof SocketChannel && !has(state, IN_OUT_CLOSED)) {
            try {
                ((SocketChannel) channel).config().setSoLinger(0);
            } catch (Exception e) {
                LOGGER.trace("{} set SO_LINGER=0 failed (expected when IN+OUT or IN+RST closed channel): {}",
                        channel, e.getMessage());
            }
        }
    }

    private void serverCloseGracefully(final Channel channel) {
        // Perform half-closure as described in https://tools.ietf.org/html/rfc7230#section-6.6
        serverHalfCloseInbound(channel);
        serverHalfCloseOutbound(channel);
    }

    private void serverHalfCloseInbound(final Channel channel) {
        assert !isClient;
        if (!hasAny(state, DISCARDING_SERVER_INPUT, IN_CLOSED)) {
            // Instead of actual half-closure DuplexChannel.shutdownInput() we discard all further inbound data, but
            // keep reading to receive FIN from the remote peer.
            LOGGER.debug("{} Discarding further INBOUND", channel);
            state = unset(state, READ);
            channel.pipeline().fireUserEventTriggered(DiscardFurtherInboundEvent.INSTANCE);
            state = set(state, DISCARDING_SERVER_INPUT);
        }
    }

    private void serverHalfCloseOutbound(final Channel channel) {
        assert !isClient && idle(pending, state);
        if (!has(state, OUT_CLOSED)) {
            state = set(state, CLOSING_SERVER_GRACEFULLY);
            LOGGER.debug("{} Half-Closing OUTBOUND", channel);
            halfCloseOutbound(channel, false);
            // Final channel.close() will happen when FIN (ChannelInputShutdownReadComplete) is received
        }
    }

    private void halfCloseOutbound(final Channel channel, final boolean registerOnHalfClosed) {
        SslHandler sslHandler = channel.pipeline().get(SslHandler.class);
        if (sslHandler != null) {
            // send close_notify: https://tools.ietf.org/html/rfc5246#section-7.2.1
            sslHandler.closeOutbound().addListener(f -> {
                final ChannelFuture cf = ((DuplexChannel) channel).shutdownOutput();
                if (registerOnHalfClosed) {
                    cf.addListener((ChannelFutureListener) this::onHalfClosed);
                }
            });
        } else {
            final ChannelFuture cf = ((DuplexChannel) channel).shutdownOutput();
            if (registerOnHalfClosed) {
                cf.addListener((ChannelFutureListener) this::onHalfClosed);
            }
        }
    }

    private void onHalfClosed(ChannelFuture future) {
        DuplexChannel dplxChannel = (DuplexChannel) future.channel();
        if (dplxChannel.isInputShutdown() && dplxChannel.isOutputShutdown()) {
            LOGGER.debug("{} Fully closing socket channel, both input and output shutdown", dplxChannel);
            closeChannel(dplxChannel, null);
        }
    }
}<|MERGE_RESOLUTION|>--- conflicted
+++ resolved
@@ -182,13 +182,8 @@
 
     @Override
     public void protocolPayloadEndOutbound(final ChannelHandlerContext ctx) {
-<<<<<<< HEAD
-        if (isClient || closeEvent != null) {
-            ctx.pipeline().fireUserEventTriggered(ProtocolPayloadEndEvent.OUTBOUND);
-=======
-        if (isClient || (has(state, CLOSING) && pending == 0)) {
+        if (isClient || (closeEvent != null && pending == 0)) {
             ctx.pipeline().fireUserEventTriggered(OutboundDataEndEvent.INSTANCE);
->>>>>>> 2301ec6b
         }
     }
 
