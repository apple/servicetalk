--- conflicted
+++ resolved
@@ -355,11 +355,7 @@
     /**
      * Netty UserEvent to indicate the end of a outbound data was observed at the transport.
      */
-<<<<<<< HEAD
-    static final class ProtocolPayloadEndEvent extends NettyUserEvent {
-=======
-    static final class OutboundDataEndEvent {
->>>>>>> 2301ec6b
+    static final class OutboundDataEndEvent extends NettyUserEvent {
         /**
          * Netty UserEvent instance to indicate an outbound end of data.
          */
