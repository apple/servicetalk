--- conflicted
+++ resolved
@@ -136,17 +136,10 @@
                 CompositeCloseable closeable = newCompositeCloseable().appendAll(() -> onClose);
 
                 for (final Channel channel : channelMap.values()) {
-<<<<<<< HEAD
-                    final ConnectionHolderChannelHandler<?, ?> holder =
-                            channel.pipeline().get(ConnectionHolderChannelHandler.class);
-                    NettyConnection<?, ?> connection = holder == null ? null : holder.connection();
-                    if (connection != null) {
-=======
                     final AsyncCloseableHolderChannelHandler holder =
                             channel.pipeline().get(AsyncCloseableHolderChannelHandler.class);
                     AsyncCloseable closable = holder == null ? null : holder.asyncClosable();
                     if (closable != null) {
->>>>>>> 500bc034
                         // Upon shutdown of the set, we will close all live channels. If close of individual channels
                         // are offloaded, then this would trigger a surge in threads required to offload these closures.
                         // Here we assume that if there is any offloading required, it is done by offloading the
