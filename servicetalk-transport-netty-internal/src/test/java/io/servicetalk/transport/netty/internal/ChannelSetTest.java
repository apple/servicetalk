/*
 * Copyright © 2018 Apple Inc. and the ServiceTalk project authors
 *
 * Licensed under the Apache License, Version 2.0 (the "License");
 * you may not use this file except in compliance with the License.
 * You may obtain a copy of the License at
 *
 *   http://www.apache.org/licenses/LICENSE-2.0
 *
 * Unless required by applicable law or agreed to in writing, software
 * distributed under the License is distributed on an "AS IS" BASIS,
 * WITHOUT WARRANTIES OR CONDITIONS OF ANY KIND, either express or implied.
 * See the License for the specific language governing permissions and
 * limitations under the License.
 */
package io.servicetalk.transport.netty.internal;

import io.servicetalk.concurrent.api.Completable;
import io.servicetalk.concurrent.api.CompletableProcessor;
import io.servicetalk.concurrent.api.MockedCompletableListenerRule;
import io.servicetalk.concurrent.internal.ServiceTalkTestTimeout;

import io.netty.channel.Channel;
import io.netty.channel.ChannelFuture;
import io.netty.channel.ChannelId;
import io.netty.channel.ChannelPipeline;
import io.netty.channel.DefaultChannelId;
import io.netty.util.concurrent.GenericFutureListener;
import org.junit.Before;
import org.junit.Rule;
import org.junit.Test;
import org.junit.rules.ExpectedException;
import org.junit.rules.Timeout;
import org.mockito.Mock;
import org.mockito.junit.MockitoJUnit;
import org.mockito.junit.MockitoRule;

import static io.servicetalk.concurrent.api.AsyncCloseables.closeAsyncGracefully;
import static io.servicetalk.concurrent.api.Executors.immediate;
import static java.lang.Boolean.FALSE;
import static java.lang.Boolean.parseBoolean;
import static java.util.concurrent.TimeUnit.MILLISECONDS;
import static java.util.concurrent.TimeUnit.SECONDS;
import static org.hamcrest.Matchers.is;
import static org.junit.Assume.assumeThat;
import static org.mockito.ArgumentMatchers.any;
import static org.mockito.Mockito.never;
import static org.mockito.Mockito.times;
import static org.mockito.Mockito.verify;
import static org.mockito.Mockito.when;

public class ChannelSetTest {

    @Rule
    public final Timeout timeout = new ServiceTalkTestTimeout();
    @Rule
    public final ExpectedException thrown = ExpectedException.none();
    @Rule
    public final MockitoRule rule = MockitoJUnit.rule();
    @Rule
    public final MockedCompletableListenerRule subscriberRule1 = new MockedCompletableListenerRule();
    @Rule
    public final MockedCompletableListenerRule subscriberRule2 = new MockedCompletableListenerRule();
    @Rule
    public final MockedCompletableListenerRule subscriberRule3 = new MockedCompletableListenerRule();

    @Mock
    private Channel channel;
    @Mock
    private ChannelFuture channelCloseFuture;
    @Mock
    private ChannelPipeline channelPipeline;
    @Mock
    private AsyncCloseableHolderChannelHandler asyncCloseableHolder;
    @Mock
    private NettyConnection nettyConnection;

    private final ChannelId channelId = DefaultChannelId.newInstance();
    private final ChannelSet fixture = new ChannelSet(immediate());
    private final CompletableProcessor closeAsyncGracefullyCompletable = new CompletableProcessor();
    private final CompletableProcessor closeAsyncCompletable = new CompletableProcessor();
    private GenericFutureListener<ChannelFuture> listener;

    @Before
    public void setupMocks() {
        when(channel.id()).thenReturn(channelId);
        when(channel.closeFuture()).thenReturn(channelCloseFuture);
        when(channel.close()).then(invocation -> {
            listener.operationComplete(channelCloseFuture);
            return channelCloseFuture;
        });
        when(channelCloseFuture.channel()).thenReturn(channel);
        when(channel.pipeline()).thenReturn(channelPipeline);
<<<<<<< HEAD
        when(channelPipeline.get(ConnectionHolderChannelHandler.class)).thenReturn(connectionHolderChannelHandler);
        when(connectionHolderChannelHandler.connection()).thenReturn(defaultNettyConnection);
        when(defaultNettyConnection.closeAsync()).thenReturn(closeAsyncCompletable);
        when(defaultNettyConnection.closeAsyncGracefully()).thenReturn(closeAsyncGracefullyCompletable);
=======
        when(channelPipeline.get(AsyncCloseableHolderChannelHandler.class)).thenReturn(asyncCloseableHolder);
        when(asyncCloseableHolder.asyncClosable()).thenReturn(nettyConnection);
        when(nettyConnection.closeAsync()).thenReturn(closeAsyncCompletable);
        when(nettyConnection.closeAsyncGracefully()).thenReturn(closeAsyncGracefullyCompletable);
>>>>>>> 500bc034
        when(channelCloseFuture.addListener(any())).then((invocation) -> {
            listener = invocation.getArgument(0);
            return channelCloseFuture;
        });
        fixture.addIfAbsent(channel);
    }

    @Test
    public void closeAsync() {
        Completable completable = fixture.closeAsync();
        verify(channel, never()).close();
        subscriberRule1.listen(completable);
        verify(channel).close();
        subscriberRule1.verifyCompletion();
    }

    @Test
    public void closeAsyncGracefullyWithNettyConnectionChannelHandler() throws Exception {
        Completable completable = closeAsyncGracefully(fixture, 100, SECONDS);
        verify(nettyConnection, never()).closeAsyncGracefully();
        subscriberRule1.listen(completable);
        verify(nettyConnection).closeAsyncGracefully();
        verify(channel, never()).close();
        subscriberRule1.verifyNoEmissions();
        closeAsyncGracefullyCompletable.onComplete();
        subscriberRule1.verifyNoEmissions();
        listener.operationComplete(channelCloseFuture);
        subscriberRule1.verifyCompletion();
    }

    @Test
    public void closeAsyncGracefullyWithoutNettyConnectionChannelHandler() {
        when(channelPipeline.get(AsyncCloseableHolderChannelHandler.class)).thenReturn(null);
        Completable completable = closeAsyncGracefully(fixture, 100, SECONDS);
        verify(channel, never()).close();
        subscriberRule1.listen(completable);
        verify(channel).close();
        subscriberRule1.verifyCompletion();
    }

    @Test
    public void testCloseAsyncGracefullyThenCloseAsync() throws Exception {
        Completable gracefulCompletable = closeAsyncGracefully(fixture, 100, SECONDS);
        Completable closeCompletable = fixture.closeAsync();

        subscriberRule1.listen(gracefulCompletable);
        verify(nettyConnection).closeAsyncGracefully();

        subscriberRule2.listen(closeCompletable);
        verify(channel).close();
        // once closeCompletable being subscribed to closes the channel, the Completable returned from
        // closeAsyncGracefully must complete.
        closeAsyncGracefullyCompletable.onComplete();

        fixture.onClose().toFuture().get();

        subscriberRule1.verifyCompletion();
        subscriberRule2.verifyCompletion();
    }

    @Test
    public void testCloseAsyncThenCloseAsyncGracefully() throws Exception {
        Completable closeCompletable = fixture.closeAsync();
        Completable gracefulCompletable = closeAsyncGracefully(fixture, 100, SECONDS);

        subscriberRule2.listen(closeCompletable);
        verify(channel).close();

        subscriberRule1.listen(gracefulCompletable);
        verify(nettyConnection, never()).closeAsyncGracefully();

        fixture.onClose().toFuture().get();

        subscriberRule1.verifyCompletion();
        subscriberRule2.verifyCompletion();
    }

    @Test
    public void testCloseAsyncGracefullyTwice() throws Exception {
        Completable gracefulCompletable1 = closeAsyncGracefully(fixture, 60, SECONDS);
        Completable gracefulCompletable2 = closeAsyncGracefully(fixture, 60, SECONDS);

        subscriberRule1.listen(gracefulCompletable1);
        verify(nettyConnection).closeAsyncGracefully();

        subscriberRule2.listen(gracefulCompletable2);
        verify(nettyConnection, times(1)).closeAsyncGracefully();

        subscriberRule1.verifyNoEmissions();
        closeAsyncGracefullyCompletable.onComplete();
        subscriberRule1.verifyNoEmissions();

        listener.operationComplete(channelCloseFuture);

        fixture.onClose().toFuture().get();

        subscriberRule1.verifyCompletion();
        subscriberRule2.verifyCompletion();
    }

    @Test
    public void testCloseAsyncGracefullyTwiceTimesOut() throws Exception {
        Completable gracefulCompletable1 = closeAsyncGracefully(fixture, 100, MILLISECONDS);
        Completable gracefulCompletable2 = closeAsyncGracefully(fixture, 1000, MILLISECONDS);

        subscriberRule1.listen(gracefulCompletable1);
        verify(nettyConnection).closeAsyncGracefully();

        subscriberRule2.listen(gracefulCompletable2);
        verify(nettyConnection, times(1)).closeAsyncGracefully();

        gracefulCompletable1.toFuture().get();
        subscriberRule2.verifyCompletion();
        verify(channel).close();
    }

    @Test
    public void testCloseAsyncTwice() throws Exception {
        Completable closeCompletable1 = fixture.closeAsync();
        Completable closeCompletable2 = fixture.closeAsync();

        subscriberRule1.listen(closeCompletable1);
        verify(channel).close();

        subscriberRule2.listen(closeCompletable2);
        verify(channel, times(1)).close();

        fixture.onClose().toFuture().get();

        subscriberRule1.verifyCompletion();
        subscriberRule2.verifyCompletion();
    }

    @Test
    public void closeAsyncGracefullyClosesAfterTimeout() throws Exception {
        assumeThat("Ignored flaky test", parseBoolean(System.getenv("CI")), is(FALSE));
        Completable completable = closeAsyncGracefully(fixture, 100, MILLISECONDS);
        subscriberRule1.listen(completable);
        verify(nettyConnection).closeAsyncGracefully();
        fixture.onClose().toFuture().get();
        verify(channel).close();
        subscriberRule1.verifyCompletion();
    }
}<|MERGE_RESOLUTION|>--- conflicted
+++ resolved
@@ -91,17 +91,10 @@
         });
         when(channelCloseFuture.channel()).thenReturn(channel);
         when(channel.pipeline()).thenReturn(channelPipeline);
-<<<<<<< HEAD
-        when(channelPipeline.get(ConnectionHolderChannelHandler.class)).thenReturn(connectionHolderChannelHandler);
-        when(connectionHolderChannelHandler.connection()).thenReturn(defaultNettyConnection);
-        when(defaultNettyConnection.closeAsync()).thenReturn(closeAsyncCompletable);
-        when(defaultNettyConnection.closeAsyncGracefully()).thenReturn(closeAsyncGracefullyCompletable);
-=======
         when(channelPipeline.get(AsyncCloseableHolderChannelHandler.class)).thenReturn(asyncCloseableHolder);
         when(asyncCloseableHolder.asyncClosable()).thenReturn(nettyConnection);
         when(nettyConnection.closeAsync()).thenReturn(closeAsyncCompletable);
         when(nettyConnection.closeAsyncGracefully()).thenReturn(closeAsyncGracefullyCompletable);
->>>>>>> 500bc034
         when(channelCloseFuture.addListener(any())).then((invocation) -> {
             listener = invocation.getArgument(0);
             return channelCloseFuture;
