--- conflicted
+++ resolved
@@ -20,14 +20,8 @@
 import static org.gradle.api.JavaVersion.VERSION_1_8
 
 final class Versions {
-<<<<<<< HEAD
-  static final String CHECKSTYLE_VERSION = "8.41.1"
-  static final String PMD_VERSION = "6.33.0"
-  static final String SPOTBUGS_VERSION = "4.2.3"
-=======
   static final String CHECKSTYLE_VERSION = "8.43"
   static final String PMD_VERSION = "6.35.0"
-  static final String SPOTBUGS_VERSION = "4.2.2"
->>>>>>> 3e357a93
+  static final String SPOTBUGS_VERSION = "4.2.3"
   static final JavaVersion TARGET_VERSION = VERSION_1_8
 }