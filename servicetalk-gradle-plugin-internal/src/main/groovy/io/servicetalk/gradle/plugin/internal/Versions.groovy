--- conflicted
+++ resolved
@@ -20,13 +20,8 @@
 import static org.gradle.api.JavaVersion.VERSION_1_8
 
 final class Versions {
-<<<<<<< HEAD
   static final String CHECKSTYLE_VERSION = "9.2"
-  static final String PMD_VERSION = "6.38.0"
-=======
-  static final String CHECKSTYLE_VERSION = "9.0"
   static final String PMD_VERSION = "6.41.0"
->>>>>>> a414065b
   static final String SPOTBUGS_VERSION = "4.4.1"
   static final String PITEST_VERSION = "1.7.3"
   static final String PITEST_JUNIT5_PLUGIN_VERSION = "0.15"
