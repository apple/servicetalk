/*
 * Copyright © 2018 Apple Inc. and the ServiceTalk project authors
 *
 * Licensed under the Apache License, Version 2.0 (the "License");
 * you may not use this file except in compliance with the License.
 * You may obtain a copy of the License at
 *
 *   http://www.apache.org/licenses/LICENSE-2.0
 *
 * Unless required by applicable law or agreed to in writing, software
 * distributed under the License is distributed on an "AS IS" BASIS,
 * WITHOUT WARRANTIES OR CONDITIONS OF ANY KIND, either express or implied.
 * See the License for the specific language governing permissions and
 * limitations under the License.
 */
package io.servicetalk.client.api.internal;

import io.servicetalk.client.api.ClientGroup;
import io.servicetalk.client.api.ServiceDiscoverer;
import io.servicetalk.client.api.ServiceDiscovererEvent;
import io.servicetalk.client.api.partition.PartitionAttributes;
import io.servicetalk.client.api.partition.PartitionMap;
import io.servicetalk.client.api.partition.PartitionMapFactory;
import io.servicetalk.client.api.partition.PartitionedServiceDiscovererEvent;
import io.servicetalk.concurrent.CompletableSource;
import io.servicetalk.concurrent.PublisherSource;
import io.servicetalk.concurrent.PublisherSource.Subscription;
import io.servicetalk.concurrent.api.AsyncCloseable;
import io.servicetalk.concurrent.api.Completable;
import io.servicetalk.concurrent.api.GroupedPublisher;
import io.servicetalk.concurrent.api.ListenableAsyncCloseable;
import io.servicetalk.concurrent.api.Publisher;
import io.servicetalk.concurrent.api.internal.SubscribableCompletable;
import io.servicetalk.concurrent.internal.SequentialCancellable;

import org.slf4j.Logger;
import org.slf4j.LoggerFactory;

import java.util.Collection;
import java.util.Collections;
import java.util.HashMap;
import java.util.Map;
import java.util.concurrent.atomic.AtomicReferenceFieldUpdater;
import java.util.function.Function;
import java.util.function.Predicate;
import javax.annotation.Nonnull;
import javax.annotation.Nullable;

import static io.servicetalk.concurrent.api.AsyncCloseables.emptyAsyncCloseable;
import static io.servicetalk.concurrent.api.SourceAdapters.toSource;
import static io.servicetalk.concurrent.internal.SubscriberUtils.deliverCompleteFromSource;
import static java.util.Objects.requireNonNull;
import static java.util.function.Function.identity;

/**
 * An implementation of {@link ClientGroup} that can be used for partitioned client use-cases where {@link
 * PartitionAttributes} are discovered through {@link PartitionedServiceDiscovererEvent}s.
 *
 * @param <U> the type of address before resolution (unresolved address)
 * @param <R> the type of address after resolution (resolved address)
 * @param <Client> the type of client to connect to the partitions
 */
public final class DefaultPartitionedClientGroup<U, R, Client extends ListenableAsyncCloseable>
        implements ClientGroup<PartitionAttributes, Client> {

    /**
     * Factory for building partitioned clients.
     * @param <U> the type of address before resolution (unresolved address)
     * @param <R> the type of address after resolution (resolved address)
     * @param <Client> the type of client to connect to the partitions
     */
    @FunctionalInterface
    public interface PartitionedClientFactory<U, R, Client> {
        /**
         * Create a partitioned client.
         *
         * @param pa the {@link PartitionAttributes} for this client
         * @param psd the partitioned {@link ServiceDiscoverer}
         * @return new client for the given arguments
         */
        Client apply(PartitionAttributes pa, ServiceDiscoverer<U, R, ServiceDiscovererEvent<R>> psd);
    }

    private static final Logger LOGGER = LoggerFactory.getLogger(DefaultPartitionedClientGroup.class);

    private final PartitionMap<Partition<Client>> partitionMap;
    private final SequentialCancellable sequentialCancellable = new SequentialCancellable();
    private final Function<PartitionAttributes, Client> unknownPartitionClient;

    /**
     * Creates a new instance.
     *
     * @param closedPartitionClient factory for clients that handle requests for a closed partition
     * @param unknownPartitionClient factory for clients that handles requests for an unknown partition
     * @param clientFactory used to create clients for newly discovered partitions
     * @param partitionMapFactory factory to provide a {@link PartitionMap} implementation appropriate for the use-case
     * @param psdEvents the stream of {@link PartitionedServiceDiscovererEvent}s
     * @param psdMaxQueueSize max number of new partitions to queue up
     */
    public DefaultPartitionedClientGroup(final Function<PartitionAttributes, Client> closedPartitionClient,
                                         final Function<PartitionAttributes, Client> unknownPartitionClient,
                                         final PartitionedClientFactory<U, R, Client> clientFactory,
                                         final PartitionMapFactory partitionMapFactory,
                                         final Publisher<PartitionedServiceDiscovererEvent<R>> psdEvents,
                                         final int psdMaxQueueSize) {

        this.unknownPartitionClient = unknownPartitionClient;
        this.partitionMap = partitionMapFactory.newPartitionMap(event ->
                new Partition<>(event, closedPartitionClient.apply(event)));
        toSource(psdEvents.groupToMany(event -> event.isAvailable() ?
                partitionMap.add(event.partitionAddress()).iterator() :
                partitionMap.remove(event.partitionAddress()).iterator(), psdMaxQueueSize))
                .subscribe(new GroupedByPartitionSubscriber(clientFactory));
    }

    @Override
    public Completable onClose() {
        return partitionMap.onClose();
    }

    @Override
    public Completable closeAsync() {
        // Cancel doesn't provide any status and is assumed to complete immediately so we just cancel when subscribe
        // is called.
        return partitionMap.closeAsync().whenFinally(sequentialCancellable::cancel);
    }

    @Override
    public Completable closeAsyncGracefully() {
        // Cancel doesn't provide any status and is assumed to complete immediately so we just cancel when subscribe
        // is called.
        return partitionMap.closeAsyncGracefully().whenFinally(sequentialCancellable::cancel);
    }

    @Override
    public Client get(final PartitionAttributes partitionAttributes) {
        final Partition<Client> partition = partitionMap.get(partitionAttributes);
        final Client client;
        if (partition == null || (client = partition.client()) == null) {
            return unknownPartitionClient.apply(partitionAttributes);
        }
        return client;
    }

    private static final class PartitionServiceDiscoverer<U, R, C extends AsyncCloseable,
            PSDE extends PartitionedServiceDiscovererEvent<R>>
            implements ServiceDiscoverer<U, R, ServiceDiscovererEvent<R>> {
        private final ListenableAsyncCloseable close;
        private final GroupedPublisher<Partition<C>, PSDE> newGroup;
        private final Partition<C> partition;

        PartitionServiceDiscoverer(final GroupedPublisher<Partition<C>, PSDE> newGroup) {
            this.newGroup = newGroup;
            this.partition = newGroup.key();
            close = emptyAsyncCloseable();
        }

        /**
         * @param ignoredAddress the address is ignored since discovery already happened
         * @return stream of {@link PartitionedServiceDiscovererEvent}s for this partitions with valid addresses
         */
        @Override
<<<<<<< HEAD
        public Publisher<Collection<ServiceDiscovererEvent<R>>> discover(final U ignoredAddress) {
=======
        public Publisher<ServiceDiscovererEvent<R>> discover(final U ignoredAddress) {
>>>>>>> 7b429c57
            return newGroup.filter(new Predicate<PSDE>() {
                // Use a mutable Count to avoid boxing-unboxing and put on each call.
                private final Map<R, MutableInt> addressCount = new HashMap<>();

                @Override
                public boolean test(PSDE evt) {
                    MutableInt counter = addressCount.computeIfAbsent(evt.address(), __ -> new MutableInt());
                    boolean acceptEvent;
                    if (evt.isAvailable()) {
                        acceptEvent = ++counter.value == 1;
                    } else {
                        acceptEvent = --counter.value == 0;
                        if (acceptEvent) {
                            // If address is unavailable and no more add events are pending stop tracking and
                            // close partition.
                            addressCount.remove(evt.address());
                            if (addressCount.isEmpty()) {
                                // closeNow will subscribe to closeAsync() so we do not have to here.
                                partition.closeNow();
                            }
                        }
                    }
                    return acceptEvent;
                }
<<<<<<< HEAD
            }).beforeFinally(partition::closeNow).map(Collections::singletonList);
=======
            }).beforeFinally(partition::closeNow).map(identity());
>>>>>>> 7b429c57
        }

        @Override
        public Completable onClose() {
            return close.onClose();
        }

        @Override
        public Completable closeAsync() {
            return close.closeAsync();
        }

        static final class MutableInt {
            int value;
        }
    }

    private static final class Partition<C extends AsyncCloseable> implements AsyncCloseable {
        @SuppressWarnings("rawtypes")
        private static final AtomicReferenceFieldUpdater<Partition, Object> clientUpdater =
                AtomicReferenceFieldUpdater.newUpdater(Partition.class, Object.class, "client");

        private final PartitionAttributes attributes;
        private final C closed;

        @Nullable
        private volatile Object client;

        Partition(PartitionAttributes attributes, C closed) {
            this.attributes = requireNonNull(attributes, "PartitionAttributes for partition is null");
            this.closed = requireNonNull(closed, "Closed Client for partition is null");
        }

        void client(C client) {
            if (!clientUpdater.compareAndSet(this, null, client)) {
                client.closeAsync().subscribe();
            }
        }

        void closeNow() {
            closeAsync().subscribe();
        }

        @Nullable
        @SuppressWarnings("unchecked")
        C client() {
            return (C) client;
        }

        @SuppressWarnings("unchecked")
        @Override
        public Completable closeAsync() {
            return new SubscribableCompletable() {
                @Override
                protected void handleSubscribe(CompletableSource.Subscriber subscriber) {
                    Object oldClient = clientUpdater.getAndSet(DefaultPartitionedClientGroup.Partition.this, closed);
                    if (oldClient != null && oldClient != closed) {
                        toSource(((C) oldClient).closeAsync()).subscribe(subscriber);
                    } else {
                        deliverCompleteFromSource(subscriber);
                    }
                }
            };
        }

        @Override
        public String toString() {
            return attributes.toString();
        }
    }

    private final class GroupedByPartitionSubscriber
            implements PublisherSource.Subscriber<GroupedPublisher<Partition<Client>,
            ? extends PartitionedServiceDiscovererEvent<R>>> {

        private final PartitionedClientFactory<U, R, Client> clientFactory;

        GroupedByPartitionSubscriber(final PartitionedClientFactory<U, R, Client> clientFactory) {
            this.clientFactory = clientFactory;
        }

        @Override
        public void onSubscribe(final Subscription s) {
            // We request max value here to make sure we do not access Subscription concurrently
            // (requestN here and cancel from discoveryCancellable). If we request-1 in onNext we would
            // have to wrap the Subscription in a ConcurrentSubscription which is costly.
            // Since, we synchronously process onNexts we do not really care about flow control.
            s.request(Long.MAX_VALUE);
            sequentialCancellable.nextCancellable(s);
        }

        @Override
        public void onNext(@Nonnull final GroupedPublisher<Partition<Client>,
                        ? extends PartitionedServiceDiscovererEvent<R>> newGroup) {
            requireNonNull(newGroup);
            Client newClient = requireNonNull(clientFactory.apply(newGroup.key().attributes,
                    new PartitionServiceDiscoverer<>(newGroup)), "<null> Client created for partition");
            newGroup.key().client(newClient);
        }

        @Override
        public void onError(Throwable t) {
            LOGGER.info("Unexpected error in partitioned client group subscriber {}", this, t);
            // Don't force close the client if SD has an error, just make a best effort to keep going.
        }

        @Override
        public void onComplete() {
            // Don't force close the client if SD has an error, just make a best effort to keep going.
            LOGGER.debug("partitioned client group subscriber {} terminated", this);
        }
    }
}<|MERGE_RESOLUTION|>--- conflicted
+++ resolved
@@ -160,11 +160,7 @@
          * @return stream of {@link PartitionedServiceDiscovererEvent}s for this partitions with valid addresses
          */
         @Override
-<<<<<<< HEAD
         public Publisher<Collection<ServiceDiscovererEvent<R>>> discover(final U ignoredAddress) {
-=======
-        public Publisher<ServiceDiscovererEvent<R>> discover(final U ignoredAddress) {
->>>>>>> 7b429c57
             return newGroup.filter(new Predicate<PSDE>() {
                 // Use a mutable Count to avoid boxing-unboxing and put on each call.
                 private final Map<R, MutableInt> addressCount = new HashMap<>();
@@ -189,11 +185,7 @@
                     }
                     return acceptEvent;
                 }
-<<<<<<< HEAD
             }).beforeFinally(partition::closeNow).map(Collections::singletonList);
-=======
-            }).beforeFinally(partition::closeNow).map(identity());
->>>>>>> 7b429c57
         }
 
         @Override
