--- conflicted
+++ resolved
@@ -125,20 +125,6 @@
     /**
      * Enable wire-logging for all connections. All wire events will be logged at trace level.
      *
-<<<<<<< HEAD
-=======
-     * @deprecated Use {@link #enableWireLogging(String, LogLevel, BooleanSupplier)} instead
-     * @param loggerName The name of the logger to log wire events
-     */
-    @Deprecated
-    public final void enableWireLogging(final String loggerName) {
-        enableWireLogging(loggerName, TRACE, () -> false);
-    }
-
-    /**
-     * Enable wire-logging for all connections. All wire events will be logged at trace level.
-     *
->>>>>>> 0510d1c1
      * @param loggerName provides the logger to log data/events to/from the wire.
      * @param logLevel the level to log data/events to/from the wire.
      * @param logUserData {@code true} to include user data (e.g. data, headers, etc.). {@code false} to exclude user
