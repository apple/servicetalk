/*
 * Copyright © 2018 Apple Inc. and the ServiceTalk project authors
 *
 * Licensed under the Apache License, Version 2.0 (the "License");
 * you may not use this file except in compliance with the License.
 * You may obtain a copy of the License at
 *
 *   http://www.apache.org/licenses/LICENSE-2.0
 *
 * Unless required by applicable law or agreed to in writing, software
 * distributed under the License is distributed on an "AS IS" BASIS,
 * WITHOUT WARRANTIES OR CONDITIONS OF ANY KIND, either express or implied.
 * See the License for the specific language governing permissions and
 * limitations under the License.
 */
package io.servicetalk.tcp.netty.internal;

import io.servicetalk.buffer.api.BufferAllocator;
import io.servicetalk.buffer.netty.BufferUtil;
import io.servicetalk.client.api.RetryableConnectException;
import io.servicetalk.concurrent.api.Single;
import io.servicetalk.concurrent.internal.DelayedCancellable;
import io.servicetalk.transport.api.ExecutionContext;
import io.servicetalk.transport.api.FileDescriptorSocketAddress;
import io.servicetalk.transport.netty.internal.NettyConnection;

import io.netty.bootstrap.Bootstrap;
import io.netty.channel.Channel;
import io.netty.channel.ChannelFuture;
import io.netty.channel.ChannelHandler;
import io.netty.channel.ChannelOption;
import io.netty.channel.ConnectTimeoutException;
import io.netty.channel.EventLoop;
import io.netty.util.concurrent.Future;
import io.netty.util.concurrent.ImmediateEventExecutor;

import java.net.ConnectException;
import java.net.SocketAddress;
import java.util.Map;
import javax.annotation.Nullable;

import static io.servicetalk.concurrent.Cancellable.IGNORE_CANCEL;
import static io.servicetalk.transport.netty.internal.BuilderUtils.socketChannel;
import static io.servicetalk.transport.netty.internal.BuilderUtils.toNettyAddress;
import static io.servicetalk.transport.netty.internal.EventLoopAwareNettyIoExecutors.toEventLoopAwareNettyIoExecutor;
import static java.util.Objects.requireNonNull;

/**
 * Utility class for TCP clients to connect.
 */
public final class TcpConnector {

    private TcpConnector() {
        // no instances.
    }

    /**
     * Connects to the passed {@code resolvedRemoteAddress} address, resolving the address, if required.
     *
     * @param localAddress The local address to bind to, or {@code null}.
     * @param resolvedRemoteAddress The address to connect to. This address should already be resolved at this point.
     * @param config The {@link ReadOnlyTcpClientConfig} to use while connecting.
     * @param executionContext The {@link ExecutionContext} to use for the returned {@link NettyConnection}.
     * @return A {@link Single} that completes with a new {@link Channel} when connected.
     */
    public static Single<Channel> connect(@Nullable SocketAddress localAddress, Object resolvedRemoteAddress,
                                          ReadOnlyTcpClientConfig config, ExecutionContext executionContext) {
        requireNonNull(resolvedRemoteAddress);
        requireNonNull(config);
        requireNonNull(executionContext);
        return new Single<Channel>() {
            @Override
            protected void handleSubscribe(final Subscriber<? super Channel> subscriber) {
                connectFutureToListener(localAddress, resolvedRemoteAddress, subscriber,
                        connect0(localAddress, resolvedRemoteAddress, config, executionContext, subscriber));
            }
        };
    }

    private static Future<?> connect0(@Nullable SocketAddress localAddress, Object resolvedRemoteAddress,
                                      ReadOnlyTcpClientConfig config, ExecutionContext executionContext,
                                      Single.Subscriber<? super Channel> subscriber) {
        // We have to subscribe before any possibility that we complete the single, so subscribe now and hookup the
        // cancellable after we get the future.
        final DelayedCancellable cancellable = new DelayedCancellable();
        subscriber.onSubscribe(cancellable);

        try {
<<<<<<< HEAD
            // The ConnectionContext should be given an IoExecutor which correlates to the specific thread used for IO,
            // so we select it here up front.
            EventLoopAwareNettyIoExecutor ioExecutorThread =
                    toEventLoopAwareNettyIoExecutor(executionContext.ioExecutor()).next();

            // next() of an EventLoop will just return itself, which is expected because we did the selection above.
            EventLoop loop = ioExecutorThread.eventLoopGroup().next();

=======
>>>>>>> 500bc034
            // Create the handler here and ensure in connectWithBootstrap / initFileDescriptorBasedChannel it is added to
            // the ChannelPipeline after registration is complete as otherwise we may miss channelActive events.
            ChannelHandler handler = new io.netty.channel.ChannelInitializer<Channel>() {
                @Override
                protected void initChannel(Channel channel) {
<<<<<<< HEAD
                    final ConnectionContext context;
                    final AbstractChannelReadHandler readHandler;
                    try {
                        // Create ExecutionContext with selected IO thread
                        context = newContext(new DefaultExecutionContext(executionContext.bufferAllocator(),
                                        ioExecutorThread, executionContext.executor()),
                                channel, channelInitializer, checkForRefCountedTrapper, defaultFlushStrategy());
                        readHandler = channel.pipeline().get(AbstractChannelReadHandler.class);
                    } catch (Throwable cause) {
                        channel.close();
                        subscriber.onError(cause);
                        return;
                    }
                    if (readHandler != null) {
                        channel.close();
                        subscriber.onError(new IllegalStateException(
                            format("A handler %s of type %s already found, can not connect with this existing handler.",
                                        readHandler, AbstractChannelReadHandler.class.getName())));
                    } else {
                        try {
                            NettyConnection.TerminalPredicate<Read> predicate =
                                    new NettyConnection.TerminalPredicate<>(terminalItemPredicate.get());
                            channel.pipeline().addLast(new AbstractChannelReadHandler<Read>(predicate, closeHandler) {
                                @Override
                                protected void onPublisherCreation(ChannelHandlerContext ctx,
                                                                   Publisher<Read> newPublisher) {
                                    final NettyConnection<Read, Write> connection;
                                    try {
                                        connection = new DefaultNettyConnection<>(channel, context, newPublisher,
                                                predicate, closeHandler, config.flushStrategy());
                                    } catch (Throwable cause) {
                                        channel.close();
                                        subscriber.onError(cause);
                                        return;
                                    }
                                    subscriber.onSuccess(connection);
                                }
                            });
                        } catch (Throwable cause) {
                            channel.close();
                            subscriber.onError(cause);
                        }
                    }
=======
                    subscriber.onSuccess(channel);
>>>>>>> 500bc034
                }
            };

            EventLoop loop = toEventLoopAwareNettyIoExecutor(executionContext.ioExecutor()).getEventLoopGroup().next();
            if (!(resolvedRemoteAddress instanceof FileDescriptorSocketAddress)) {
                return attachCancelSubscriber(connectWithBootstrap(localAddress, resolvedRemoteAddress, config,
                        loop, executionContext.bufferAllocator(), handler), cancellable);
            }
            if (localAddress != null) {
                return loop.newFailedFuture(new IllegalArgumentException("local address cannot be specified when " +
                        FileDescriptorSocketAddress.class.getSimpleName() + " is used"));
            }
            Channel channel = socketChannel(loop, (FileDescriptorSocketAddress) resolvedRemoteAddress);
            if (channel == null) {
                return loop.newFailedFuture(new IllegalArgumentException(
                        FileDescriptorSocketAddress.class.getSimpleName() + " not supported"));
            }
            return attachCancelSubscriber(initFileDescriptorBasedChannel(config, loop, channel,
                    executionContext.bufferAllocator(), handler), cancellable);
        } catch (Throwable cause) {
            cancellable.delayedCancellable(IGNORE_CANCEL);
            return ImmediateEventExecutor.INSTANCE.newFailedFuture(cause);
        }
    }

    private static ChannelFuture attachCancelSubscriber(ChannelFuture channelFuture, DelayedCancellable cancellable) {
        cancellable.delayedCancellable(() -> channelFuture.cancel(false));
        return channelFuture;
    }

    private static ChannelFuture connectWithBootstrap(
            @Nullable SocketAddress localAddress, Object resolvedRemoteAddress, ReadOnlyTcpClientConfig config,
            EventLoop loop, BufferAllocator bufferAllocator, ChannelHandler handler) {
        final SocketAddress nettyresolvedRemoteAddress = toNettyAddress(resolvedRemoteAddress);
        Bootstrap bs = new Bootstrap();
        bs.group(loop);
        bs.channel(socketChannel(loop, nettyresolvedRemoteAddress.getClass()));
        bs.handler(handler);

        for (@SuppressWarnings("rawtypes") Map.Entry<ChannelOption, Object> opt : config.options().entrySet()) {
            //noinspection unchecked
            bs.option(opt.getKey(), opt.getValue());
        }

        // we disable auto read so we can handle stuff in the ConnectionFilter before we accept any content.
        bs.option(ChannelOption.AUTO_READ, config.autoRead());
        if (!config.autoRead()) {
            bs.option(ChannelOption.MAX_MESSAGES_PER_READ, 1);
        }

        // Set the correct ByteBufAllocator based on our BufferAllocator to minimize memory copies.
        bs.option(ChannelOption.ALLOCATOR, BufferUtil.getByteBufAllocator(bufferAllocator));

        // If the connect operation fails we must take care to fail the promise.
        return bs.connect(nettyresolvedRemoteAddress, localAddress);
    }

<<<<<<< HEAD
    private ChannelFuture initFileDescriptorBasedChannel(EventLoop loop, Channel channel,
                                                         BufferAllocator bufferAllocator, ChannelHandler handler) {
        for (@SuppressWarnings("rawtypes") Map.Entry<ChannelOption, Object> opt : config.options().entrySet()) {
=======
    private static ChannelFuture initFileDescriptorBasedChannel(
            ReadOnlyTcpClientConfig config, EventLoop loop, Channel channel,
            BufferAllocator bufferAllocator, ChannelHandler handler) {
        for (@SuppressWarnings("rawtypes") Map.Entry<ChannelOption, Object> opt : config.getOptions().entrySet()) {
>>>>>>> 500bc034
            //noinspection unchecked
            channel.config().setOption(opt.getKey(), opt.getValue());
        }

        // we disable auto read so we can handle stuff in the ConnectionFilter before we accept any content.
        channel.config().setOption(ChannelOption.AUTO_READ, config.autoRead());
        if (!config.autoRead()) {
            channel.config().setOption(ChannelOption.MAX_MESSAGES_PER_READ, 1);
        }

        // Set the correct ByteBufAllocator based on our BufferAllocator to minimize memory copies.
        channel.config().setAllocator(BufferUtil.getByteBufAllocator(bufferAllocator));
        channel.pipeline().addLast(handler);
        return loop.register(channel);
    }

    private static void connectFutureToListener(@Nullable SocketAddress localAddress, Object resolvedRemoteAddress,
                                                Single.Subscriber<? super Channel> subscriber, Future<?> future) {
        future.addListener(f -> {
            Throwable cause = f.cause();
            if (cause != null) {
                if (cause instanceof ConnectTimeoutException) {
                    String msg = resolvedRemoteAddress instanceof FileDescriptorSocketAddress ? "Failed to register: " +
                            resolvedRemoteAddress : "Failed to connect: " + resolvedRemoteAddress + " (localAddress: " +
                            localAddress + ")";
                    cause = new io.servicetalk.client.api.ConnectTimeoutException(msg, cause);
                } else if (cause instanceof ConnectException) {
                    cause = new RetryableConnectException((ConnectException) cause);
                }
                subscriber.onError(cause);
            }
        });
    }
}<|MERGE_RESOLUTION|>--- conflicted
+++ resolved
@@ -86,73 +86,16 @@
         subscriber.onSubscribe(cancellable);
 
         try {
-<<<<<<< HEAD
-            // The ConnectionContext should be given an IoExecutor which correlates to the specific thread used for IO,
-            // so we select it here up front.
-            EventLoopAwareNettyIoExecutor ioExecutorThread =
-                    toEventLoopAwareNettyIoExecutor(executionContext.ioExecutor()).next();
-
-            // next() of an EventLoop will just return itself, which is expected because we did the selection above.
-            EventLoop loop = ioExecutorThread.eventLoopGroup().next();
-
-=======
->>>>>>> 500bc034
             // Create the handler here and ensure in connectWithBootstrap / initFileDescriptorBasedChannel it is added to
             // the ChannelPipeline after registration is complete as otherwise we may miss channelActive events.
             ChannelHandler handler = new io.netty.channel.ChannelInitializer<Channel>() {
                 @Override
                 protected void initChannel(Channel channel) {
-<<<<<<< HEAD
-                    final ConnectionContext context;
-                    final AbstractChannelReadHandler readHandler;
-                    try {
-                        // Create ExecutionContext with selected IO thread
-                        context = newContext(new DefaultExecutionContext(executionContext.bufferAllocator(),
-                                        ioExecutorThread, executionContext.executor()),
-                                channel, channelInitializer, checkForRefCountedTrapper, defaultFlushStrategy());
-                        readHandler = channel.pipeline().get(AbstractChannelReadHandler.class);
-                    } catch (Throwable cause) {
-                        channel.close();
-                        subscriber.onError(cause);
-                        return;
-                    }
-                    if (readHandler != null) {
-                        channel.close();
-                        subscriber.onError(new IllegalStateException(
-                            format("A handler %s of type %s already found, can not connect with this existing handler.",
-                                        readHandler, AbstractChannelReadHandler.class.getName())));
-                    } else {
-                        try {
-                            NettyConnection.TerminalPredicate<Read> predicate =
-                                    new NettyConnection.TerminalPredicate<>(terminalItemPredicate.get());
-                            channel.pipeline().addLast(new AbstractChannelReadHandler<Read>(predicate, closeHandler) {
-                                @Override
-                                protected void onPublisherCreation(ChannelHandlerContext ctx,
-                                                                   Publisher<Read> newPublisher) {
-                                    final NettyConnection<Read, Write> connection;
-                                    try {
-                                        connection = new DefaultNettyConnection<>(channel, context, newPublisher,
-                                                predicate, closeHandler, config.flushStrategy());
-                                    } catch (Throwable cause) {
-                                        channel.close();
-                                        subscriber.onError(cause);
-                                        return;
-                                    }
-                                    subscriber.onSuccess(connection);
-                                }
-                            });
-                        } catch (Throwable cause) {
-                            channel.close();
-                            subscriber.onError(cause);
-                        }
-                    }
-=======
                     subscriber.onSuccess(channel);
->>>>>>> 500bc034
                 }
             };
 
-            EventLoop loop = toEventLoopAwareNettyIoExecutor(executionContext.ioExecutor()).getEventLoopGroup().next();
+            EventLoop loop = toEventLoopAwareNettyIoExecutor(executionContext.ioExecutor()).eventLoopGroup().next();
             if (!(resolvedRemoteAddress instanceof FileDescriptorSocketAddress)) {
                 return attachCancelSubscriber(connectWithBootstrap(localAddress, resolvedRemoteAddress, config,
                         loop, executionContext.bufferAllocator(), handler), cancellable);
@@ -206,16 +149,10 @@
         return bs.connect(nettyresolvedRemoteAddress, localAddress);
     }
 
-<<<<<<< HEAD
-    private ChannelFuture initFileDescriptorBasedChannel(EventLoop loop, Channel channel,
-                                                         BufferAllocator bufferAllocator, ChannelHandler handler) {
-        for (@SuppressWarnings("rawtypes") Map.Entry<ChannelOption, Object> opt : config.options().entrySet()) {
-=======
     private static ChannelFuture initFileDescriptorBasedChannel(
             ReadOnlyTcpClientConfig config, EventLoop loop, Channel channel,
             BufferAllocator bufferAllocator, ChannelHandler handler) {
-        for (@SuppressWarnings("rawtypes") Map.Entry<ChannelOption, Object> opt : config.getOptions().entrySet()) {
->>>>>>> 500bc034
+        for (@SuppressWarnings("rawtypes") Map.Entry<ChannelOption, Object> opt : config.options().entrySet()) {
             //noinspection unchecked
             channel.config().setOption(opt.getKey(), opt.getValue());
         }
