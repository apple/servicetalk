/*
 * Copyright © 2019 Apple Inc. and the ServiceTalk project authors
 *
 * Licensed under the Apache License, Version 2.0 (the "License");
 * you may not use this file except in compliance with the License.
 * You may obtain a copy of the License at
 *
 *   http://www.apache.org/licenses/LICENSE-2.0
 *
 * Unless required by applicable law or agreed to in writing, software
 * distributed under the License is distributed on an "AS IS" BASIS,
 * WITHOUT WARRANTIES OR CONDITIONS OF ANY KIND, either express or implied.
 * See the License for the specific language governing permissions and
 * limitations under the License.
 */
package io.servicetalk.concurrent.api.publisher;

import io.servicetalk.concurrent.PublisherSource.Subscriber;
import io.servicetalk.concurrent.PublisherSource.Subscription;
import io.servicetalk.concurrent.api.Executor;
import io.servicetalk.concurrent.api.ExecutorRule;
import io.servicetalk.concurrent.api.Publisher;
import io.servicetalk.concurrent.api.PublisherWithExecutor;
import io.servicetalk.concurrent.api.internal.OffloaderAwareExecutor;
import io.servicetalk.concurrent.internal.ServiceTalkTestTimeout;

import org.junit.Rule;
import org.junit.rules.Timeout;

import java.util.concurrent.CountDownLatch;
import java.util.concurrent.atomic.AtomicReferenceArray;
import java.util.function.BiFunction;

import static io.servicetalk.concurrent.api.Executors.newCachedThreadExecutor;
import static io.servicetalk.concurrent.api.Publisher.from;
import static io.servicetalk.concurrent.api.SourceAdapters.toSource;
import static io.servicetalk.concurrent.api.completable.AbstractPublishAndSubscribeOnTest.verifyCapturedThreads;
import static io.servicetalk.concurrent.internal.SignalOffloaders.threadBasedOffloaderFactory;
import static java.lang.Long.MAX_VALUE;
import static java.lang.Thread.currentThread;

public abstract class AbstractPublishAndSubscribeOnTest {

    protected static final int ORIGINAL_SUBSCRIBER_THREAD = 0;
    protected static final int ORIGINAL_SUBSCRIPTION_THREAD = 1;
    protected static final int OFFLOADED_SUBSCRIBER_THREAD = 2;
    protected static final int OFFLOADED_SUBSCRIPTION_THREAD = 3;
    @Rule
    public final Timeout timeout = new ServiceTalkTestTimeout();
    @Rule
    public final ExecutorRule originalSourceExecutorRule = ExecutorRule.withExecutor(
            new OffloaderAwareExecutor(newCachedThreadExecutor(), threadBasedOffloaderFactory()));

    protected AtomicReferenceArray<Thread> setupAndSubscribe(
            BiFunction<Publisher<String>, Executor, Publisher<String>> offloadingFunction, Executor executor)
            throws InterruptedException {
        CountDownLatch allDone = new CountDownLatch(1);
        AtomicReferenceArray<Thread> capturedThreads = new AtomicReferenceArray<>(4);

        Publisher<String> original = new PublisherWithExecutor<>(originalSourceExecutorRule.executor(),
<<<<<<< HEAD
                from("Hello"))
                .doBeforeNext(__ -> capturedThreads.set(ORIGINAL_SUBSCRIBER_THREAD, currentThread()))
=======
                just("Hello"))
                .doBeforeOnNext(__ -> capturedThreads.set(ORIGINAL_SUBSCRIBER_THREAD, currentThread()))
>>>>>>> ef6bc67b
                .doBeforeRequest(__ -> capturedThreads.set(ORIGINAL_SUBSCRIPTION_THREAD, currentThread()));

        Publisher<String> offloaded = offloadingFunction.apply(original, executor);

        toSource(offloaded.doBeforeOnNext(__ -> capturedThreads.set(OFFLOADED_SUBSCRIBER_THREAD, currentThread()))
                .doBeforeRequest(__ -> capturedThreads.set(OFFLOADED_SUBSCRIPTION_THREAD, currentThread()))
                .doAfterFinally(allDone::countDown))
                .subscribe(new Subscriber<String>() {
                    @Override
                    public void onSubscribe(final Subscription s) {
                        // Do not request from the caller thread to make sure synchronous request-onNext does not
                        // pollute thread capturing of subscription.
                        executor.execute(() -> s.request(MAX_VALUE));
                    }

                    @Override
                    public void onNext(final String s) {
                        // noop
                    }

                    @Override
                    public void onError(final Throwable t) {
                        // noop
                    }

                    @Override
                    public void onComplete() {
                        // noop
                    }
                });
        allDone.await();

        verifyCapturedThreads(capturedThreads);

        return capturedThreads;
    }
}<|MERGE_RESOLUTION|>--- conflicted
+++ resolved
@@ -58,13 +58,8 @@
         AtomicReferenceArray<Thread> capturedThreads = new AtomicReferenceArray<>(4);
 
         Publisher<String> original = new PublisherWithExecutor<>(originalSourceExecutorRule.executor(),
-<<<<<<< HEAD
                 from("Hello"))
-                .doBeforeNext(__ -> capturedThreads.set(ORIGINAL_SUBSCRIBER_THREAD, currentThread()))
-=======
-                just("Hello"))
                 .doBeforeOnNext(__ -> capturedThreads.set(ORIGINAL_SUBSCRIBER_THREAD, currentThread()))
->>>>>>> ef6bc67b
                 .doBeforeRequest(__ -> capturedThreads.set(ORIGINAL_SUBSCRIPTION_THREAD, currentThread()));
 
         Publisher<String> offloaded = offloadingFunction.apply(original, executor);
