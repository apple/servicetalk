--- conflicted
+++ resolved
@@ -46,13 +46,8 @@
         CountDownLatch allDone = new CountDownLatch(1);
         AtomicReferenceArray<Thread> capturedThreads = new AtomicReferenceArray<>(2);
 
-<<<<<<< HEAD
-        Single<String> original = new SingleWithExecutor<>(originalSourceExecutorRule.executor(), success("Hello"))
+        Single<String> original = new SingleWithExecutor<>(originalSourceExecutorRule.executor(), succeeded("Hello"))
                 .doBeforeOnSuccess(__ -> capturedThreads.set(ORIGINAL_SUBSCRIBER_THREAD, currentThread()));
-=======
-        Single<String> original = new SingleWithExecutor<>(originalSourceExecutorRule.executor(), succeeded("Hello"))
-                .doBeforeSuccess(__ -> capturedThreads.set(ORIGINAL_SUBSCRIBER_THREAD, currentThread()));
->>>>>>> dad2eee2
 
         Single<String> offloaded = offloadingFunction.apply(original);
 
