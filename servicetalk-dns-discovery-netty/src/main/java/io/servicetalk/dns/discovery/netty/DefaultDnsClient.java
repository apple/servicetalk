--- conflicted
+++ resolved
@@ -224,7 +224,6 @@
         if (dnsServerAddressStreamProvider != null) {
             builder.nameServerProvider(toNettyType(dnsServerAddressStreamProvider));
         }
-<<<<<<< HEAD
         if (true /* hedging enabled */) { // need to wire this in.
             DnsNameResolverBuilderUtils.consolidateCacheSize(id, builder, 0);
             resolver = new HedgingDnsNameResolver(
@@ -235,13 +234,10 @@
         } else {
             resolver = new UnderlyingDnsResolver.NettyDnsNameResolver(builder.build());
         }
-=======
-        resolver = builder.build();
         this.resolutionTimeoutMillis = resolutionTimeout != null ? resolutionTimeout.toMillis() :
                 // Default value is chosen based on a combination of default "timeout" and "attempts" options of
                 // /etc/resolv.conf: https://man7.org/linux/man-pages/man5/resolv.conf.5.html
                 resolver.queryTimeoutMillis() * 2;
->>>>>>> 314fb7ac
     }
 
     @Override
@@ -444,15 +440,10 @@
             return new AbstractDnsSubscription(subscriber) {
                 @Override
                 protected Future<DnsAnswer<HostAndPort>> doDnsQuery(final boolean scheduledQuery) {
-<<<<<<< HEAD
-                    Promise<DnsAnswer<HostAndPort>> promise = nettyIoExecutor.eventLoopGroup().next().newPromise();
-                    resolver.resolveAllQuestion(new DefaultDnsQuestion(name, SRV))
-                            .addListener((Future<? super List<DnsRecord>> completedFuture) -> {
-=======
                     final EventLoop eventLoop = nettyIoExecutor.eventLoopGroup().next();
                     final Promise<DnsAnswer<HostAndPort>> promise = eventLoop.newPromise();
                     final Future<List<DnsRecord>> resolveFuture =
-                            resolver.resolveAll(new DefaultDnsQuestion(name, SRV));
+                            resolver.resolveAllQuestion(new DefaultDnsQuestion(name, SRV));
                     final Future<?> timeoutFuture = resolutionTimeoutMillis == 0L ? null : eventLoop.schedule(() -> {
                         if (!promise.isDone() && promise.tryFailure(DnsNameResolverTimeoutException.newInstance(
                                 name, resolutionTimeoutMillis, SRV.toString(),
@@ -464,7 +455,6 @@
                                 if (timeoutFuture != null) {
                                     timeoutFuture.cancel(true);
                                 }
->>>>>>> 314fb7ac
                                 Throwable cause = completedFuture.cause();
                                 if (cause != null) {
                                     promise.tryFailure(cause);
