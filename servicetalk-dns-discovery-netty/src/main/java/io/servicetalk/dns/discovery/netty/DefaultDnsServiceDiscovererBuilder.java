/*
 * Copyright © 2018, 2021-2023 Apple Inc. and the ServiceTalk project authors
 *
 * Licensed under the Apache License, Version 2.0 (the "License");
 * you may not use this file except in compliance with the License.
 * You may obtain a copy of the License at
 *
 *   http://www.apache.org/licenses/LICENSE-2.0
 *
 * Unless required by applicable law or agreed to in writing, software
 * distributed under the License is distributed on an "AS IS" BASIS,
 * WITHOUT WARRANTIES OR CONDITIONS OF ANY KIND, either express or implied.
 * See the License for the specific language governing permissions and
 * limitations under the License.
 */
package io.servicetalk.dns.discovery.netty;

import io.servicetalk.client.api.ServiceDiscoverer;
import io.servicetalk.client.api.ServiceDiscovererEvent;
import io.servicetalk.transport.api.HostAndPort;
import io.servicetalk.transport.api.IoExecutor;

import org.slf4j.Logger;
import org.slf4j.LoggerFactory;

import java.net.InetSocketAddress;
import java.net.SocketAddress;
import java.time.Duration;
import java.util.concurrent.TimeUnit;
import javax.annotation.Nullable;

import static io.servicetalk.client.api.ServiceDiscovererEvent.Status.AVAILABLE;
import static io.servicetalk.client.api.ServiceDiscovererEvent.Status.EXPIRED;
import static io.servicetalk.dns.discovery.netty.DnsClients.asHostAndPortDiscoverer;
import static io.servicetalk.dns.discovery.netty.DnsClients.asSrvDiscoverer;
import static io.servicetalk.dns.discovery.netty.DnsResolverAddressTypes.systemDefault;
import static io.servicetalk.transport.netty.internal.GlobalExecutionContext.globalExecutionContext;
import static io.servicetalk.utils.internal.DurationUtils.ensurePositive;
import static java.lang.Boolean.getBoolean;
import static java.lang.Math.min;
import static java.lang.System.getProperty;
import static java.time.Duration.ofSeconds;
import static java.util.Objects.requireNonNull;

/**
 * Builder for <a href="https://tools.ietf.org/html/rfc1035">DNS</a> {@link ServiceDiscoverer} which will attempt to
 * resolve {@code A}, {@code AAAA}, {@code CNAME}, and {@code SRV} type queries.
 *
 * @deprecated this class will be made package-private in the future, rely on the {@link DnsServiceDiscovererBuilder}
 * instead.
 */
@Deprecated // FIXME: 0.43 - make package private
public final class DefaultDnsServiceDiscovererBuilder implements DnsServiceDiscovererBuilder {

    private static final Logger LOGGER = LoggerFactory.getLogger(DefaultDnsServiceDiscovererBuilder.class);

    /**
     * @deprecated This system property is introduced temporarily as a way for users to skip binding and revert the
     * preexisting behavior.
     */
    @Deprecated // FIXME: 0.43 - consider removing this system property
    private static final String SKIP_BINDING_PROPERTY = "io.servicetalk.dns.discovery.netty.skipBinding";
    @Nullable
    private static final SocketAddress DEFAULT_LOCAL_ADDRESS =
            getBoolean(SKIP_BINDING_PROPERTY) ? null : new InetSocketAddress(0);
    private static final DnsResolverAddressTypes DEFAULT_DNS_RESOLVER_ADDRESS_TYPES = systemDefault();
    static final int DEFAULT_CONSOLIDATE_CACHE_SIZE = 1024;
    private static final int DEFAULT_MIN_TTL_POLL_SECONDS = 10;
    private static final int DEFAULT_MAX_TTL_POLL_SECONDS = (int) TimeUnit.MINUTES.toSeconds(5);
    private static final int DEFAULT_MIN_TTL_CACHE_SECONDS = 0;
    private static final int DEFAULT_MAX_TTL_CACHE_SECONDS = 30;
    private static final int DEFAULT_TTL_POLL_JITTER_SECONDS = 4;
    /**
     * This is one of the standard <a href="https://docs.oracle.com/javase/8/docs/technotes/guides/net/properties.html">
     * Java Network Properties</a>.
     * We do not support {@code networkaddress.cache.ttl} because it's behavior in JDK is different. It overrides the
     * original TTL from the server and caches exactly for the specified amount of time instead of just being a max cap.
     */
    private static final String NEGATIVE_TTL_CACHE_SECONDS_PROPERTY = "networkaddress.cache.negative.ttl";
    private static final int DEFAULT_NEGATIVE_TTL_CACHE_SECONDS;
    private static final ServiceDiscovererEvent.Status DEFAULT_MISSING_RECOREDS_STATUS = EXPIRED;

    static {
        final int negativeCacheTtlValue = parseProperty(NEGATIVE_TTL_CACHE_SECONDS_PROPERTY, 0);
        // sun.net.InetAddressCachePolicy considers all negative values as "-1", which indicates "cache forever".
        // Netty needs a large value instead to have the same effect.
        DEFAULT_NEGATIVE_TTL_CACHE_SECONDS = negativeCacheTtlValue < 0 ? Integer.MAX_VALUE : negativeCacheTtlValue;

        if (LOGGER.isDebugEnabled()) {
            LOGGER.debug("-D{}: {}", SKIP_BINDING_PROPERTY, getBoolean(SKIP_BINDING_PROPERTY));
            LOGGER.debug("Default local address to bind to: {}", DEFAULT_LOCAL_ADDRESS);
            LOGGER.debug("Default DnsResolverAddressTypes: {}", DEFAULT_DNS_RESOLVER_ADDRESS_TYPES);
            LOGGER.debug("Default consolidate cache size: {}", DEFAULT_CONSOLIDATE_CACHE_SIZE);
            LOGGER.debug("Default TTL poll boundaries in seconds: [{}, {}]",
                    DEFAULT_MIN_TTL_POLL_SECONDS, DEFAULT_MAX_TTL_POLL_SECONDS);
            LOGGER.debug("Default TTL poll jitter seconds: {}", DEFAULT_TTL_POLL_JITTER_SECONDS);
            LOGGER.debug("Default TTL cache boundaries in seconds: [{}, {}]",
                    DEFAULT_MIN_TTL_CACHE_SECONDS, DEFAULT_MAX_TTL_CACHE_SECONDS);
            LOGGER.debug("-D{}={}", NEGATIVE_TTL_CACHE_SECONDS_PROPERTY, negativeCacheTtlValue);
            LOGGER.debug("Default negative TTL cache in seconds: {}", DEFAULT_NEGATIVE_TTL_CACHE_SECONDS);
            LOGGER.debug("Default missing records status: {}", DEFAULT_MISSING_RECOREDS_STATUS);
        }
    }

    private final String id;
    @Nullable
    private SocketAddress localAddress = DEFAULT_LOCAL_ADDRESS;
    @Nullable
    private DnsServerAddressStreamProvider dnsServerAddressStreamProvider;
    private DnsResolverAddressTypes dnsResolverAddressTypes = DEFAULT_DNS_RESOLVER_ADDRESS_TYPES;
    @Nullable
    private Integer maxUdpPayloadSize;
    @Nullable
    private Integer ndots;
    @Nullable
    private Boolean optResourceEnabled;
    @Nullable
    private IoExecutor ioExecutor;
    @Nullable
    private Duration queryTimeout;
    private int consolidateCacheSize = DEFAULT_CONSOLIDATE_CACHE_SIZE;
    private int minTTLSeconds = DEFAULT_MIN_TTL_POLL_SECONDS;
    private int maxTTLSeconds = DEFAULT_MAX_TTL_POLL_SECONDS;
    private int minTTLCacheSeconds = DEFAULT_MIN_TTL_CACHE_SECONDS;
    private int maxTTLCacheSeconds = DEFAULT_MAX_TTL_CACHE_SECONDS;
    private int negativeTTLCacheSeconds = DEFAULT_NEGATIVE_TTL_CACHE_SECONDS;
    private Duration ttlJitter = ofSeconds(DEFAULT_TTL_POLL_JITTER_SECONDS);
    private int srvConcurrency = 2048;
    private boolean inactiveEventsOnError;
    private boolean completeOncePreferredResolved = true;
    private boolean srvFilterDuplicateEvents;
    private Duration srvHostNameRepeatInitialDelay = ofSeconds(10);
    private Duration srvHostNameRepeatJitter = ofSeconds(5);
    @Nullable
    private DnsClientFilterFactory filterFactory;
    @Nullable
    private DnsServiceDiscovererObserver observer;
    private ServiceDiscovererEvent.Status missingRecordStatus = DEFAULT_MISSING_RECOREDS_STATUS;

    /**
     * Creates a new {@link DefaultDnsServiceDiscovererBuilder}.
     *
     * @deprecated use {@link DnsServiceDiscoverers#builder(String)} instead.
     */
    @Deprecated // FIXME: 0.43 - remove deprecated constructor
    public DefaultDnsServiceDiscovererBuilder() {
        this("undefined");
    }

    DefaultDnsServiceDiscovererBuilder(final String id) {
        if (id.isEmpty()) {
            throw new IllegalArgumentException("id can not be empty");
        }
        this.id = id;
    }

    @Override
    public DefaultDnsServiceDiscovererBuilder consolidateCacheSize(final int consolidateCacheSize) {
        if (consolidateCacheSize < 0) {
            throw new IllegalArgumentException("consolidateCacheSize: " + consolidateCacheSize + " (expected >= 0)");
        }
        this.consolidateCacheSize = consolidateCacheSize;
        return this;
    }

    /**
     * The minimum allowed TTL. This will be the minimum poll interval.
     *
     * @param minTTLSeconds The minimum amount of time a cache entry will be considered valid (in seconds).
     * @return {@code this}.
     * @deprecated Use {@link #ttl(int, int)}.
     */
    @Deprecated
    public DefaultDnsServiceDiscovererBuilder minTTL(final int minTTLSeconds) {
        if (minTTLSeconds <= 0) {
            throw new IllegalArgumentException("minTTLSeconds: " + minTTLSeconds + " (expected > 0)");
        }
        this.minTTLSeconds = minTTLSeconds;
        return this;
    }

    @Override
    public DefaultDnsServiceDiscovererBuilder ttl(final int minSeconds, final int maxSeconds) {
        ttl(minSeconds, maxSeconds,
                min(minSeconds, DEFAULT_MIN_TTL_CACHE_SECONDS), min(maxSeconds, DEFAULT_MAX_TTL_CACHE_SECONDS));
        return this;
    }

    @Override
    public DefaultDnsServiceDiscovererBuilder ttl(final int minSeconds, final int maxSeconds,
                                                  final int minCacheSeconds, final int maxCacheSeconds) {
        ttl(minSeconds, maxSeconds, minCacheSeconds, maxCacheSeconds, DEFAULT_NEGATIVE_TTL_CACHE_SECONDS);
        return this;
    }

    @Override
    public DefaultDnsServiceDiscovererBuilder ttl(final int minSeconds, final int maxSeconds,
                                                  final int minCacheSeconds, final int maxCacheSeconds,
                                                  final int negativeTTLCacheSeconds) {
        if (minSeconds <= 0 || maxSeconds < minSeconds) {
            throw new IllegalArgumentException("minSeconds: " + minSeconds + ", maxSeconds: " + maxSeconds +
                    " (expected: 0 < minSeconds <= maxSeconds)");
        }
        if (minCacheSeconds < 0 || maxCacheSeconds < minCacheSeconds) {
            throw new IllegalArgumentException("minCacheSeconds: " + minCacheSeconds + ", maxCacheSeconds: " +
                    maxCacheSeconds + " (expected: 0 <= minCacheSeconds <= maxCacheSeconds)");
        }
        if (minCacheSeconds > minSeconds || maxCacheSeconds > maxSeconds) {
            throw new IllegalArgumentException("minCacheSeconds: " + minCacheSeconds +
                    ", maxCacheSeconds: " + maxCacheSeconds +
                    " (expected: 0 <= minCacheSeconds <= minSeconds(" + minSeconds +
                    ") <= maxCacheSeconds <= maxSeconds(" + maxSeconds + "))");
        }
        if (negativeTTLCacheSeconds < 0) {
            throw new IllegalArgumentException("negativeTTLCacheSeconds: " + negativeTTLCacheSeconds +
                    " (expected >= 0)");
        }
        this.minTTLSeconds = minSeconds;
        this.maxTTLSeconds = maxSeconds;
        this.minTTLCacheSeconds = minCacheSeconds;
        this.maxTTLCacheSeconds = maxCacheSeconds;
        this.negativeTTLCacheSeconds = negativeTTLCacheSeconds;
        return this;
    }

    @Override
    public DefaultDnsServiceDiscovererBuilder ttlJitter(final Duration ttlJitter) {
        ensurePositive(ttlJitter, "jitter");
        this.ttlJitter = ttlJitter;
        return this;
    }

    @Override
    public DefaultDnsServiceDiscovererBuilder localAddress(@Nullable final SocketAddress localAddress) {
        this.localAddress = localAddress;
        return this;
    }

    @Override
    public DefaultDnsServiceDiscovererBuilder dnsServerAddressStreamProvider(
            @Nullable final DnsServerAddressStreamProvider dnsServerAddressStreamProvider) {
        this.dnsServerAddressStreamProvider = dnsServerAddressStreamProvider;
        return this;
    }

    @Override
    public DefaultDnsServiceDiscovererBuilder optResourceEnabled(final boolean optResourceEnabled) {
        this.optResourceEnabled = optResourceEnabled;
        return this;
    }

    @Override
    public DefaultDnsServiceDiscovererBuilder maxUdpPayloadSize(final int maxUdpPayloadSize) {
        if (maxUdpPayloadSize <= 0) {
            throw new IllegalArgumentException("maxUdpPayloadSize: " + maxUdpPayloadSize + " (expected > 0)");
        }
        this.maxUdpPayloadSize = maxUdpPayloadSize;
        return this;
    }

    @Override
    public DefaultDnsServiceDiscovererBuilder ndots(final int ndots) {
        this.ndots = ndots;
        return this;
    }

    @Override
    public DefaultDnsServiceDiscovererBuilder queryTimeout(final Duration queryTimeout) {
        this.queryTimeout = queryTimeout;
        return this;
    }

    @Override
    public DefaultDnsServiceDiscovererBuilder dnsResolverAddressTypes(
            @Nullable final DnsResolverAddressTypes dnsResolverAddressTypes) {
        this.dnsResolverAddressTypes = dnsResolverAddressTypes != null ? dnsResolverAddressTypes :
                systemDefault();
        return this;
    }

    @Override
    public DefaultDnsServiceDiscovererBuilder ioExecutor(final IoExecutor ioExecutor) {
        this.ioExecutor = ioExecutor;
        return this;
    }

    @Override
    public DefaultDnsServiceDiscovererBuilder observer(final DnsServiceDiscovererObserver observer) {
        this.observer = requireNonNull(observer);
        return this;
    }

    @Override
    public DefaultDnsServiceDiscovererBuilder missingRecordStatus(ServiceDiscovererEvent.Status status) {
        if (AVAILABLE.equals(status)) {
            throw new IllegalArgumentException(AVAILABLE + " status can not be used as missing records' status.");
        }
        this.missingRecordStatus = requireNonNull(status);
        return this;
    }

    @Override
    public ServiceDiscoverer<String, InetSocketAddress, ServiceDiscovererEvent<InetSocketAddress>>
    buildSrvDiscoverer() {
        return asSrvDiscoverer(build());
    }

    @Override
    public ServiceDiscoverer<HostAndPort, InetSocketAddress, ServiceDiscovererEvent<InetSocketAddress>>
    buildARecordDiscoverer() {
        return asHostAndPortDiscoverer(build());
    }

    DefaultDnsServiceDiscovererBuilder inactiveEventsOnError(boolean inactiveEventsOnError) {
        this.inactiveEventsOnError = inactiveEventsOnError;
        return this;
    }

    DefaultDnsServiceDiscovererBuilder srvConcurrency(int srvConcurrency) {
        if (srvConcurrency <= 0) {
            throw new IllegalArgumentException("srvConcurrency: " + srvConcurrency + " (expected >0)");
        }
        this.srvConcurrency = srvConcurrency;
        return this;
    }

    DefaultDnsServiceDiscovererBuilder completeOncePreferredResolved(boolean completeOncePreferredResolved) {
        this.completeOncePreferredResolved = completeOncePreferredResolved;
        return this;
    }

    DefaultDnsServiceDiscovererBuilder srvHostNameRepeatDelay(
            Duration initialDelay, Duration jitter) {
        this.srvHostNameRepeatInitialDelay = requireNonNull(initialDelay);
        this.srvHostNameRepeatJitter = requireNonNull(jitter);
        return this;
    }

    DefaultDnsServiceDiscovererBuilder srvFilterDuplicateEvents(boolean srvFilterDuplicateEvents) {
        this.srvFilterDuplicateEvents = srvFilterDuplicateEvents;
        return this;
    }

    /**
     * Append the filter to the chain of filters used to decorate the {@link ServiceDiscoverer} created by this
     * builder.
     * <p>
     * Note this method will be used to decorate the result of {@link #build()} before it is returned to the user.
     * <p>
     * The order of execution of these filters are in order of append. If 3 filters are added as follows:
     * <pre>
     *     builder.append(filter1).append(filter2).append(filter3)
     * </pre>
     * making a request to a service discoverer wrapped by this filter chain the order of invocation of these filters
     * will be:
     * <pre>
     *     filter1 ⇒ filter2 ⇒ filter3 ⇒ service discoverer
     * </pre>
     *
     * @param factory {@link DnsClientFilterFactory} to decorate a {@link DnsClient} for the purpose of
     * filtering.
     * @return {@code this}
     */
    DefaultDnsServiceDiscovererBuilder appendFilter(final DnsClientFilterFactory factory) {
        requireNonNull(factory);
        filterFactory = appendFilter(filterFactory, factory);
        return this;
    }

    // Use another method to keep final references and avoid StackOverflowError
    private static DnsClientFilterFactory appendFilter(@Nullable final DnsClientFilterFactory current,
                                                       final DnsClientFilterFactory next) {
        return current == null ? next : dnsClient -> current.create(next.create(dnsClient));
    }

    /**
     * Create a new instance of {@link DnsClient}.
     *
     * @return a new instance of {@link DnsClient}.
     */
    DnsClient build() {
        final DnsClient rawClient = new DefaultDnsClient(id,
<<<<<<< HEAD
                ioExecutor == null ? globalExecutionContext().ioExecutor() : ioExecutor,
                minTTLSeconds, maxTTLSeconds, minTTLCacheSeconds, maxTTLCacheSeconds, negativeTTLCacheSeconds,
                ttlJitter.toNanos(),
=======
                ioExecutor == null ? globalExecutionContext().ioExecutor() : ioExecutor, consolidateCacheSize,
                minTTLSeconds, maxTTLSeconds, minTTLCacheSeconds, maxTTLCacheSeconds, ttlJitter.toNanos(),
>>>>>>> 348b47da
                srvConcurrency, inactiveEventsOnError, completeOncePreferredResolved, srvFilterDuplicateEvents,
                srvHostNameRepeatInitialDelay, srvHostNameRepeatJitter, maxUdpPayloadSize, ndots, optResourceEnabled,
                queryTimeout, dnsResolverAddressTypes, localAddress, dnsServerAddressStreamProvider, observer,
                missingRecordStatus);
        return filterFactory == null ? rawClient : filterFactory.create(rawClient);
    }

    @Nullable
    private static int parseProperty(final String name, final int defaultValue) {
        final String value = getProperty(name);
        if (value == null) {
            return defaultValue;
        }
        try {
            return Integer.parseInt(value);
        } catch (NumberFormatException e) {
            LOGGER.error("Can not parse the value of -D{}={}, using {} as a default", name, value, defaultValue, e);
            return defaultValue;
        }
    }
}<|MERGE_RESOLUTION|>--- conflicted
+++ resolved
@@ -380,14 +380,9 @@
      */
     DnsClient build() {
         final DnsClient rawClient = new DefaultDnsClient(id,
-<<<<<<< HEAD
-                ioExecutor == null ? globalExecutionContext().ioExecutor() : ioExecutor,
+                ioExecutor == null ? globalExecutionContext().ioExecutor() : ioExecutor, consolidateCacheSize,
                 minTTLSeconds, maxTTLSeconds, minTTLCacheSeconds, maxTTLCacheSeconds, negativeTTLCacheSeconds,
                 ttlJitter.toNanos(),
-=======
-                ioExecutor == null ? globalExecutionContext().ioExecutor() : ioExecutor, consolidateCacheSize,
-                minTTLSeconds, maxTTLSeconds, minTTLCacheSeconds, maxTTLCacheSeconds, ttlJitter.toNanos(),
->>>>>>> 348b47da
                 srvConcurrency, inactiveEventsOnError, completeOncePreferredResolved, srvFilterDuplicateEvents,
                 srvHostNameRepeatInitialDelay, srvHostNameRepeatJitter, maxUdpPayloadSize, ndots, optResourceEnabled,
                 queryTimeout, dnsResolverAddressTypes, localAddress, dnsServerAddressStreamProvider, observer,
