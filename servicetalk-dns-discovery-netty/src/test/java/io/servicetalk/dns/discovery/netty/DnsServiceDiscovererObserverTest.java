/*
 * Copyright © 2020 Apple Inc. and the ServiceTalk project authors
 *
 * Licensed under the Apache License, Version 2.0 (the "License");
 * you may not use this file except in compliance with the License.
 * You may obtain a copy of the License at
 *
 *   http://www.apache.org/licenses/LICENSE-2.0
 *
 * Unless required by applicable law or agreed to in writing, software
 * distributed under the License is distributed on an "AS IS" BASIS,
 * WITHOUT WARRANTIES OR CONDITIONS OF ANY KIND, either express or implied.
 * See the License for the specific language governing permissions and
 * limitations under the License.
 */
package io.servicetalk.dns.discovery.netty;

import io.servicetalk.concurrent.Cancellable;
import io.servicetalk.concurrent.api.CompositeCloseable;
import io.servicetalk.concurrent.api.Publisher;
import io.servicetalk.dns.discovery.netty.DnsServiceDiscovererObserver.DnsDiscoveryObserver;
import io.servicetalk.dns.discovery.netty.DnsServiceDiscovererObserver.DnsResolutionObserver;
import io.servicetalk.dns.discovery.netty.DnsServiceDiscovererObserver.ResolutionResult;

import org.junit.jupiter.api.AfterEach;
import org.junit.jupiter.api.BeforeEach;
import org.junit.jupiter.api.Test;
import org.junit.jupiter.params.ParameterizedTest;
import org.junit.jupiter.params.provider.ValueSource;

import java.net.UnknownHostException;
import java.util.Map;
import java.util.Queue;
import java.util.concurrent.BlockingQueue;
import java.util.concurrent.ConcurrentHashMap;
import java.util.concurrent.ExecutionException;
import java.util.concurrent.LinkedBlockingDeque;
import java.util.concurrent.LinkedBlockingQueue;
import java.util.concurrent.atomic.AtomicBoolean;
import java.util.function.BiFunction;
import javax.annotation.Nullable;

import static io.servicetalk.concurrent.api.AsyncCloseables.newCompositeCloseable;
import static io.servicetalk.concurrent.internal.DeliberateException.DELIBERATE_EXCEPTION;
import static io.servicetalk.dns.discovery.netty.DnsTestUtils.nextIp;
<<<<<<< HEAD
import static java.lang.Math.min;
=======
import static io.servicetalk.test.resources.TestUtils.assertNoAsyncErrors;
>>>>>>> 5fdb1adb
import static org.hamcrest.MatcherAssert.assertThat;
import static org.hamcrest.Matchers.anyOf;
import static org.hamcrest.Matchers.equalTo;
import static org.hamcrest.Matchers.greaterThanOrEqualTo;
import static org.hamcrest.Matchers.hasItem;
import static org.hamcrest.Matchers.hasSize;
import static org.hamcrest.Matchers.instanceOf;
import static org.hamcrest.Matchers.is;
import static org.hamcrest.Matchers.notNullValue;
import static org.hamcrest.Matchers.sameInstance;
import static org.junit.jupiter.api.Assertions.assertThrows;
import static org.mockito.ArgumentMatchers.any;
import static org.mockito.ArgumentMatchers.anyString;
import static org.mockito.ArgumentMatchers.eq;
import static org.mockito.ArgumentMatchers.startsWith;
import static org.mockito.Mockito.doThrow;
import static org.mockito.Mockito.mock;
import static org.mockito.Mockito.verify;
import static org.mockito.Mockito.verifyNoInteractions;
import static org.mockito.Mockito.when;

class DnsServiceDiscovererObserverTest {
    private static final String HOST_NAME = "servicetalk.io";
    private static final String SERVICE_NAME = "servicetalk";
    private static final String INVALID = "invalid.";
    private static final int DEFAULT_TTL = 1;
<<<<<<< HEAD
    private static final int MAX_TTL = 2;
=======
    private static final String DISCOVERER_ID = DnsServiceDiscovererObserverTest.class.getSimpleName();
>>>>>>> 5fdb1adb

    private final TestRecordStore recordStore = new TestRecordStore();
    private final TestDnsServer dnsServer = new TestDnsServer(recordStore);
    private final CompositeCloseable toClose = newCompositeCloseable();

    @BeforeEach
    public void setUp() throws Exception {
        recordStore.addIPv4Address(HOST_NAME, DEFAULT_TTL, nextIp(), nextIp());
        recordStore.addSrv(SERVICE_NAME, HOST_NAME, 443, DEFAULT_TTL);
        dnsServer.start();
    }

    @AfterEach
    public void tearDown() throws Exception {
        try {
            toClose.closeGracefully();
        } finally {
            dnsServer.stop();
        }
    }

    private DnsClient dnsClient(DnsServiceDiscovererObserver observer) {
        return toClose.append(new DefaultDnsServiceDiscovererBuilder(DISCOVERER_ID)
                .observer(observer)
                .dnsResolverAddressTypes(DnsResolverAddressTypes.IPV4_PREFERRED)
                .optResourceEnabled(false)
                .dnsServerAddressStreamProvider(new SingletonDnsServerAddressStreamProvider(dnsServer.localAddress()))
                .ndots(1)
                .ttl(DEFAULT_TTL, MAX_TTL)
                .build());
    }

    @Test
    void aQueryTriggersNewDiscoveryObserver() throws Exception {
        testNewDiscoveryObserver(DnsClient::dnsQuery, HOST_NAME);
    }

    @Test
    void srvQueryTriggersNewDiscoveryObserver() throws Exception {
        testNewDiscoveryObserver(DnsClient::dnsSrvQuery, SERVICE_NAME);
    }

    private void testNewDiscoveryObserver(BiFunction<DnsClient, String, Publisher<?>> publisherFactory,
                                          String expectedName) throws Exception {
        BlockingQueue<String> newDiscoveryCalls = new LinkedBlockingDeque<>();
        final AtomicBoolean discoveryCanceledCalled = new AtomicBoolean();
        final AtomicBoolean discoveryFailedCalled = new AtomicBoolean();
        Queue<Throwable> errors = new LinkedBlockingQueue<>();
        DnsClient client = dnsClient(new DnsServiceDiscovererObserver() {
            @Override
            public DnsDiscoveryObserver onNewDiscovery(final String name) {
                errors.add(new AssertionError("This method must not be called anymore when overridden"));
                return ignored -> NoopDnsResolutionObserver.INSTANCE;
            }

            @Override
            public DnsDiscoveryObserver onNewDiscovery(final String serviceDiscovererId, final String name) {
                newDiscoveryCalls.add(name);
                if (!serviceDiscovererId.startsWith(DISCOVERER_ID)) {
                    errors.add(new AssertionError("Unexpected serviceDiscovererId: "
                            + serviceDiscovererId));
                }
                return new DnsDiscoveryObserver() {
                    @Override
                    public DnsResolutionObserver onNewResolution(final String name) {
                        return NoopDnsResolutionObserver.INSTANCE;
                    }

                    @Override
                    public void discoveryCancelled() {
                        // the takeAtMost operator below will trigger a cancellation, not a completion event
                        discoveryCanceledCalled.set(true);
                    }

                    @Override
                    public void discoveryFailed(final Throwable cause) {
                        discoveryFailedCalled.set(true);
                    }
                };
            }
        });

        Publisher<?> publisher = publisherFactory.apply(client, expectedName);
        assertThat("Unexpected calls to newDiscovery(name)", newDiscoveryCalls, hasSize(0));
        // Wait until SD returns at least one address:
        publisher.takeAtMost(1).ignoreElements().toFuture().get();
        assertThat("Unexpected number of calls to newDiscovery(name)", newDiscoveryCalls, hasSize(1));
        assertThat("Unexpected name for newDiscovery(name)", newDiscoveryCalls, hasItem(equalTo(expectedName)));
        assertThat("Cancellation callback not called", discoveryCanceledCalled.get(), is(true));
        assertThat("Failure callback called unexpectedly", discoveryFailedCalled.get(), is(false));
        assertNoAsyncErrors(errors);
    }

    @Test
    void aQueryTriggersNewResolutionObserver() throws Exception {
        BlockingQueue<String> newResolution = new LinkedBlockingDeque<>();
        DnsClient client = dnsClient(__ -> name -> {
            newResolution.add(name);
            return NoopDnsResolutionObserver.INSTANCE;
        });

        Publisher<?> publisher = client.dnsQuery(HOST_NAME);
        assertThat("Unexpected calls to newResolution(name)", newResolution, hasSize(0));
        // Wait until SD returns at least one address:
        publisher.takeAtMost(1).ignoreElements().toFuture().get();
        assertThat("Unexpected number of calls to newResolution(name)", newResolution, hasSize(1));
        assertThat("Unexpected name for newResolution(name)", newResolution, hasItem(equalTo(HOST_NAME)));
    }

    @Test
    void srvQueryTriggersNewResolutionObserver() throws Exception {
        BlockingQueue<String> newResolution = new LinkedBlockingDeque<>();
        DnsClient client = dnsClient(__ -> name -> {
            newResolution.add(name);
            return NoopDnsResolutionObserver.INSTANCE;
        });

        Publisher<?> publisher = client.dnsSrvQuery(SERVICE_NAME);
        assertThat("Unexpected calls to newResolution(name)", newResolution, hasSize(0));
        // Wait until SD returns at least one address:
        publisher.takeAtMost(1).ignoreElements().toFuture().get();
        assertThat("Unexpected number of calls to newResolution(name)", newResolution,
                hasSize(greaterThanOrEqualTo(2)));
        assertThat("Unexpected name for newResolution(name)", newResolution, hasItem(equalTo(SERVICE_NAME)));
        assertThat("Unexpected name for newResolution(name)", newResolution,
                hasItem(anyOf(equalTo(HOST_NAME), equalTo(HOST_NAME + '.'))));
    }

    @Test
    void aQueryFailedDiscovery() {
        testFailedDiscovery(DnsClient::dnsQuery);
    }

    @Test
    void srvQueryFailedDiscovery() {
        testFailedDiscovery(DnsClient::dnsSrvQuery);
    }

    private void testFailedDiscovery(BiFunction<DnsClient, String, Publisher<?>> publisherFactory) {
        BlockingQueue<Throwable> discoveryFailures = new LinkedBlockingDeque<>();
        final AtomicBoolean discoveryCanceledCalled = new AtomicBoolean();
        DnsClient client = dnsClient(name -> new DnsDiscoveryObserver() {
            @Override
            public DnsResolutionObserver onNewResolution(final String name) {
                return NoopDnsResolutionObserver.INSTANCE;
            }

            @Override
            public void discoveryCancelled() {
                discoveryCanceledCalled.set(true);
            }

            @Override
            public void discoveryFailed(final Throwable cause) {
                discoveryFailures.add(cause);
            }
        });

        Publisher<?> publisher = publisherFactory.apply(client, INVALID);
        assertThat("Unexpected calls to discoveryFailed(t)", discoveryFailures, hasSize(0));
        // Wait until SD returns at least one address:
        ExecutionException ee = assertThrows(ExecutionException.class,
                () -> publisher.takeAtMost(1).ignoreElements().toFuture().get());
        Throwable cause = ee.getCause();
        assertThat(cause, instanceOf(UnknownHostException.class));
        assertThat("Unexpected number of calls to discoveryFailed(t)", discoveryFailures, hasSize(1));
        assertThat("Unexpected cause for discoveryFailed(t)", discoveryFailures, hasItem(sameInstance(cause)));
        assertThat("Cancellation called unexpectedly", discoveryCanceledCalled.get(), is(false));
    }

    @Test
    void aQueryFailedResolution() {
        testFailedResolution(DnsClient::dnsQuery);
    }

    @Test
    void srvQueryFailedResolution() {
        testFailedResolution(DnsClient::dnsSrvQuery);
    }

    private void testFailedResolution(BiFunction<DnsClient, String, Publisher<?>> publisherFactory) {
        BlockingQueue<Throwable> resolutionFailures = new LinkedBlockingDeque<>();
        DnsClient client = dnsClient(__ -> name -> new NoopDnsResolutionObserver() {
            @Override
            public void resolutionFailed(final Throwable cause) {
                resolutionFailures.add(cause);
            }
        });

        Publisher<?> publisher = publisherFactory.apply(client, INVALID);
        assertThat("Unexpected calls to resolutionFailed(t)", resolutionFailures, hasSize(0));
        // Wait until SD returns at least one address:
        ExecutionException ee = assertThrows(ExecutionException.class,
                () -> publisher.takeAtMost(1).ignoreElements().toFuture().get());
        Throwable cause = ee.getCause();
        assertThat(cause, instanceOf(UnknownHostException.class));
        assertThat("Unexpected number of calls to resolutionFailed(t)", resolutionFailures, hasSize(1));
        assertThat("Unexpected name for resolutionFailed(t)", resolutionFailures, hasItem(sameInstance(cause)));
    }

    @Test
    void aQueryResolutionResultNoUpdates() throws Exception {
        aQueryResolutionResult(results -> {
            assertResolutionResult(results.take(), 2, 2, 0);
            assertResolutionResult(results.take(), 2, 0, 0);
        });
    }

    @Test
    void aQueryResolutionResultNewIPsAvailable() throws Exception {
        aQueryResolutionResult(results -> {
            assertResolutionResult(results.take(), 2, 2, 0);

            recordStore.addIPv4Address(HOST_NAME, DEFAULT_TTL, nextIp(), nextIp());
            assertResolutionResult(results.take(), 4, 2, 0);
        });
    }

    @Test
    void aQueryResolutionResultOneBecameUnavailable() throws Exception {
        final String tmpIP = nextIp();
        recordStore.addIPv4Address(HOST_NAME, DEFAULT_TTL, tmpIP);
        aQueryResolutionResult(results -> {
            assertResolutionResult(results.take(), 3, 3, 0);

            recordStore.removeIPv4Address(HOST_NAME, DEFAULT_TTL, tmpIP);
            assertResolutionResult(results.take(), 2, 0, 1);
        });
    }

    @Test
    void aQueryResolutionResultNewAvailableOneUnavailable() throws Exception {
        final String tmpIP = nextIp();
        recordStore.addIPv4Address(HOST_NAME, DEFAULT_TTL, tmpIP);
        aQueryResolutionResult(results -> {
            assertResolutionResult(results.take(), 3, 3, 0);

            recordStore.removeIPv4Address(HOST_NAME, DEFAULT_TTL, tmpIP);
            recordStore.addIPv4Address(HOST_NAME, DEFAULT_TTL, nextIp());
            assertResolutionResult(results.take(), 3, 1, 1);
        });
    }

    @Test
    void aQueryResolutionResultAllNewIPs() throws Exception {
        aQueryResolutionResult(results -> {
            assertResolutionResult(results.take(), 2, 2, 0);

            recordStore.removeIPv4Addresses(HOST_NAME);
            recordStore.addIPv4Address(HOST_NAME, DEFAULT_TTL, nextIp(), nextIp(), nextIp());
            assertResolutionResult(results.take(), 3, 3, 2);
        });
    }

    @Test
    void aQueryResolutionResultReportsMaxTtl() throws Exception {
        recordStore.removeIPv4Addresses(HOST_NAME);
        recordStore.addIPv4Address(HOST_NAME, 3, nextIp(), nextIp(), nextIp());
        aQueryResolutionResult(results -> assertResolutionResult(results.take(), 3, 2, 3, 0));
    }

    private void aQueryResolutionResult(ResultsVerifier<BlockingQueue<ResolutionResult>> verifier) throws Exception {
        BlockingQueue<ResolutionResult> results = new LinkedBlockingDeque<>();
        DnsClient client = dnsClient(__ -> name -> new NoopDnsResolutionObserver() {
            @Override
            public void resolutionCompleted(final ResolutionResult result) {
                results.add(result);
            }
        });

        assertThat("Unexpected calls to resolutionCompleted", results, hasSize(0));
        Cancellable discovery = client.dnsQuery(HOST_NAME).forEach(__ -> { });
        try {
            verifier.verify(results);
        } finally {
            discovery.cancel();
        }
    }

    private static void assertResolutionResult(@Nullable ResolutionResult result,
                                               int resolvedRecords, int nAvailable, int nMissing) {
        assertResolutionResult(result, resolvedRecords, DEFAULT_TTL, nAvailable, nMissing);
    }

    private static void assertResolutionResult(@Nullable ResolutionResult result,
                                               int resolvedRecords, int ttl, int nAvailable, int nMissing) {
        assertThat("Unexpected null ResolutionResult", result, is(notNullValue()));
        assertThat("Unexpected number of resolvedRecords", result.resolvedRecords(), is(resolvedRecords));
        assertThat("Unexpected TTL value", result.ttl(), is(ttl));
        assertThat("Unexpected number of nAvailable records", result.nAvailable(), is(nAvailable));
        assertThat("Unexpected number of nMissing records", result.nMissing(), is(nMissing));
    }

    @ParameterizedTest(name = "{displayName} [{index}] ttl={0}")
    @ValueSource(ints = {1, 3})
    void srvQueryResolutionResult(int ttl) throws Exception {
        if (ttl > DEFAULT_TTL) {
            recordStore.removeIPv4Addresses(HOST_NAME);
            recordStore.removeSrv(SERVICE_NAME);
            recordStore.addIPv4Address(HOST_NAME, ttl, nextIp(), nextIp());
            recordStore.addSrv(SERVICE_NAME, HOST_NAME, 443, ttl);
        }
        Map<String, ResolutionResult> results = new ConcurrentHashMap<>();
        DnsClient client = dnsClient(__ -> name -> new NoopDnsResolutionObserver() {
            @Override
            public void resolutionCompleted(final ResolutionResult result) {
                results.put(name, result);
            }
        });

        Publisher<?> publisher = client.dnsSrvQuery(SERVICE_NAME);
        assertThat("Unexpected calls to resolutionCompleted", results.entrySet(), hasSize(0));
        // Wait until SD returns at least one address:
        publisher.takeAtMost(1).ignoreElements().toFuture().get();
        assertThat("Unexpected number of calls to resolutionCompleted", results.entrySet(), hasSize(2));

        assertResolutionResult(results.get(SERVICE_NAME), 1, min(ttl, MAX_TTL), 1, 0);
        assertResolutionResult(results.get(HOST_NAME + '.'), 2, min(ttl, MAX_TTL), 2, 0);
    }

    @Test
    void aQueryOnNewDiscoveryThrows() throws Exception {
        DnsServiceDiscovererObserver observer = mock(DnsServiceDiscovererObserver.class);
        when(observer.onNewDiscovery(startsWith(DISCOVERER_ID), anyString())).thenThrow(DELIBERATE_EXCEPTION);

        DnsClient client = dnsClient(observer);
        Publisher<?> publisher = client.dnsQuery(HOST_NAME);
        verifyNoInteractions(observer);
        // Wait until SD returns at least one address:
        publisher.takeAtMost(1).ignoreElements().toFuture().get();
        verify(observer).onNewDiscovery(startsWith(DISCOVERER_ID), eq(HOST_NAME));
    }

    @Test
    void srvQueryOnNewDiscoveryThrows() throws Exception {
        DnsServiceDiscovererObserver observer = mock(DnsServiceDiscovererObserver.class);
        when(observer.onNewDiscovery(startsWith(DISCOVERER_ID), anyString())).thenThrow(DELIBERATE_EXCEPTION);

        DnsClient client = dnsClient(observer);
        Publisher<?> publisher = client.dnsSrvQuery(SERVICE_NAME);
        verifyNoInteractions(observer);
        // Wait until SD returns at least one address:
        publisher.takeAtMost(1).ignoreElements().toFuture().get();
        verify(observer).onNewDiscovery(startsWith(DISCOVERER_ID), eq(SERVICE_NAME));
    }

    @Test
    void onNewResolutionThrows() throws Exception {
        DnsServiceDiscovererObserver observer = mock(DnsServiceDiscovererObserver.class);
        DnsDiscoveryObserver discoveryObserver = mock(DnsDiscoveryObserver.class);
        when(observer.onNewDiscovery(startsWith(DISCOVERER_ID), anyString())).thenReturn(discoveryObserver);
        when(discoveryObserver.onNewResolution(anyString())).thenThrow(DELIBERATE_EXCEPTION);

        DnsClient client = dnsClient(observer);
        Publisher<?> publisher = client.dnsQuery(HOST_NAME);
        verifyNoInteractions(observer, discoveryObserver);
        // Wait until SD returns at least one address:
        publisher.takeAtMost(1).ignoreElements().toFuture().get();
        verify(observer).onNewDiscovery(startsWith(DISCOVERER_ID), eq(HOST_NAME));
        verify(discoveryObserver).onNewResolution(HOST_NAME);
    }

    @Test
    void resolutionFailedThrows() {
        DnsServiceDiscovererObserver observer = mock(DnsServiceDiscovererObserver.class);
        DnsDiscoveryObserver discoveryObserver = mock(DnsDiscoveryObserver.class);
        DnsResolutionObserver resolutionObserver = mock(DnsResolutionObserver.class);
        when(observer.onNewDiscovery(startsWith(DISCOVERER_ID), anyString())).thenReturn(discoveryObserver);
        when(discoveryObserver.onNewResolution(anyString())).thenReturn(resolutionObserver);
        doThrow(DELIBERATE_EXCEPTION).when(resolutionObserver).resolutionFailed(any());

        DnsClient client = dnsClient(observer);
        Publisher<?> publisher = client.dnsQuery(INVALID);
        verifyNoInteractions(observer, discoveryObserver, resolutionObserver);
        // Wait until SD returns at least one address:
        ExecutionException ee = assertThrows(ExecutionException.class,
                () -> publisher.takeAtMost(1).ignoreElements().toFuture().get());
        verify(observer).onNewDiscovery(startsWith(DISCOVERER_ID), eq(INVALID));
        verify(discoveryObserver).onNewResolution(INVALID);
        verify(resolutionObserver).resolutionFailed(ee.getCause());
    }

    @Test
    void resolutionCompletedThrows() throws Exception {
        DnsServiceDiscovererObserver observer = mock(DnsServiceDiscovererObserver.class);
        DnsDiscoveryObserver discoveryObserver = mock(DnsDiscoveryObserver.class);
        DnsResolutionObserver resolutionObserver = mock(DnsResolutionObserver.class);
        when(observer.onNewDiscovery(startsWith(DISCOVERER_ID), anyString())).thenReturn(discoveryObserver);
        when(discoveryObserver.onNewResolution(anyString())).thenReturn(resolutionObserver);
        doThrow(DELIBERATE_EXCEPTION).when(resolutionObserver).resolutionCompleted(any());

        DnsClient client = dnsClient(observer);
        Publisher<?> publisher = client.dnsQuery(HOST_NAME);
        verifyNoInteractions(observer, discoveryObserver, resolutionObserver);
        // Wait until SD returns at least one address:
        publisher.takeAtMost(1).ignoreElements().toFuture().get();
        verify(observer).onNewDiscovery(startsWith(DISCOVERER_ID), eq(HOST_NAME));
        verify(discoveryObserver).onNewResolution(HOST_NAME);
        verify(resolutionObserver).resolutionCompleted(any());
    }

    private static class NoopDnsResolutionObserver implements DnsResolutionObserver {
        static final DnsResolutionObserver INSTANCE = new NoopDnsResolutionObserver();

        @Override
        public void resolutionFailed(final Throwable cause) {
            // noop
        }

        @Override
        public void resolutionCompleted(final ResolutionResult result) {
            // noop
        }
    }

    @FunctionalInterface
    private interface ResultsVerifier<T> {
        void verify(T t) throws Exception;
    }
}<|MERGE_RESOLUTION|>--- conflicted
+++ resolved
@@ -43,11 +43,8 @@
 import static io.servicetalk.concurrent.api.AsyncCloseables.newCompositeCloseable;
 import static io.servicetalk.concurrent.internal.DeliberateException.DELIBERATE_EXCEPTION;
 import static io.servicetalk.dns.discovery.netty.DnsTestUtils.nextIp;
-<<<<<<< HEAD
+import static io.servicetalk.test.resources.TestUtils.assertNoAsyncErrors;
 import static java.lang.Math.min;
-=======
-import static io.servicetalk.test.resources.TestUtils.assertNoAsyncErrors;
->>>>>>> 5fdb1adb
 import static org.hamcrest.MatcherAssert.assertThat;
 import static org.hamcrest.Matchers.anyOf;
 import static org.hamcrest.Matchers.equalTo;
@@ -74,11 +71,8 @@
     private static final String SERVICE_NAME = "servicetalk";
     private static final String INVALID = "invalid.";
     private static final int DEFAULT_TTL = 1;
-<<<<<<< HEAD
     private static final int MAX_TTL = 2;
-=======
     private static final String DISCOVERER_ID = DnsServiceDiscovererObserverTest.class.getSimpleName();
->>>>>>> 5fdb1adb
 
     private final TestRecordStore recordStore = new TestRecordStore();
     private final TestDnsServer dnsServer = new TestDnsServer(recordStore);
