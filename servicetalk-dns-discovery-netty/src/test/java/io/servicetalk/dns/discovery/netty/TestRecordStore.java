/*
 * Copyright © 2019-2020 Apple Inc. and the ServiceTalk project authors
 *
 * Licensed under the Apache License, Version 2.0 (the "License");
 * you may not use this file except in compliance with the License.
 * You may obtain a copy of the License at
 *
 *   http://www.apache.org/licenses/LICENSE-2.0
 *
 * Unless required by applicable law or agreed to in writing, software
 * distributed under the License is distributed on an "AS IS" BASIS,
 * WITHOUT WARRANTIES OR CONDITIONS OF ANY KIND, either express or implied.
 * See the License for the specific language governing permissions and
 * limitations under the License.
 */
package io.servicetalk.dns.discovery.netty;

import org.apache.directory.server.dns.DnsException;
import org.apache.directory.server.dns.messages.QuestionRecord;
import org.apache.directory.server.dns.messages.RecordClass;
import org.apache.directory.server.dns.messages.RecordType;
import org.apache.directory.server.dns.messages.ResourceRecord;
import org.apache.directory.server.dns.store.DnsAttribute;
import org.apache.directory.server.dns.store.RecordStore;
import org.slf4j.Logger;
import org.slf4j.LoggerFactory;

import java.util.ArrayList;
import java.util.HashMap;
import java.util.HashSet;
import java.util.List;
import java.util.Locale;
import java.util.Map;
import java.util.Objects;
import java.util.Set;
import java.util.concurrent.ConcurrentHashMap;
import java.util.concurrent.CountDownLatch;
import javax.annotation.Nullable;

import static java.util.Collections.emptySet;
import static org.apache.directory.server.dns.messages.RecordType.A;
import static org.apache.directory.server.dns.messages.RecordType.AAAA;
import static org.apache.directory.server.dns.messages.RecordType.CNAME;
import static org.apache.directory.server.dns.messages.RecordType.SRV;
import static org.apache.directory.server.dns.messages.ResponseCode.SERVER_FAILURE;

final class TestRecordStore implements RecordStore {
    private static final Logger LOGGER = LoggerFactory.getLogger(TestRecordStore.class);
    private static final int SRV_DEFAULT_WEIGHT = 10;
    private static final int SRV_DEFAULT_PRIORITY = 10;

    private final Set<ServFail> failSet = new HashSet<>();
    private final Map<QuestionRecord, CountDownLatch> timeouts = new ConcurrentHashMap<>();
    private final Map<String, Map<RecordType, List<ResourceRecord>>> recordsToReturnByDomain =
            new ConcurrentHashMap<>();

    static class ServFail {
        private final String name;
        private final RecordType type;

        ServFail(final String name, final RecordType type) {
            this.name = name;
            this.type = type;
        }

        static ServFail of(final QuestionRecord question) {
            return new ServFail(question.getDomainName(), question.getRecordType());
        }

        @Override
        public String toString() {
            return "ServFail{" +
                    "name='" + name + '\'' +
                    ", type=" + type +
                    '}';
        }

        @Override
        public boolean equals(final Object o) {
            if (this == o) {
                return true;
            }
            if (o == null || getClass() != o.getClass()) {
                return false;
            }
            final ServFail fail = (ServFail) o;
            return Objects.equals(name, fail.name) && type == fail.type;
        }

        @Override
        public int hashCode() {
            return Objects.hash(name, type);
        }
    }

<<<<<<< HEAD
    private final Set<ServFail> failSet = new HashSet<>();
    private final Map<String, CountDownLatch> stalledRecords = new HashMap<>();

    public synchronized void addStall(final String dnsRecordName, CountDownLatch latch) {
        stalledRecords.put(dnsRecordName, latch);
    }

=======
>>>>>>> 314fb7ac
    public synchronized void addFail(final ServFail fail) {
        failSet.add(fail);
    }

    public synchronized void removeFail(final ServFail fail) {
        failSet.remove(fail);
    }

    public void addTimeout(final String domain, final RecordType recordType) {
        timeouts.put(new QuestionRecord(domain, recordType, RecordClass.IN), new CountDownLatch(1));
    }

    public void removeTimeout(final String domain, final RecordType recordType) {
        CountDownLatch latch = timeouts.remove(new QuestionRecord(domain, recordType, RecordClass.IN));
        if (latch != null) {
            latch.countDown();
        }
    }

    public synchronized void addSrv(final String domain, String targetDomain, final int port, final int ttl) {
        addSrv(domain, targetDomain, port, ttl, SRV_DEFAULT_WEIGHT, SRV_DEFAULT_PRIORITY);
    }

    public synchronized void addSrv(final String domain, String targetDomain, final int port, final int ttl,
                                    final int weight, final int priority) {
        Map<RecordType, List<ResourceRecord>> typeMap = getTypeMap(domain);
        List<ResourceRecord> recordList = getRecordList(typeMap, SRV);
        recordList.add(createSrvRecord(domain, targetDomain, port, ttl, weight, priority));
    }

    public synchronized boolean removeSrv(final String domain) {
        return removeAddresses(domain, SRV);
    }

    public synchronized boolean removeSrv(final String domain, String targetDomain, final int port, final int ttl) {
        return removeSrv(domain, targetDomain, port, ttl, SRV_DEFAULT_WEIGHT, SRV_DEFAULT_PRIORITY);
    }

    public synchronized boolean removeSrv(final String domain, String targetDomain, final int port, final int ttl,
                                          final int weight, final int priority) {
        Map<RecordType, List<ResourceRecord>> typeMap = getTypeMap(domain);
        List<ResourceRecord> recordList = getRecordList(typeMap, SRV);
        return removeRecords(createSrvRecord(domain, targetDomain, port, ttl, weight, priority), recordList, typeMap);
    }

    public synchronized void addIPv4Address(final String domain, final int ttl, final String... ipAddresses) {
        addAddress(domain, A, ttl, ipAddresses);
    }

    public synchronized boolean removeIPv4Address(final String domain, final int ttl, final String... ipAddresses) {
        return removeAddresses(domain, A, ttl, ipAddresses);
    }

    public synchronized boolean removeIPv4Addresses(final String domain) {
        return removeAddresses(domain, A);
    }

    public synchronized void addIPv6Address(final String domain, final int ttl, final String... ipAddresses) {
        addAddress(domain, AAAA, ttl, ipAddresses);
    }

    public synchronized boolean removeIPv6Address(final String domain, final int ttl, final String... ipAddresses) {
        return removeAddresses(domain, AAAA, ttl, ipAddresses);
    }

    public synchronized void addCNAME(final String domain, final String cname, final int ttl) {
        Map<RecordType, List<ResourceRecord>> typeMap = getTypeMap(domain);
        List<ResourceRecord> recordList = getRecordList(typeMap, RecordType.CNAME);
        recordList.add(createCnameRecord(domain, cname, ttl));
    }

    public synchronized boolean removeCNAME(final String domain, final String cname, final int ttl) {
        Map<RecordType, List<ResourceRecord>> typeMap = getTypeMap(domain);
        List<ResourceRecord> recordList = getRecordList(typeMap, RecordType.CNAME);
        return removeRecords(createCnameRecord(domain, cname, ttl), recordList, typeMap);
    }

    public synchronized boolean removeRecords(ResourceRecord... records) {
        boolean removed = false;
        for (ResourceRecord rr : records) {
            Map<RecordType, List<ResourceRecord>> typeMap = getTypeMap(rr.getDomainName());
            List<ResourceRecord> recordList = getRecordList(typeMap, rr.getRecordType());
            removed |= removeRecords(rr, recordList, typeMap);
        }
        return removed;
    }

    private Map<RecordType, List<ResourceRecord>> getTypeMap(final String domain) {
        return recordsToReturnByDomain.computeIfAbsent(domain, d -> new HashMap<>());
    }

    private static List<ResourceRecord> getRecordList(Map<RecordType, List<ResourceRecord>> typeMap,
                                                      final RecordType recordType) {
        return typeMap.computeIfAbsent(recordType, t -> new ArrayList<>());
    }

    private void addAddress(final String domain, final RecordType recordType, final int ttl,
                            final String... ipAddresses) {
        Map<RecordType, List<ResourceRecord>> typeMap = getTypeMap(domain);
        List<ResourceRecord> recordList = getRecordList(typeMap, recordType);
        for (String ipAddress : ipAddresses) {
            recordList.add(createAddressRecord(domain, recordType, ttl, ipAddress));
        }
    }

    private boolean removeAddresses(final String domain, final RecordType recordType) {
        Map<RecordType, List<ResourceRecord>> typeMap = getTypeMap(domain);
        boolean removed = typeMap.remove(recordType) != null;
        List<ResourceRecord> recordList = getRecordList(typeMap, recordType);
        recordList.clear();
        if (removed && typeMap.isEmpty()) {
            recordsToReturnByDomain.remove(domain, typeMap);
        }
        return removed;
    }

    private boolean removeAddresses(final String domain, final RecordType recordType, final int ttl,
                                    final String... ipAddresses) {
        boolean removed = false;
        Map<RecordType, List<ResourceRecord>> typeMap = getTypeMap(domain);
        List<ResourceRecord> recordList = getRecordList(typeMap, recordType);
        for (String ipAddress : ipAddresses) {
            removed |= removeRecords(createAddressRecord(domain, recordType, ttl, ipAddress), recordList, typeMap);
        }
        return removed;
    }

    private boolean removeRecords(ResourceRecord rr, List<ResourceRecord> recordList,
                                  Map<RecordType, List<ResourceRecord>> typeMap) {
        // We are in a synchronized block, so multilevel removal/cleanup is safe.
        final boolean removed = recordList.removeIf(listRR -> TestRecordStore.equals(rr, listRR));
        if (removed && recordList.isEmpty() &&
                typeMap.remove(rr.getRecordType()) == recordList && typeMap.isEmpty()) {
            recordsToReturnByDomain.remove(rr.getDomainName(), typeMap);
        }
        return removed;
    }

    @Override
<<<<<<< HEAD
    public Set<ResourceRecord> getRecords(final QuestionRecord questionRecord) throws DnsException {
=======
    public synchronized Set<ResourceRecord> getRecords(final QuestionRecord questionRecord) throws DnsException {
        final CountDownLatch timeoutLatch = timeouts.get(questionRecord);
        if (timeoutLatch != null && timeoutLatch.getCount() > 0) {
            LOGGER.debug("Holding a thread to generate a timeout for {}", questionRecord);
            try {
                timeoutLatch.await();
            } catch (InterruptedException e) {
                DnsException dnsException = new DnsException(SERVER_FAILURE);
                dnsException.initCause(e);
                throw dnsException;
            }
        }
>>>>>>> 314fb7ac
        final String domain = questionRecord.getDomainName();

        // TODO: the blocking doesn't work as expected because we can't get any more messages through for the
        //  backup request.
        final CountDownLatch latch;
        synchronized (this) {
            latch = stalledRecords.remove(domain);
        }
        if (latch != null) {
            try {
                latch.await();
            } catch (InterruptedException cause) {
                DnsException ex = new DnsException(SERVER_FAILURE);
                ex.initCause(cause);
                throw ex;
            }
        }
        final Map<RecordType, List<ResourceRecord>> recordsToReturn;
        synchronized (this) {
            if (failSet.contains(ServFail.of(questionRecord))) {
                throw new DnsException(SERVER_FAILURE);
            }
            recordsToReturn = recordsToReturnByDomain.get(domain);
        }

        LOGGER.debug("Getting {} records for {}", questionRecord.getRecordType(), domain);
        if (recordsToReturn != null) {
            final List<ResourceRecord> recordsForType = recordsToReturn.get(questionRecord.getRecordType());
            final List<ResourceRecord> cnameRecords = questionRecord.getRecordType() != CNAME ?
                    recordsToReturn.get(CNAME) : null;
            if (cnameRecords != null) {
                LOGGER.debug("Found CNAME records {}", cnameRecords);
                final Set<ResourceRecord> results = new HashSet<>(cnameRecords);
                if (recordsForType != null) {
                    LOGGER.debug("Found records {}", recordsForType);
                    results.addAll(recordsForType);
                }
                return results;
            }
            if (recordsForType != null) {
                LOGGER.debug("Found records {}", recordsForType);
                return new HashSet<>(recordsForType);
            }
        }
        return emptySet();
    }

    static ResourceRecord createSrvRecord(final String domain, String targetDomain, final int port, final int ttl) {
        return createSrvRecord(domain, targetDomain, port, ttl, SRV_DEFAULT_WEIGHT, SRV_DEFAULT_PRIORITY);
    }

    static ResourceRecord createSrvRecord(final String domain, String targetDomain, final int port, final int ttl,
                                          final int weight, final int priority) {
        final Map<String, Object> attributes = new HashMap<>();
        attributes.put(DnsAttribute.SERVICE_PRIORITY, priority);
        attributes.put(DnsAttribute.SERVICE_WEIGHT, weight);
        attributes.put(DnsAttribute.SERVICE_PORT, port);
        attributes.put(DnsAttribute.DOMAIN_NAME, targetDomain);
        return new TestResourceRecord(domain, SRV, RecordClass.IN, ttl, attributes);
    }

    static ResourceRecord createAddressRecord(final String domain, final RecordType recordType, final int ttl,
                                              final String ipAddress) {
        final Map<String, Object> attributes = new HashMap<>();
        attributes.put(DnsAttribute.IP_ADDRESS, ipAddress);
        return new TestResourceRecord(domain, recordType, RecordClass.IN, ttl, attributes);
    }

    static ResourceRecord createCnameRecord(final String domain, final String cname, final int ttl) {
        final Map<String, Object> attributes = new HashMap<>();
        attributes.put(DnsAttribute.DOMAIN_NAME, cname);
        return new TestResourceRecord(domain, RecordType.CNAME, RecordClass.IN, ttl, attributes);
    }

    static boolean equals(final ResourceRecord lhs, final ResourceRecord rhs) {
        if (lhs.getTimeToLive() == rhs.getTimeToLive() &&
                lhs.getDomainName().equals(rhs.getDomainName()) &&
                lhs.getRecordType() == rhs.getRecordType() &&
                lhs.getRecordClass() == rhs.getRecordClass()) {
            if (lhs instanceof TestResourceRecord && rhs instanceof TestResourceRecord) {
                return ((TestResourceRecord) lhs).attributes.equals(((TestResourceRecord) rhs).attributes);
            }
            return true;
        }
        return false;
    }

    // `ResourceRecordImpl`'s hashCode/equals don't include `attributes`, so it's impossible to include multiple
    // `ResourceRecordImpl`s, with different IPs, in a `Set`.
    private static final class TestResourceRecord implements ResourceRecord {
        private final String domainName;
        private final RecordType recordType;
        private final RecordClass recordClass;
        private final int timeToLive;
        private final Map<String, Object> attributes;

        TestResourceRecord(final String domainName, final RecordType recordType,
                           final RecordClass recordClass, final int timeToLive,
                           final Map<String, Object> attributes) {
            this.domainName = domainName;
            this.recordType = recordType;
            this.recordClass = recordClass;
            this.timeToLive = timeToLive;
            this.attributes = new HashMap<>();
            for (final Map.Entry<String, Object> entry : attributes.entrySet()) {
                this.attributes.put(entry.getKey().toLowerCase(Locale.ENGLISH), entry.getValue());
            }
        }

        @Override
        public String getDomainName() {
            return domainName;
        }

        @Override
        public RecordType getRecordType() {
            return recordType;
        }

        @Override
        public RecordClass getRecordClass() {
            return recordClass;
        }

        @Override
        public int getTimeToLive() {
            return timeToLive;
        }

        @Nullable
        @Override
        public String get(final String id) {
            final Object value = attributes.get(id.toLowerCase(Locale.ENGLISH));
            return value == null ? null : value.toString();
        }

        @Override
        public String toString() {
            return "MyResourceRecord{" +
                    "domainName='" + domainName + '\'' +
                    ", recordType=" + recordType +
                    ", recordClass=" + recordClass +
                    ", timeToLive=" + timeToLive +
                    ", attributes=" + attributes +
                    '}';
        }
    }
}<|MERGE_RESOLUTION|>--- conflicted
+++ resolved
@@ -50,6 +50,7 @@
     private static final int SRV_DEFAULT_PRIORITY = 10;
 
     private final Set<ServFail> failSet = new HashSet<>();
+    private final Map<String, CountDownLatch> stalledRecords = new HashMap<>();
     private final Map<QuestionRecord, CountDownLatch> timeouts = new ConcurrentHashMap<>();
     private final Map<String, Map<RecordType, List<ResourceRecord>>> recordsToReturnByDomain =
             new ConcurrentHashMap<>();
@@ -93,16 +94,10 @@
         }
     }
 
-<<<<<<< HEAD
-    private final Set<ServFail> failSet = new HashSet<>();
-    private final Map<String, CountDownLatch> stalledRecords = new HashMap<>();
-
     public synchronized void addStall(final String dnsRecordName, CountDownLatch latch) {
         stalledRecords.put(dnsRecordName, latch);
     }
 
-=======
->>>>>>> 314fb7ac
     public synchronized void addFail(final ServFail fail) {
         failSet.add(fail);
     }
@@ -242,9 +237,6 @@
     }
 
     @Override
-<<<<<<< HEAD
-    public Set<ResourceRecord> getRecords(final QuestionRecord questionRecord) throws DnsException {
-=======
     public synchronized Set<ResourceRecord> getRecords(final QuestionRecord questionRecord) throws DnsException {
         final CountDownLatch timeoutLatch = timeouts.get(questionRecord);
         if (timeoutLatch != null && timeoutLatch.getCount() > 0) {
@@ -257,7 +249,6 @@
                 throw dnsException;
             }
         }
->>>>>>> 314fb7ac
         final String domain = questionRecord.getDomainName();
 
         // TODO: the blocking doesn't work as expected because we can't get any more messages through for the
