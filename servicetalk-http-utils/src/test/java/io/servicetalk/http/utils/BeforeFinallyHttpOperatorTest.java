--- conflicted
+++ resolved
@@ -611,21 +611,12 @@
         final StreamingHttpResponse response = reqRespFactory.ok().payloadBody(fromSource(payload)
                 .beforeCancel(() -> subscribedAndCancelled.set(true)));
         responseSingle.onSuccess(response);
-<<<<<<< HEAD
-
-=======
->>>>>>> 4d9ab772
         responseSingle.verifyCancelled();
         if (discardEventsAfterCancel) {
             subscriber.verifyNoResponseReceived();
         } else {
             subscriber.verifyResponseReceived();
         }
-<<<<<<< HEAD
-
-        // How to verify that the payload was subscribed then cancelled?
-=======
->>>>>>> 4d9ab772
         assertThat(subscribedAndCancelled.get(), is(true));
     }
 
