/*
 * Copyright © 2021-2022 Apple Inc. and the ServiceTalk project authors
 *
 * Licensed under the Apache License, Version 2.0 (the "License");
 * you may not use this file except in compliance with the License.
 * You may obtain a copy of the License at
 *
 *   http://www.apache.org/licenses/LICENSE-2.0
 *
 * Unless required by applicable law or agreed to in writing, software
 * distributed under the License is distributed on an "AS IS" BASIS,
 * WITHOUT WARRANTIES OR CONDITIONS OF ANY KIND, either express or implied.
 * See the License for the specific language governing permissions and
 * limitations under the License.
 */
package io.servicetalk.http.utils;

import io.servicetalk.concurrent.Cancellable;
import io.servicetalk.concurrent.Executor;
import io.servicetalk.concurrent.SingleSource;
import io.servicetalk.concurrent.TimeSource;
import io.servicetalk.concurrent.api.Single;
<<<<<<< HEAD
import io.servicetalk.concurrent.api.TimeoutSingle;
=======
>>>>>>> 4d9ab772
import io.servicetalk.concurrent.internal.CancelImmediatelySubscriber;
import io.servicetalk.http.api.HttpExecutionStrategies;
import io.servicetalk.http.api.HttpExecutionStrategy;
import io.servicetalk.http.api.HttpExecutionStrategyInfluencer;
import io.servicetalk.http.api.HttpRequestMetaData;
import io.servicetalk.http.api.StreamingHttpRequest;
import io.servicetalk.http.api.StreamingHttpResponse;
import io.servicetalk.transport.api.ExecutionContext;

import java.time.Duration;
import java.util.concurrent.TimeoutException;
import java.util.concurrent.atomic.AtomicReferenceFieldUpdater;
import java.util.function.BiFunction;
import java.util.function.Function;
import javax.annotation.Nullable;

import static io.servicetalk.concurrent.api.Publisher.defer;
import static io.servicetalk.concurrent.api.SourceAdapters.toSource;
import static io.servicetalk.http.api.HttpContextKeys.HTTP_EXECUTION_STRATEGY_KEY;
import static io.servicetalk.utils.internal.DurationUtils.ensurePositive;
import static java.time.Duration.ofNanos;
import static java.util.Objects.requireNonNull;
import static java.util.concurrent.TimeUnit.NANOSECONDS;

abstract class AbstractTimeoutHttpFilter implements HttpExecutionStrategyInfluencer {
    /**
     * Establishes the timeout for a given request.
     */
    private final BiFunction<HttpRequestMetaData, TimeSource, Duration> timeoutForRequest;

    /**
     * If {@code true} then timeout is for full request/response transaction otherwise only the response metadata must
     * complete before the timeout.
     */
    private final boolean fullRequestResponse;

    /**
     * Optional executor that will be used for scheduling and execution of timeout actions. If unspecified, the
     */
    @Nullable
    private final Executor timeoutExecutor;

    @Deprecated // FIXME: 0.43 - remove deprecated method
    AbstractTimeoutHttpFilter(final TimeoutFromRequest timeoutForRequest, final boolean fullRequestResponse) {
        requireNonNull(timeoutForRequest, "timeoutForRequest");
        this.timeoutForRequest = (request, timeSource) -> timeoutForRequest.apply(request);
        this.fullRequestResponse = fullRequestResponse;
        this.timeoutExecutor = null;
    }

    AbstractTimeoutHttpFilter(final BiFunction<HttpRequestMetaData, TimeSource, Duration> timeoutForRequest,
                              final boolean fullRequestResponse) {
        this.timeoutForRequest = requireNonNull(timeoutForRequest, "timeoutForRequest");
        this.fullRequestResponse = fullRequestResponse;
        this.timeoutExecutor = null;
    }

    @Deprecated // FIXME: 0.43 - remove deprecated method
    AbstractTimeoutHttpFilter(final TimeoutFromRequest timeoutForRequest, final boolean fullRequestResponse,
                              final Executor timeoutExecutor) {
        requireNonNull(timeoutForRequest, "timeoutForRequest");
        this.timeoutForRequest = (request, timeSource) -> timeoutForRequest.apply(request);
        this.fullRequestResponse = fullRequestResponse;
        this.timeoutExecutor = requireNonNull(timeoutExecutor, "timeoutExecutor");
    }

    AbstractTimeoutHttpFilter(final BiFunction<HttpRequestMetaData, TimeSource, Duration> timeoutForRequest,
                              final boolean fullRequestResponse,
                              final Executor timeoutExecutor) {
        this.timeoutForRequest = requireNonNull(timeoutForRequest, "timeoutForRequest");
        this.fullRequestResponse = fullRequestResponse;
        this.timeoutExecutor = requireNonNull(timeoutExecutor, "timeoutExecutor");
    }

    abstract boolean isService();

    @Override
    public final HttpExecutionStrategy requiredOffloads() {
        return HttpExecutionStrategies.offloadNone();
    }

    /**
     * Returns the response single for the provided request which will be completed within the specified timeout or
     * generate an error with a timeout exception. The timer begins when the {@link Single} is subscribed. The timeout
     * action, if it occurs, will execute on the filter's chosen timeout executor, or if none is specified, the executor
     * from the request or connection context or, if neither are specified, the global executor.
     *
     * @param request The request requiring a response.
     * @param responseFunction Function which generates the response.
     * @param context {@link ExecutionContext} to extract fallback {@link Executor} to be used for the timeout terminal
     * signal if no specific timeout executor is defined for the filter.
     * @return response single
     */
    final Single<StreamingHttpResponse> withTimeout(final StreamingHttpRequest request,
            final Function<StreamingHttpRequest, Single<StreamingHttpResponse>> responseFunction,
            final ExecutionContext<HttpExecutionStrategy> context) {
        return Single.defer(() -> {
            final Executor useForTimeout = null != this.timeoutExecutor ?
                    this.timeoutExecutor : contextExecutor(request, context);
            final Duration timeout = timeoutForRequest.apply(request, useForTimeout);
            Single<StreamingHttpResponse> response = responseFunction.apply(request);
            if (null != timeout) {
<<<<<<< HEAD
                // Could this be the problem? `Single.timeout` will orphan the result in the race case.
                final Single<StreamingHttpResponse> timeoutResponse =
                        // response.timeout(timeout, useForTimeout); // this appears to be _one of_ the leaks.
                    new TimeoutSingle<>(response, timeout, resp -> {
                        // drain the body.
                        toSource(resp.payloadBody()).subscribe(CancelImmediatelySubscriber.INSTANCE);
                    }, useForTimeout);
=======
                final Single<StreamingHttpResponse> timeoutResponse = response
                        .<StreamingHttpResponse>liftSync(CleanupSubscriber::new)
                        .timeout(timeout, useForTimeout);
>>>>>>> 4d9ab772

                if (fullRequestResponse) {
                    final long deadline = useForTimeout.currentTime(NANOSECONDS) + timeout.toNanos();
                    response = timeoutResponse.map(resp -> resp.transformMessageBody(body -> defer(() -> {
                        final Duration remaining = ofNanos(deadline - useForTimeout.currentTime(NANOSECONDS));
                        return body.timeoutTerminal(remaining, useForTimeout)
                                .onErrorMap(TimeoutException.class, t ->
                                        new MappedTimeoutException("message body timeout after " + timeout.toMillis() +
                                                "ms", t))
                                .shareContextOnSubscribe();
                    })));
                } else {
                    response = timeoutResponse;
                }
            }

            return response.shareContextOnSubscribe();
        });
    }

    private Executor contextExecutor(final HttpRequestMetaData requestMetaData,
                                     final ExecutionContext<HttpExecutionStrategy> context) {
        if (isService()) {
            return context.executionStrategy().isSendOffloaded() ? context.executor() : context.ioExecutor();
        }
        // For clients, we have to consider the strategy associated with the request.
        final HttpExecutionStrategy strategy = requestMetaData.context()
                .getOrDefault(HTTP_EXECUTION_STRATEGY_KEY, context.executionStrategy());
        assert strategy != null;
        return strategy.isMetadataReceiveOffloaded() || strategy.isDataReceiveOffloaded() ?
                context.executor() : context.ioExecutor();
    }

    // This is responsible for ensuring that we don't abandon the response resources due to the use of Single.timeout.
    // It does so by retaining a reference to the StreamingHttpResponse in case we receive a cancellation. It will
    // then attempt to drain the resource. We're protected from multiple subscribes because the TimeoutSingle will
    // short circuit also on upstream cancellation, although that is not obviously correct behavior.
    private static final class CleanupSubscriber implements SingleSource.Subscriber<StreamingHttpResponse> {

        private static final AtomicReferenceFieldUpdater<CleanupSubscriber, Object> stateUpdater =
                AtomicReferenceFieldUpdater.newUpdater(CleanupSubscriber.class, Object.class, "state");

        private static final String COMPLETE = "complete";

        private final SingleSource.Subscriber<? super StreamingHttpResponse> delegate;
        @Nullable
        private volatile Object state;

        CleanupSubscriber(final SingleSource.Subscriber<? super StreamingHttpResponse> delegate) {
            this.delegate = delegate;
        }

        @Override
        public void onSubscribe(Cancellable cancellable) {
            delegate.onSubscribe(() -> {
                try {
                    Object current = stateUpdater.getAndSet(this, COMPLETE);
                    if (current instanceof StreamingHttpResponse) {
                        // Because of the nature of the Single.timeout(..) operator we know that if we get a cancel
                        // call the message will never be escape the `.timeout(..)` operator because it will have
                        // 'completed'. Therefore, it is our responsibility to clean up the message body. This behavior
                        // is verified by the `responseCompletesBeforeTimeoutWithFollowingCancel` test in the suite.
                        clean((StreamingHttpResponse) current);
                    }
                } finally {
                    cancellable.cancel();
                }
            });
        }

        @Override
        public void onSuccess(@Nullable StreamingHttpResponse result) {
            assert result != null;
            if (stateUpdater.compareAndSet(this, null, result)) {
                // We win.
                delegate.onSuccess(result);
            } else {
                // we lost to cancellation. No need to send it forward.
                clean(result);
            }
        }

        @Override
        public void onError(Throwable t) {
            assert !(state instanceof StreamingHttpResponse);
            delegate.onError(t);
        }

        private void clean(StreamingHttpResponse httpResponse) {
            toSource(httpResponse.messageBody()).subscribe(CancelImmediatelySubscriber.INSTANCE);
        }
    }

    private static final class MappedTimeoutException extends TimeoutException {
        private static final long serialVersionUID = -8230476062001221272L;

        MappedTimeoutException(String message, Throwable cause) {
            super(message);
            initCause(cause);
        }

        @Override
        public Throwable fillInStackTrace() {
            // This is a wrapping exception class that always has an original cause and does not require stack trace.
            return this;
        }
    }

    /**
     * {@link BiFunction}&lt;{@link HttpRequestMetaData}, {@link TimeSource}, {@link Duration}&gt;
     * implementation which returns the provided default duration as the timeout duration to
     * be used for any request.
     */
    static final class FixedDuration implements BiFunction<HttpRequestMetaData, TimeSource, Duration> {

        private final Duration duration;

        FixedDuration(final Duration duration) {
            this.duration = ensurePositive(duration, "duration");
        }

        @Override
        public Duration apply(final HttpRequestMetaData request, final TimeSource timeSource) {
            return duration;
        }
    }
}<|MERGE_RESOLUTION|>--- conflicted
+++ resolved
@@ -20,10 +20,6 @@
 import io.servicetalk.concurrent.SingleSource;
 import io.servicetalk.concurrent.TimeSource;
 import io.servicetalk.concurrent.api.Single;
-<<<<<<< HEAD
-import io.servicetalk.concurrent.api.TimeoutSingle;
-=======
->>>>>>> 4d9ab772
 import io.servicetalk.concurrent.internal.CancelImmediatelySubscriber;
 import io.servicetalk.http.api.HttpExecutionStrategies;
 import io.servicetalk.http.api.HttpExecutionStrategy;
@@ -126,19 +122,9 @@
             final Duration timeout = timeoutForRequest.apply(request, useForTimeout);
             Single<StreamingHttpResponse> response = responseFunction.apply(request);
             if (null != timeout) {
-<<<<<<< HEAD
-                // Could this be the problem? `Single.timeout` will orphan the result in the race case.
-                final Single<StreamingHttpResponse> timeoutResponse =
-                        // response.timeout(timeout, useForTimeout); // this appears to be _one of_ the leaks.
-                    new TimeoutSingle<>(response, timeout, resp -> {
-                        // drain the body.
-                        toSource(resp.payloadBody()).subscribe(CancelImmediatelySubscriber.INSTANCE);
-                    }, useForTimeout);
-=======
                 final Single<StreamingHttpResponse> timeoutResponse = response
                         .<StreamingHttpResponse>liftSync(CleanupSubscriber::new)
                         .timeout(timeout, useForTimeout);
->>>>>>> 4d9ab772
 
                 if (fullRequestResponse) {
                     final long deadline = useForTimeout.currentTime(NANOSECONDS) + timeout.toNanos();
