/*
 * Copyright © 2019-2021 Apple Inc. and the ServiceTalk project authors
 *
 * Licensed under the Apache License, Version 2.0 (the "License");
 * you may not use this file except in compliance with the License.
 * You may obtain a copy of the License at
 *
 *   http://www.apache.org/licenses/LICENSE-2.0
 *
 * Unless required by applicable law or agreed to in writing, software
 * distributed under the License is distributed on an "AS IS" BASIS,
 * WITHOUT WARRANTIES OR CONDITIONS OF ANY KIND, either express or implied.
 * See the License for the specific language governing permissions and
 * limitations under the License.
 */
package io.servicetalk.http.utils;

import io.servicetalk.concurrent.Cancellable;
import io.servicetalk.concurrent.PublisherSource.Subscriber;
import io.servicetalk.concurrent.PublisherSource.Subscription;
import io.servicetalk.concurrent.SingleSource;
import io.servicetalk.concurrent.api.Publisher;
import io.servicetalk.concurrent.api.Single;
import io.servicetalk.concurrent.api.SingleOperator;
import io.servicetalk.concurrent.api.TerminalSignalConsumer;
import io.servicetalk.concurrent.internal.CancelImmediatelySubscriber;
import io.servicetalk.http.api.StreamingHttpRequest;
import io.servicetalk.http.api.StreamingHttpResponse;

import java.util.concurrent.CancellationException;
import java.util.concurrent.atomic.AtomicIntegerFieldUpdater;
import javax.annotation.Nullable;

import static io.servicetalk.concurrent.api.SourceAdapters.toSource;
import static java.util.Objects.requireNonNull;
import static java.util.concurrent.atomic.AtomicIntegerFieldUpdater.newUpdater;

/**
 * Helper operator for signaling the end of an HTTP Request/Response cycle.
 *
 * <p>{@link StreamingHttpRequest} and {@link StreamingHttpResponse} are nested sources ({@link Single} of meta-data
 * containing a payload {@link Publisher}), which makes it non-trivial to get a single signal at the end of this
 * Request/Response cycle. One needs to consider and coordinate between the multitude of outcomes: cancel/success/error
 * across both sources.</p>
 * <p>This operator ensures that the provided callback is triggered just once whenever the sources reach a terminal
 * state across both sources.</p>
 *
 * Example usage tracking the begin and end of a request:
 *
 * <pre>{@code
 *     // coarse grained, any terminal signal calls the provided `Runnable`
 *     return requester.request(strategy, request)
 *                     .beforeOnSubscribe(__ -> tracker.requestStarted())
 *                     .liftSync(new BeforeFinallyHttpOperator(tracker::requestFinished));
 *
 *     // fine grained, `tracker` implements `TerminalSignalConsumer`, terminal signal indicated by the callback method
 *     return requester.request(strategy, request)
 *                     .beforeOnSubscribe(__ -> tracker.requestStarted())
 *                     .liftSync(new BeforeFinallyHttpOperator(tracker));
 * }</pre>
 */
public final class BeforeFinallyHttpOperator implements SingleOperator<StreamingHttpResponse, StreamingHttpResponse> {

    private final TerminalSignalConsumer beforeFinally;
    private final boolean discardEventsAfterCancel;

    /**
     * Create a new instance.
     *
     * @param beforeFinally the callback which is executed just once whenever the sources reach a terminal state
     * across both sources.
     */
    public BeforeFinallyHttpOperator(final TerminalSignalConsumer beforeFinally) {
        this(beforeFinally, false);
    }

    /**
     * Create a new instance.
     *
     * @param beforeFinally the callback which is executed just once whenever the sources reach a terminal state
     * across both sources.
     */
    public BeforeFinallyHttpOperator(final Runnable beforeFinally) {
        this(TerminalSignalConsumer.from(beforeFinally));
    }

    /**
     * Create a new instance.
     *
     * @param beforeFinally the callback which is executed just once whenever the sources reach a terminal state
     * across both sources.
     * @param discardEventsAfterCancel if {@code true} further events will be discarded if those arrive after
     * {@link TerminalSignalConsumer#cancel()} is invoked. Otherwise, events may still be delivered if they race with
     * cancellation.
     */
    public BeforeFinallyHttpOperator(final TerminalSignalConsumer beforeFinally, boolean discardEventsAfterCancel) {
        this.beforeFinally = requireNonNull(beforeFinally);
        this.discardEventsAfterCancel = discardEventsAfterCancel;
    }

    @Override
    public SingleSource.Subscriber<? super StreamingHttpResponse> apply(
            final SingleSource.Subscriber<? super StreamingHttpResponse> subscriber) {
        // Here we avoid calling beforeFinally#onCancel when we get a cancel() on the Single after we have handed out
        // the StreamingHttpResponse to the subscriber. In case, we do get an StreamingHttpResponse after we got
        // cancel(), we subscribe to the payload Publisher and cancel to indicate to the Connection that there is no
        // other Subscriber that will use the payload Publisher.
        return new ResponseCompletionSubscriber(subscriber, beforeFinally, discardEventsAfterCancel);
    }

    private static final class ResponseCompletionSubscriber implements SingleSource.Subscriber<StreamingHttpResponse> {
        private static final int IDLE = 0;
        private static final int PROCESSING_PAYLOAD = 1;
        private static final int DELIVERING_PAYLOAD = 2;
        private static final int AWAITING_CANCEL = 3;
        private static final int TERMINATED = 4;
        private static final AtomicIntegerFieldUpdater<ResponseCompletionSubscriber> stateUpdater =
                newUpdater(ResponseCompletionSubscriber.class, "state");

        private final SingleSource.Subscriber<? super StreamingHttpResponse> subscriber;
        private final TerminalSignalConsumer beforeFinally;
        private final boolean discardEventsAfterCancel;
        private volatile int state;

        ResponseCompletionSubscriber(final SingleSource.Subscriber<? super StreamingHttpResponse> sub,
                                     final TerminalSignalConsumer beforeFinally,
                                     final boolean discardEventsAfterCancel) {
            this.subscriber = sub;
            this.beforeFinally = beforeFinally;
            this.discardEventsAfterCancel = discardEventsAfterCancel;
        }

        @Override
        public void onSubscribe(final Cancellable cancellable) {
            subscriber.onSubscribe(() -> {
                try {
                    if (stateUpdater.compareAndSet(this, IDLE, TERMINATED)) {
                        beforeFinally.cancel();
                    }
                } finally {
                    // Cancel unconditionally, let the original Single handle cancel post termination, if required
                    cancellable.cancel();
                }
            });
        }

        @Override
        public void onSuccess(@Nullable final StreamingHttpResponse response) {
            if (response == null) {
                sendNullResponse();
            } else if (stateUpdater.compareAndSet(this, IDLE, PROCESSING_PAYLOAD)) {
                subscriber.onSuccess(response.transformMessageBody(payload ->
                        payload.liftSync(subscriber ->
                                new Subscriber<Object>() {
                                    @Nullable
                                    private Subscription subscription;

                                    @Override
                                    public void onSubscribe(final Subscription subscription) {
                                        this.subscription = subscription;
                                        subscriber.onSubscribe(new Subscription() {
                                            @Override
                                            public void request(final long n) {
                                                subscription.request(n);
                                            }

                                            @Override
                                            public void cancel() {
                                                if (!discardEventsAfterCancel) {
                                                    try {
                                                        if (stateUpdater.compareAndSet(
                                                                ResponseCompletionSubscriber.this,
                                                                PROCESSING_PAYLOAD, TERMINATED)) {
                                                            beforeFinally.cancel();
                                                        }
                                                    } finally {
                                                        subscription.cancel();
                                                    }
                                                    return;
                                                }

                                                for (;;) {
                                                    final int state = ResponseCompletionSubscriber.this.state;
                                                    assert state != IDLE;
                                                    if (state == PROCESSING_PAYLOAD) {
                                                        if (stateUpdater.compareAndSet(
                                                                ResponseCompletionSubscriber.this,
                                                                PROCESSING_PAYLOAD, TERMINATED)) {
                                                            try {
                                                                beforeFinally.cancel();
                                                            } finally {
                                                                subscription.cancel();
                                                            }
                                                            break;
                                                        }
                                                    } else if (state == DELIVERING_PAYLOAD) {
                                                        if (stateUpdater.compareAndSet(
                                                                ResponseCompletionSubscriber.this,
                                                                DELIVERING_PAYLOAD, AWAITING_CANCEL)) {
                                                            break;
                                                        }
                                                    } else if (state == TERMINATED) {
                                                        // still propagate cancel to the original subscription:
                                                        subscription.cancel();
                                                        break;
                                                    } else {
                                                        // cancel can be invoked multiple times
                                                        assert state == AWAITING_CANCEL;
                                                        break;
                                                    }
                                                }
                                            }
                                        });
                                    }

                                    @Override
                                    public void onNext(@Nullable final Object o) {
                                        if (!discardEventsAfterCancel) {
                                            subscriber.onNext(o);
                                            return;
                                        }

                                        boolean reentry = false;
                                        for (;;) {
                                            final int state = ResponseCompletionSubscriber.this.state;
                                            assert state != IDLE;
                                            if (state == TERMINATED) {
                                                // We already cancelled and have to discard further events
                                                return;
                                            }
                                            if (state == DELIVERING_PAYLOAD || state == AWAITING_CANCEL) {
                                                reentry = true;
                                                break;
                                            }
                                            if (stateUpdater.compareAndSet(ResponseCompletionSubscriber.this,
                                                    PROCESSING_PAYLOAD, DELIVERING_PAYLOAD)) {
                                                break;
                                            }
                                        }

                                        try {
                                            subscriber.onNext(o);
                                        } finally {
                                            // Re-entry -> don't unlock
                                            if (!reentry) {
                                                for (;;) {
                                                    final int state = ResponseCompletionSubscriber.this.state;
                                                    assert state != IDLE;
                                                    assert state != PROCESSING_PAYLOAD;
                                                    if (state == TERMINATED) {
                                                        break;
                                                    }
                                                    if (state == DELIVERING_PAYLOAD) {
                                                        if (stateUpdater.compareAndSet(
                                                                ResponseCompletionSubscriber.this,
                                                                DELIVERING_PAYLOAD, PROCESSING_PAYLOAD)) {
                                                            break;
                                                        }
                                                    } else if (stateUpdater.compareAndSet(
                                                            ResponseCompletionSubscriber.this,
                                                            AWAITING_CANCEL, TERMINATED)) {
                                                        try {
                                                            beforeFinally.cancel();
                                                        } finally {
                                                            assert subscription != null;
                                                            subscription.cancel();
                                                        }
                                                        break;
                                                    }
                                                }
                                            }
                                        }
                                    }

                                    @Override
                                    public void onError(final Throwable t) {
                                        if (!discardEventsAfterCancel) {
                                            try {
                                                if (stateUpdater.compareAndSet(ResponseCompletionSubscriber.this,
                                                        PROCESSING_PAYLOAD, TERMINATED)) {
                                                    beforeFinally.onError(t);
                                                }
                                            } catch (Throwable cause) {
                                                t.addSuppressed(cause);
                                            }
                                            subscriber.onError(t);
                                            return;
                                        }

                                        final int prevState = setTerminalState();
                                        if (prevState == TERMINATED) {
                                            // We already cancelled and have to discard further events
                                            return;
                                        }
                                        // Propagate original cancel to let Subscription observe it
                                        final boolean propagateCancel = prevState == AWAITING_CANCEL;

                                        try {
                                            beforeFinally.onError(t);
                                        } catch (Throwable cause) {
                                            t.addSuppressed(cause);
                                        }
                                        try {
                                            subscriber.onError(t);
                                        } finally {
                                            cancel0(propagateCancel);
                                        }
                                    }

                                    @Override
                                    public void onComplete() {
                                        if (!discardEventsAfterCancel) {
                                            try {
                                                if (stateUpdater.compareAndSet(ResponseCompletionSubscriber.this,
                                                        PROCESSING_PAYLOAD, TERMINATED)) {
                                                    beforeFinally.onComplete();
                                                }
                                            } catch (Throwable cause) {
                                                subscriber.onError(cause);
                                                return;
                                            }
                                            subscriber.onComplete();
                                            return;
                                        }

                                        final int prevState = setTerminalState();
                                        if (prevState == TERMINATED) {
                                            // We already cancelled and have to discard further events
                                            return;
                                        }
                                        // Propagate original cancel to let Subscription observe it
                                        final boolean propagateCancel = prevState == AWAITING_CANCEL;

                                        try {
                                            try {
                                                beforeFinally.onComplete();
                                            } catch (Throwable cause) {
                                                subscriber.onError(cause);
                                                return;
                                            }
                                            subscriber.onComplete();
                                        } finally {
                                            cancel0(propagateCancel);
                                        }
                                    }

                                    private int setTerminalState() {
                                        for (;;) {
                                            final int state = ResponseCompletionSubscriber.this.state;
                                            assert state != IDLE;
                                            if (state == TERMINATED) {
                                                // We already cancelled and have to discard further events
                                                return state;
                                            }
                                            if (state == PROCESSING_PAYLOAD) {
                                                if (stateUpdater.compareAndSet(ResponseCompletionSubscriber.this,
                                                        PROCESSING_PAYLOAD, TERMINATED)) {
                                                    return state;
                                                }
<<<<<<< HEAD
                                            } else {
                                                // re-entry, but we can terminate because this is a final event:
                                                stateUpdater.set(ResponseCompletionSubscriber.this, TERMINATED);
=======
                                            } else if (stateUpdater.compareAndSet(ResponseCompletionSubscriber.this,
                                                    state, TERMINATED)) {
                                                // re-entry, but we can terminate because this is a final event:
>>>>>>> 5e1f3492
                                                return state;
                                            }
                                        }
                                    }

                                    private void cancel0(final boolean propagateCancel) {
                                        if (propagateCancel) {
                                            assert subscription != null;
                                            subscription.cancel();
                                        }
                                    }
                                })
                ));
            } else {
                // Invoking a terminal method multiple times is not allowed by the RS spec, so we assume we have been
                // cancelled.
                assert state == TERMINATED;
                if (discardEventsAfterCancel) {
                    return;
                }
                subscriber.onSuccess(response.transformMessageBody(payload -> {
                    // We have been cancelled. Subscribe and cancel the content so that we do not hold up the
                    // connection and indicate that there is no one else that will subscribe.
                    toSource(payload).subscribe(CancelImmediatelySubscriber.INSTANCE);
                    return Publisher.failed(new CancellationException("Received response post cancel."));
                }));
            }
        }

        @Override
        public void onError(final Throwable t) {
            try {
                if (stateUpdater.compareAndSet(this, IDLE, TERMINATED)) {
                    beforeFinally.onError(t);
                } else if (discardEventsAfterCancel) {
                    return;
                }
            } catch (Throwable cause) {
                t.addSuppressed(cause);
            }
            subscriber.onError(t);
        }

        private void sendNullResponse() {
            try {
                // Since, we are not giving out a response, no subscriber will arrive for the payload Publisher.
                if (stateUpdater.compareAndSet(this, IDLE, TERMINATED)) {
                    beforeFinally.onComplete();
                } else if (discardEventsAfterCancel) {
                    return;
                }
            } catch (Throwable cause) {
                subscriber.onError(cause);
                return;
            }
            subscriber.onSuccess(null);
        }
    }
}<|MERGE_RESOLUTION|>--- conflicted
+++ resolved
@@ -357,15 +357,9 @@
                                                         PROCESSING_PAYLOAD, TERMINATED)) {
                                                     return state;
                                                 }
-<<<<<<< HEAD
-                                            } else {
-                                                // re-entry, but we can terminate because this is a final event:
-                                                stateUpdater.set(ResponseCompletionSubscriber.this, TERMINATED);
-=======
                                             } else if (stateUpdater.compareAndSet(ResponseCompletionSubscriber.this,
                                                     state, TERMINATED)) {
                                                 // re-entry, but we can terminate because this is a final event:
->>>>>>> 5e1f3492
                                                 return state;
                                             }
                                         }
