/*
 * Copyright © 2019-2021 Apple Inc. and the ServiceTalk project authors
 *
 * Licensed under the Apache License, Version 2.0 (the "License");
 * you may not use this file except in compliance with the License.
 * You may obtain a copy of the License at
 *
 *   http://www.apache.org/licenses/LICENSE-2.0
 *
 * Unless required by applicable law or agreed to in writing, software
 * distributed under the License is distributed on an "AS IS" BASIS,
 * WITHOUT WARRANTIES OR CONDITIONS OF ANY KIND, either express or implied.
 * See the License for the specific language governing permissions and
 * limitations under the License.
 */
package io.servicetalk.http.utils;

import io.servicetalk.concurrent.Cancellable;
import io.servicetalk.concurrent.PublisherSource.Subscriber;
import io.servicetalk.concurrent.PublisherSource.Subscription;
import io.servicetalk.concurrent.SingleSource;
import io.servicetalk.concurrent.api.Publisher;
import io.servicetalk.concurrent.api.Single;
import io.servicetalk.concurrent.api.SingleOperator;
import io.servicetalk.concurrent.api.TerminalSignalConsumer;
import io.servicetalk.concurrent.internal.CancelImmediatelySubscriber;
import io.servicetalk.http.api.StreamingHttpRequest;
import io.servicetalk.http.api.StreamingHttpResponse;

import java.util.concurrent.CancellationException;
import java.util.concurrent.atomic.AtomicBoolean;
import java.util.concurrent.atomic.AtomicIntegerFieldUpdater;
import javax.annotation.Nullable;

import static io.servicetalk.concurrent.api.SourceAdapters.toSource;
import static io.servicetalk.utils.internal.ThrowableUtils.addSuppressed;
import static java.util.Objects.requireNonNull;
import static java.util.concurrent.atomic.AtomicIntegerFieldUpdater.newUpdater;

/**
 * Helper operator for signaling the end of an HTTP Request/Response cycle.
 *
 * <p>{@link StreamingHttpRequest} and {@link StreamingHttpResponse} are nested sources ({@link Single} of meta-data
 * containing a payload {@link Publisher}), which makes it non-trivial to get a single signal at the end of this
 * Request/Response cycle. One needs to consider and coordinate between the multitude of outcomes: cancel/success/error
 * across both sources.</p>
 * <p>This operator ensures that the provided callback is triggered just once whenever the sources reach a terminal
 * state across both sources.</p>
 *
 * Example usage tracking the begin and end of a request:
 *
 * <pre>{@code
 *     // coarse grained, any terminal signal calls the provided `Runnable`
 *     return requester.request(strategy, request)
 *                     .beforeOnSubscribe(__ -> tracker.requestStarted())
 *                     .liftSync(new BeforeFinallyHttpOperator(tracker::requestFinished));
 *
 *     // fine grained, `tracker` implements `TerminalSignalConsumer`, terminal signal indicated by the callback method
 *     return requester.request(strategy, request)
 *                     .beforeOnSubscribe(__ -> tracker.requestStarted())
 *                     .liftSync(new BeforeFinallyHttpOperator(tracker));
 * }</pre>
 *
 * What are the invariants that we want to support:
 * - Single terminal event is called, eg only one of onComplete(), onError(..), or cancel().
 * - if discardEventsAfterCancel is called and the `cancel()` operation 'wins', the `onError` and `onSuccess(response)`
 *   pathways will not emit an event.
 *   - Does that means we quit emitting from the message body as well?
 *     - It has its own cancel notion: does that take over once the message body has been subscribed to, and does that
 *       cancel() need honor the `discardEventsAfterCancel` flag?
 * - Support multiple subscribes to the message body
 *   - Does this mean that the first terminal event wins, or that the first subscribe gets to set the terminal event?
 *     - I'd say first subscribe 'wins' since in most real cases the second will result in a
 *       `DuplicateSubscribeException`.
 *
 */
public final class BeforeFinallyHttpOperator implements SingleOperator<StreamingHttpResponse, StreamingHttpResponse> {

    private final TerminalSignalConsumer beforeFinally;
    private final boolean discardEventsAfterCancel;

    /**
     * Create a new instance.
     *
     * @param beforeFinally the callback which is executed just once whenever the sources reach a terminal state
     * across both sources.
     */
    public BeforeFinallyHttpOperator(final TerminalSignalConsumer beforeFinally) {
        this(beforeFinally, false);
    }

    /**
     * Create a new instance.
     *
     * @param beforeFinally the callback which is executed just once whenever the sources reach a terminal state
     * across both sources.
     */
    public BeforeFinallyHttpOperator(final Runnable beforeFinally) {
        this(TerminalSignalConsumer.from(beforeFinally));
    }

    /**
     * Create a new instance.
     *
     * @param beforeFinally the callback which is executed just once whenever the sources reach a terminal state
     * across both sources.
     * @param discardEventsAfterCancel if {@code true} further events will be discarded if those arrive after
     * {@link TerminalSignalConsumer#cancel()} is invoked. Otherwise, events may still be delivered if they race with
     * cancellation.
     */
    public BeforeFinallyHttpOperator(final TerminalSignalConsumer beforeFinally, boolean discardEventsAfterCancel) {
        this.beforeFinally = new OnceTerminalSignalConsumer(requireNonNull(beforeFinally));
        this.discardEventsAfterCancel = discardEventsAfterCancel;
    }

    @Override
    public SingleSource.Subscriber<? super StreamingHttpResponse> apply(
            final SingleSource.Subscriber<? super StreamingHttpResponse> subscriber) {
        // Here we avoid calling beforeFinally#onCancel when we get a cancel() on the Single after we have handed out
        // the StreamingHttpResponse to the subscriber. In case, we do get an StreamingHttpResponse after we got
        // cancel(), we subscribe to the payload Publisher and cancel to indicate to the Connection that there is no
        // other Subscriber that will use the payload Publisher.
        return new ResponseCompletionSubscriber(subscriber, beforeFinally, discardEventsAfterCancel);
    }

    private static final class ResponseCompletionSubscriber implements SingleSource.Subscriber<StreamingHttpResponse> {

        private static final int IDLE = 0;
        private static final int PROCESSING_PAYLOAD = 1;
        private static final int RESPONSE_COMPLETE = -1;
        private static final AtomicIntegerFieldUpdater<ResponseCompletionSubscriber> stateUpdater =
                newUpdater(ResponseCompletionSubscriber.class, "state");
        private static final SingleSource.Subscriber<StreamingHttpResponse> NOOP_SUBSCRIBER =
            new SingleSource.Subscriber<StreamingHttpResponse>() {
                @Override
                public void onSubscribe(final Cancellable cancellable) {
                }

                @Override
                public void onSuccess(@Nullable final StreamingHttpResponse result) {
                }

                @Override
                public void onError(final Throwable t) {
                }
            };

        private SingleSource.Subscriber<? super StreamingHttpResponse> subscriber;
        private final TerminalSignalConsumer beforeFinally;
        private final boolean discardEventsAfterCancel;
        private volatile int state;

        ResponseCompletionSubscriber(final SingleSource.Subscriber<? super StreamingHttpResponse> sub,
                                     final TerminalSignalConsumer beforeFinally,
                                     final boolean discardEventsAfterCancel) {
            this.subscriber = sub;
            this.beforeFinally = beforeFinally;
            this.discardEventsAfterCancel = discardEventsAfterCancel;
        }

        @Override
        public void onSubscribe(final Cancellable cancellable) {
            subscriber.onSubscribe(() -> {
                try {
                    final int previous = stateUpdater.getAndSet(this, RESPONSE_COMPLETE);
                    if ((previous == IDLE || previous == PROCESSING_PAYLOAD)) {
                        beforeFinally.cancel();
                    }
                } finally {
                    // Cancel unconditionally, let the original Single handle cancel post termination, if required
                    cancellable.cancel();
                }
            });
        }

        @Override
        public void onSuccess(@Nullable final StreamingHttpResponse response) {
            if (response == null) {
                sendNullResponse();
            } else if (stateUpdater.compareAndSet(this, IDLE, PROCESSING_PAYLOAD)) {
                subscriber.onSuccess(response.transformMessageBody(payload ->
                        payload.liftSync(messageBodySubscriber ->
                                // TODO: is this legal to do here? It seems intrinsically racy in the error case but
                                //  perhaps that will always be undefined behavior.
                                // Only the first subscriber needs to be wrapped. Followup subscribers will
                                // most likely fail because duplicate subscriptions to message bodies are not allowed.
                                stateUpdater.compareAndSet(this,
                                        PROCESSING_PAYLOAD, RESPONSE_COMPLETE) ? new MessageBodySubscriber(
                                                messageBodySubscriber, beforeFinally, discardEventsAfterCancel) :
                                        messageBodySubscriber)
                ));
            } else {
                // Invoking a terminal method multiple times is not allowed by the RS spec, so we assume we have been
                // cancelled.
                assert state == RESPONSE_COMPLETE;
                // The request has been cancelled, but we still received a response. We need to discard the response
                // body or risk leaking hot resources which are commonly attached to a message body.
                toSource(response.messageBody()).subscribe(CancelImmediatelySubscriber.INSTANCE);
                if (!discardEventsAfterCancel) {
<<<<<<< HEAD
                    subscriber.onSuccess(response.transformMessageBody(payload ->
                            Publisher.failed(new CancellationException("Received response post cancel."))));
=======
                    // Wrap with defer to capture the Subscriber's stack-trace
                    subscriber.onSuccess(response.transformMessageBody(payload -> Publisher.defer(() ->
                            Publisher.failed(new CancellationException("Received response post cancel")))));
>>>>>>> 4d9ab772
                }
            }
            dereferenceSubscriber();
        }

        @Override
        public void onError(final Throwable t) {
            try {
                if (stateUpdater.compareAndSet(this, IDLE, RESPONSE_COMPLETE)) {
                    beforeFinally.onError(t);
                } else if (discardEventsAfterCancel) {
                    return;
                }
            } catch (Throwable cause) {
                addSuppressed(t, cause);
            }
            subscriber.onError(t);
            dereferenceSubscriber();
        }

        private void sendNullResponse() {
            try {
                // Since, we are not giving out a response, no subscriber will arrive for the payload Publisher.
                if (stateUpdater.compareAndSet(this, IDLE, RESPONSE_COMPLETE)) {
                    beforeFinally.onComplete();
                } else if (discardEventsAfterCancel) {
                    return;
                }
            } catch (Throwable cause) {
                subscriber.onError(cause);
                dereferenceSubscriber();
                return;
            }
            subscriber.onSuccess(null);
            dereferenceSubscriber();
        }

        private void dereferenceSubscriber() {
            // After terminating the Single subscriber we need to dereference the Single subscriber as otherwise
            // we may retain a reference to a downstream Subscriber and violate RS 3.13.
            // https://github.com/reactive-streams/reactive-streams-jvm/blob/v1.0.4/README.md#3.13
            subscriber = NOOP_SUBSCRIBER;
        }
    }

    private static final class MessageBodySubscriber implements Subscriber<Object> {

        private static final int PROCESSING_PAYLOAD = 0;
        private static final int CANCELLED = 2;
        private static final int TERMINATED = -1;

        private static final AtomicIntegerFieldUpdater<MessageBodySubscriber> stateUpdater =
                newUpdater(MessageBodySubscriber.class, "state");

        private final Subscriber<? super Object> subscriber;
        private final TerminalSignalConsumer beforeFinally;
        private final boolean discardEventsAfterCancel;
        private volatile int state;

        MessageBodySubscriber(final Subscriber<? super Object> subscriber,
                              final TerminalSignalConsumer beforeFinally,
                              final boolean discardEventsAfterCancel) {
            this.subscriber = subscriber;
            this.beforeFinally = beforeFinally;
            this.discardEventsAfterCancel = discardEventsAfterCancel;
        }

        @Override
        public void onSubscribe(final Subscription subscription) {
            subscriber.onSubscribe(new Subscription() {
                @Override
                public void request(final long n) {
                    subscription.request(n);
                }

                @Override
                public void cancel() {
                    try {
                        beforeFinally.cancel();
                    } finally {
                        if (CANCELLED != stateUpdater.getAndSet(MessageBodySubscriber.this, CANCELLED)) {
                            subscription.cancel();
                        }
                    }
                }
            });
        }

        @Override
        public void onNext(@Nullable final Object o) {
            if (!discardEventsAfterCancel || state == PROCESSING_PAYLOAD) {
                subscriber.onNext(o);
            }
        }

        @Override
        public void onError(final Throwable t) {
            if (stateUpdater.compareAndSet(this, PROCESSING_PAYLOAD, TERMINATED) || !discardEventsAfterCancel) {
                beforeFinally.onError(t);
                subscriber.onError(t);
            }
        }

        @Override
        public void onComplete() {
            if (stateUpdater.compareAndSet(this, PROCESSING_PAYLOAD, TERMINATED) || !discardEventsAfterCancel) {
                beforeFinally.onComplete();
                subscriber.onComplete();
            }
        }
    }

    private static final class OnceTerminalSignalConsumer implements TerminalSignalConsumer {

        private final TerminalSignalConsumer delegate;
        // TODO: inline.
        private final AtomicBoolean once = new AtomicBoolean();

        OnceTerminalSignalConsumer(final TerminalSignalConsumer delegate) {
            this.delegate = delegate;
        }

        @Override
        public void onComplete() {
            if (once()) {
                delegate.onComplete();
            }
        }

        @Override
        public void onError(Throwable throwable) {
            if (once()) {
                delegate.onError(throwable);
            }
        }

        @Override
        public void cancel() {
            if (once()) {
                delegate.cancel();
            }
        }

        private boolean once() {
            return !once.getAndSet(true);
        }
    }
}<|MERGE_RESOLUTION|>--- conflicted
+++ resolved
@@ -197,14 +197,9 @@
                 // body or risk leaking hot resources which are commonly attached to a message body.
                 toSource(response.messageBody()).subscribe(CancelImmediatelySubscriber.INSTANCE);
                 if (!discardEventsAfterCancel) {
-<<<<<<< HEAD
-                    subscriber.onSuccess(response.transformMessageBody(payload ->
-                            Publisher.failed(new CancellationException("Received response post cancel."))));
-=======
                     // Wrap with defer to capture the Subscriber's stack-trace
                     subscriber.onSuccess(response.transformMessageBody(payload -> Publisher.defer(() ->
                             Publisher.failed(new CancellationException("Received response post cancel")))));
->>>>>>> 4d9ab772
                 }
             }
             dereferenceSubscriber();
