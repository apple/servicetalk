/*
 * Copyright © 2023 Apple Inc. and the ServiceTalk project authors
 *
 * Licensed under the Apache License, Version 2.0 (the "License");
 * you may not use this file except in compliance with the License.
 * You may obtain a copy of the License at
 *
 *   http://www.apache.org/licenses/LICENSE-2.0
 *
 * Unless required by applicable law or agreed to in writing, software
 * distributed under the License is distributed on an "AS IS" BASIS,
 * WITHOUT WARRANTIES OR CONDITIONS OF ANY KIND, either express or implied.
 * See the License for the specific language governing permissions and
 * limitations under the License.
 */
package io.servicetalk.http.utils;

import io.servicetalk.concurrent.Cancellable;
import io.servicetalk.concurrent.CompletableSource;
import io.servicetalk.concurrent.SingleSource.Subscriber;
import io.servicetalk.concurrent.TimeSource;
import io.servicetalk.concurrent.api.Completable;
import io.servicetalk.concurrent.api.Executor;
import io.servicetalk.concurrent.api.Processors;
import io.servicetalk.concurrent.api.Publisher;
import io.servicetalk.concurrent.api.Single;
import io.servicetalk.concurrent.api.SourceAdapters;
import io.servicetalk.concurrent.internal.CancelImmediatelySubscriber;
import io.servicetalk.concurrent.internal.DelayedCancellable;
import io.servicetalk.concurrent.internal.ThrowableUtils;
import io.servicetalk.http.api.FilterableStreamingHttpConnection;
import io.servicetalk.http.api.HttpContextKeys;
import io.servicetalk.http.api.HttpExecutionStrategies;
import io.servicetalk.http.api.HttpExecutionStrategy;
import io.servicetalk.http.api.HttpHeaderNames;
import io.servicetalk.http.api.HttpHeaderValues;
import io.servicetalk.http.api.HttpRequestMetaData;
import io.servicetalk.http.api.StreamingHttpConnectionFilter;
import io.servicetalk.http.api.StreamingHttpConnectionFilterFactory;
import io.servicetalk.http.api.StreamingHttpRequest;
import io.servicetalk.http.api.StreamingHttpResponse;
import io.servicetalk.http.utils.AbstractTimeoutHttpFilter.FixedDuration;
import io.servicetalk.transport.api.ExecutionContext;
import org.slf4j.Logger;
import org.slf4j.LoggerFactory;

import org.slf4j.Logger;
import org.slf4j.LoggerFactory;

import java.net.SocketOptions;
import java.net.SocketTimeoutException;
import java.time.Duration;
import java.util.concurrent.TimeoutException;
import java.util.concurrent.atomic.AtomicIntegerFieldUpdater;
import java.util.function.BiFunction;
import javax.annotation.Nullable;

import static io.servicetalk.concurrent.api.SourceAdapters.toSource;
<<<<<<< HEAD
import static io.servicetalk.utils.internal.ThrowableUtils.throwException;
=======
import static io.servicetalk.utils.internal.ThrowableUtils.addSuppressed;
>>>>>>> b77cd148
import static java.util.Objects.requireNonNull;

/**
 * A filter that mimics {@link SocketOptions#SO_TIMEOUT} behavior on the client-side.
 * <p>
 * While {@link TimeoutHttpRequesterFilter} applies a timeout for the overall duration to receive either the response
 * metadata (headers) or the complete reception of the response (including headers, payload body, optional trailers, as
 * well as time to send the request), this filter applies timeout to every independent read operation: read of 100
 * (Continue) response, read of response headers, read of every response payload body chunk, read of optional trailers.
 * Note that the <b>time to send the request is not accounted</b>. Also, if the remote server is sending a large payload
 * body, the timeout will be applied on every chunk read, which may result in unpredictable time to read the full
 * response if the remote slowly sends 1 byte within the timeout boundaries. Use this filter only for compatibility with
 * classic blocking Java libraries. To protect from the described use-cases, consider also appending
 * {@link TimeoutHttpRequesterFilter} before applying this filter in the filter chain.
 * <p>
 * This filter implements only {@link StreamingHttpConnectionFilterFactory} and therefore can be applied only at the
 * connection level. This restriction ensures that the timeout is applied only for the response read operations
 * (similar to {@link SocketOptions#SO_TIMEOUT} used by Java blocking API), without waiting for selecting or
 * establishing a connection.
 * <p>
 * {@link SocketTimeoutException} (or its subtype) will be propagated when the timeout is reached.
 *
 * @see TimeoutHttpRequesterFilter
 * @see SocketOptions#SO_TIMEOUT
 * @see java.net.Socket#setSoTimeout(int)
 */
public final class JavaNetSoTimeoutHttpConnectionFilter implements StreamingHttpConnectionFilterFactory {

    private static final Logger LOGGER = LoggerFactory.getLogger(JavaNetSoTimeoutHttpConnectionFilter.class);

    private final BiFunction<HttpRequestMetaData, TimeSource, Duration> timeoutForRequest;
    @Nullable
    private final Executor timeoutExecutor;

    /**
     * Creates a new instance.
     *
     * @param duration the timeout {@link Duration}, must be {@code > 0}
     */
    public JavaNetSoTimeoutHttpConnectionFilter(final Duration duration) {
        this(new FixedDuration(duration));
    }

    /**
     * Creates a new instance.
     *
     * @param duration the timeout {@link Duration}, must be {@code > 0}
     * @param timeoutExecutor the {@link Executor} to use for managing the timer notifications
     */
    public JavaNetSoTimeoutHttpConnectionFilter(final Duration duration, final Executor timeoutExecutor) {
        this(new FixedDuration(duration), timeoutExecutor);
    }

    /**
     * Creates a new instance.
     *
     * @param timeoutForRequest function for extracting timeout value from a request or other runtime sources.
     * A timeout of {@code null} or {@link Duration#ZERO zero (0)} is interpreted as an infinite timeout, all other
     * values must be {@code > 0}
     */
    public JavaNetSoTimeoutHttpConnectionFilter(
            final BiFunction<HttpRequestMetaData, TimeSource, Duration> timeoutForRequest) {
        this.timeoutForRequest = requireNonNull(timeoutForRequest);
        this.timeoutExecutor = null;
    }

    /**
     * Creates a new instance.
     *
     * @param timeoutForRequest function for extracting timeout value from a request or other runtime sources.
     * A timeout of {@code null} or {@link Duration#ZERO zero (0)} is interpreted as an infinite timeout, all other
     * values must be {@code > 0}
     * @param timeoutExecutor the {@link Executor} to use for managing the timer notifications
     */
    public JavaNetSoTimeoutHttpConnectionFilter(
            final BiFunction<HttpRequestMetaData, TimeSource, Duration> timeoutForRequest,
            final Executor timeoutExecutor) {
        this.timeoutForRequest = requireNonNull(timeoutForRequest);
        this.timeoutExecutor = requireNonNull(timeoutExecutor);
    }

    @Override
    public StreamingHttpConnectionFilter create(final FilterableStreamingHttpConnection connection) {
        return new StreamingHttpConnectionFilter(connection) {
            @Override
            public Single<StreamingHttpResponse> request(final StreamingHttpRequest request) {
                return Single.defer(() -> {
                    final Executor timeoutExecutor = contextExecutor(request, executionContext());
                    @Nullable
                    final Duration timeout = timeoutForRequest.apply(request, timeoutExecutor);
                    if (timeout == null || timeout.isZero()) {
                        return delegate().request(request).shareContextOnSubscribe();
                    }

                    if (timeout.isNegative()) {
                        return Single.<StreamingHttpResponse>failed(
                                        new IllegalArgumentException("timeout: " + timeout + " (expected > 0)"))
                                .shareContextOnSubscribe();
                    }

                    final CompletableSource.Processor requestProcessor = Processors.newCompletableProcessor();
                    final Cancellable continueTimeout;
                    final boolean expectContinue = request.headers()
                            .contains(HttpHeaderNames.EXPECT, HttpHeaderValues.CONTINUE);
                    if (expectContinue) {
                        // For "Expect: 100-continue" case we start the timer when we send request meta-data and cancel
                        // it when transport subscribes to the request payload publisher, which indicates that we
                        // received 100 (Continue) response from the server.
                        continueTimeout = timeoutExecutor.schedule(() ->
                                requestProcessor.onError(newStacklessSocketTimeoutException("Read timed out after " +
                                        timeout.toMillis() + "ms waiting for 100 (Continue) response")), timeout);
                    } else {
                        continueTimeout = null;
                    }
                    return delegate().request(request.transformMessageBody(p -> {
                                // Signal when request is fully written to start "read timeout"
                                Publisher<?> body = p.beforeFinally(requestProcessor::onComplete);
                                if (continueTimeout != null) {
                                    // Subscribe to the request payload body indicates we received 100 (Continue)
                                    return body.beforeOnSubscribe(__ -> continueTimeout.cancel());
                                }
                                return body;
                            }))
                            // Defer timeout counter until after the request payload body is complete
                            .<StreamingHttpResponse>liftSync(subscriber ->
                                    new RequestTimeoutSubscriber(subscriber,
                                            SourceAdapters.fromSource(requestProcessor), timeout, timeoutExecutor))
                            .shareContextOnSubscribe();
                });
            }
        };
    }

    // package private for testing purposes
    static final class RequestTimeoutSubscriber implements Subscriber<StreamingHttpResponse> {

        private static final AtomicIntegerFieldUpdater<RequestTimeoutSubscriber> onceUpdater =
                AtomicIntegerFieldUpdater.newUpdater(RequestTimeoutSubscriber.class, "once");

        private final DelayedCancellable requestCancellable = new DelayedCancellable();
<<<<<<< HEAD
        private final Cancellable timeoutCancellable;
        private final Subscriber<? super StreamingHttpResponse> delegate;

=======
        private final DelayedCancellable timeoutCancellable = new DelayedCancellable();
        private final Subscriber<? super StreamingHttpResponse> delegate;

        private final Completable requestComplete;
>>>>>>> b77cd148
        private final Duration timeout;
        private final Executor timeoutExecutor;
        @SuppressWarnings("unused")
        private volatile int once;

        RequestTimeoutSubscriber(Subscriber<? super StreamingHttpResponse> delegate, Completable requestComplete,
<<<<<<< HEAD
                                        Duration timeout, Executor timeoutExecutor) {
            this.delegate = delegate;
            this.timeout = timeout;
            this.timeoutExecutor = timeoutExecutor;
            timeoutCancellable = requestComplete.concat(Completable.never()
                    .timeout(timeout, timeoutExecutor)).beforeOnError(this::handleInterruptions).subscribe();
=======
                                 Duration timeout, Executor timeoutExecutor) {
            this.delegate = delegate;
            this.requestComplete = requestComplete;
            this.timeout = timeout;
            this.timeoutExecutor = timeoutExecutor;
>>>>>>> b77cd148
        }

        @Override
        public void onSubscribe(Cancellable cancellable) {
<<<<<<< HEAD
            try {
                delegate.onSubscribe(() -> {
                    // We don't need to condition cancellation here on the `once()` call because the `DelayedCancellable`
                    // will already enforce idempotency of the cancel call, and it's fine if we're racing cancels with the
                    // results since cleanup is gated on the `once()` call.
                    once();
                    Throwable t = null;
                    try {
                        timeoutCancellable.cancel();
                    } catch (Throwable tt) {
                        t = tt;
                    }
                    try {
                        requestCancellable.cancel();
                    } catch (Throwable tt) {
                        if (t == null) {
                            t = tt;
                        } else {
                            t.addSuppressed(tt);
                        }
                    }
                    if (t != null) {
                        throwException(t);
                    }
                });
                requestCancellable.delayedCancellable(cancellable);
            } catch (Throwable cause) {
                try {
                    cancellable.cancel();
                } catch (Throwable t) {
                    cause.addSuppressed(t);
                }
                onError(cause);
                LOGGER.warn("Unexpected exception from onSubscribe of Subscriber {}.", delegate, cause);
            }
=======
            delegate.onSubscribe(() -> {
                once();
                try {
                    timeoutCancellable.cancel();
                } finally {
                    requestCancellable.cancel();
                }
            });
            requestCancellable.delayedCancellable(cancellable);
            // We only initialize the timer after the successful call to `delegate.onSubscribe(..)` to avoid
            // RS spec violations from the timer firing before an `onSubscribe(..)` call. This also means we
            // don't need to worry about `delegate.onSubscribe(..)` throwing since we don't initialize resources
            // until after the call is successful.
            timeoutCancellable.delayedCancellable(requestComplete.concat(Completable.never()
                    .timeout(timeout, timeoutExecutor)).beforeOnError(this::handleInterruptions).subscribe());
>>>>>>> b77cd148
        }

        private void handleInterruptions(Throwable t) {
            if (once()) {
<<<<<<< HEAD
                requestCancellable.cancel();
                Throwable result = t;
                // We can get a SocketTimeoutException waiting for a 100 Continue response.
                if (t instanceof TimeoutException) {
                result = newStacklessSocketTimeoutException(
                        "Read timed out after " + timeout.toMillis() +
                                "ms waiting for response meta-data")
                        .initCause(t);
                }
                delegate.onError(result);
=======
                try {
                    requestCancellable.cancel();
                } catch (Throwable tt) {
                    addSuppressed(t, tt);
                } finally {
                    Throwable result = t;
                    // We can get a SocketTimeoutException waiting for a 100 Continue response.
                    if (t instanceof TimeoutException) {
                        result = newStacklessSocketTimeoutException("Read timed out after " + timeout.toMillis() +
                                "ms waiting for response meta-data").initCause(t);
                    }
                    delegate.onError(result);
                }
>>>>>>> b77cd148
            }
        }

        @Override
        public void onSuccess(@Nullable StreamingHttpResponse result) {
<<<<<<< HEAD
            if (once()) {
                timeoutCancellable.cancel();
                if (result != null) {
                    result = result.transformMessageBody(p -> p.timeout(timeout, timeoutExecutor)
                            .onErrorMap(TimeoutException.class, t -> newStacklessSocketTimeoutException(
                                    "Read timed out after " + timeout.toMillis() +
                                            "ms waiting for the next response payload body chunk")
                                    .initCause(t)));
                }
                delegate.onSuccess(result);
            } else {
                if (result != null) {
=======
            try {
                if (once()) {
                    try {
                        timeoutCancellable.cancel();
                    } catch (Throwable t) {
                        delegate.onError(t);
                        return;
                    }
                    if (result != null) {
                        result = result.transformMessageBody(p -> p.timeout(timeout, timeoutExecutor)
                                .onErrorMap(TimeoutException.class, t -> newStacklessSocketTimeoutException(
                                        "Read timed out after " + timeout.toMillis() +
                                                "ms waiting for the next response payload body chunk")
                                        .initCause(t)));
                    }
                    try {
                        delegate.onSuccess(result);
                        result = null; // ownership of the response passed to delegate.
                    } catch (Throwable t) {
                        LOGGER.warn("Exception thrown by onSuccess of Subscriber {}. Draining response.", delegate, t);
                    }
                }
            } finally {
                if (result != null) {
                    // If we get here the response was not consumed, so we need to clean it up.
>>>>>>> b77cd148
                    toSource(result.messageBody()).subscribe(CancelImmediatelySubscriber.INSTANCE);
                }
            }
        }

        @Override
        public void onError(Throwable t) {
            if (once()) {
                try {
                    timeoutCancellable.cancel();
                } catch (Throwable tt) {
<<<<<<< HEAD
                    delegate.onError(tt);
                    return;
                }
                delegate.onError(t);
=======
                    addSuppressed(t, tt);
                } finally {
                    delegate.onError(t);
                }
>>>>>>> b77cd148
            }
        }

        private boolean once() {
<<<<<<< HEAD
            return 0 == onceUpdater.getAndSet(this, 1);
=======
            return onceUpdater.compareAndSet(this, 0, 1);
>>>>>>> b77cd148
        }
    }

    private Executor contextExecutor(final HttpRequestMetaData requestMetaData,
            final ExecutionContext<HttpExecutionStrategy> context) {
        if (timeoutExecutor != null) {
            return timeoutExecutor;
        }
        // We have to consider the execution strategy associated with the request.
        final HttpExecutionStrategy strategy = requestMetaData.context()
                .getOrDefault(HttpContextKeys.HTTP_EXECUTION_STRATEGY_KEY, context.executionStrategy());
        assert strategy != null;
        return strategy.isMetadataReceiveOffloaded() || strategy.isDataReceiveOffloaded() ?
               context.executor() : context.ioExecutor();
    }

    @Override
    public HttpExecutionStrategy requiredOffloads() {
        return HttpExecutionStrategies.offloadNone();
    }

    private static StacklessSocketTimeoutException newStacklessSocketTimeoutException(final String message) {
        return StacklessSocketTimeoutException.newInstance(message, JavaNetSoTimeoutHttpConnectionFilter.class,
                "request");
    }

    private static final class StacklessSocketTimeoutException extends SocketTimeoutException {
        private static final long serialVersionUID = -6407427631101487627L;

        private StacklessSocketTimeoutException(String message) {
            super(message);
        }

        @Override
        public Throwable fillInStackTrace() {
            // Don't fill in the stacktrace to reduce performance overhead
            return this;
        }

        static StacklessSocketTimeoutException newInstance(final String message, final Class<?> clazz,
                                                           final String method) {
            return ThrowableUtils.unknownStackTrace(new StacklessSocketTimeoutException(message), clazz, method);
        }
    }
}<|MERGE_RESOLUTION|>--- conflicted
+++ resolved
@@ -41,8 +41,6 @@
 import io.servicetalk.http.api.StreamingHttpResponse;
 import io.servicetalk.http.utils.AbstractTimeoutHttpFilter.FixedDuration;
 import io.servicetalk.transport.api.ExecutionContext;
-import org.slf4j.Logger;
-import org.slf4j.LoggerFactory;
 
 import org.slf4j.Logger;
 import org.slf4j.LoggerFactory;
@@ -56,11 +54,7 @@
 import javax.annotation.Nullable;
 
 import static io.servicetalk.concurrent.api.SourceAdapters.toSource;
-<<<<<<< HEAD
-import static io.servicetalk.utils.internal.ThrowableUtils.throwException;
-=======
 import static io.servicetalk.utils.internal.ThrowableUtils.addSuppressed;
->>>>>>> b77cd148
 import static java.util.Objects.requireNonNull;
 
 /**
@@ -201,77 +195,25 @@
                 AtomicIntegerFieldUpdater.newUpdater(RequestTimeoutSubscriber.class, "once");
 
         private final DelayedCancellable requestCancellable = new DelayedCancellable();
-<<<<<<< HEAD
-        private final Cancellable timeoutCancellable;
-        private final Subscriber<? super StreamingHttpResponse> delegate;
-
-=======
         private final DelayedCancellable timeoutCancellable = new DelayedCancellable();
         private final Subscriber<? super StreamingHttpResponse> delegate;
 
         private final Completable requestComplete;
->>>>>>> b77cd148
         private final Duration timeout;
         private final Executor timeoutExecutor;
         @SuppressWarnings("unused")
         private volatile int once;
 
         RequestTimeoutSubscriber(Subscriber<? super StreamingHttpResponse> delegate, Completable requestComplete,
-<<<<<<< HEAD
-                                        Duration timeout, Executor timeoutExecutor) {
-            this.delegate = delegate;
-            this.timeout = timeout;
-            this.timeoutExecutor = timeoutExecutor;
-            timeoutCancellable = requestComplete.concat(Completable.never()
-                    .timeout(timeout, timeoutExecutor)).beforeOnError(this::handleInterruptions).subscribe();
-=======
                                  Duration timeout, Executor timeoutExecutor) {
             this.delegate = delegate;
             this.requestComplete = requestComplete;
             this.timeout = timeout;
             this.timeoutExecutor = timeoutExecutor;
->>>>>>> b77cd148
         }
 
         @Override
         public void onSubscribe(Cancellable cancellable) {
-<<<<<<< HEAD
-            try {
-                delegate.onSubscribe(() -> {
-                    // We don't need to condition cancellation here on the `once()` call because the `DelayedCancellable`
-                    // will already enforce idempotency of the cancel call, and it's fine if we're racing cancels with the
-                    // results since cleanup is gated on the `once()` call.
-                    once();
-                    Throwable t = null;
-                    try {
-                        timeoutCancellable.cancel();
-                    } catch (Throwable tt) {
-                        t = tt;
-                    }
-                    try {
-                        requestCancellable.cancel();
-                    } catch (Throwable tt) {
-                        if (t == null) {
-                            t = tt;
-                        } else {
-                            t.addSuppressed(tt);
-                        }
-                    }
-                    if (t != null) {
-                        throwException(t);
-                    }
-                });
-                requestCancellable.delayedCancellable(cancellable);
-            } catch (Throwable cause) {
-                try {
-                    cancellable.cancel();
-                } catch (Throwable t) {
-                    cause.addSuppressed(t);
-                }
-                onError(cause);
-                LOGGER.warn("Unexpected exception from onSubscribe of Subscriber {}.", delegate, cause);
-            }
-=======
             delegate.onSubscribe(() -> {
                 once();
                 try {
@@ -287,23 +229,10 @@
             // until after the call is successful.
             timeoutCancellable.delayedCancellable(requestComplete.concat(Completable.never()
                     .timeout(timeout, timeoutExecutor)).beforeOnError(this::handleInterruptions).subscribe());
->>>>>>> b77cd148
         }
 
         private void handleInterruptions(Throwable t) {
             if (once()) {
-<<<<<<< HEAD
-                requestCancellable.cancel();
-                Throwable result = t;
-                // We can get a SocketTimeoutException waiting for a 100 Continue response.
-                if (t instanceof TimeoutException) {
-                result = newStacklessSocketTimeoutException(
-                        "Read timed out after " + timeout.toMillis() +
-                                "ms waiting for response meta-data")
-                        .initCause(t);
-                }
-                delegate.onError(result);
-=======
                 try {
                     requestCancellable.cancel();
                 } catch (Throwable tt) {
@@ -317,26 +246,11 @@
                     }
                     delegate.onError(result);
                 }
->>>>>>> b77cd148
             }
         }
 
         @Override
         public void onSuccess(@Nullable StreamingHttpResponse result) {
-<<<<<<< HEAD
-            if (once()) {
-                timeoutCancellable.cancel();
-                if (result != null) {
-                    result = result.transformMessageBody(p -> p.timeout(timeout, timeoutExecutor)
-                            .onErrorMap(TimeoutException.class, t -> newStacklessSocketTimeoutException(
-                                    "Read timed out after " + timeout.toMillis() +
-                                            "ms waiting for the next response payload body chunk")
-                                    .initCause(t)));
-                }
-                delegate.onSuccess(result);
-            } else {
-                if (result != null) {
-=======
             try {
                 if (once()) {
                     try {
@@ -362,7 +276,6 @@
             } finally {
                 if (result != null) {
                     // If we get here the response was not consumed, so we need to clean it up.
->>>>>>> b77cd148
                     toSource(result.messageBody()).subscribe(CancelImmediatelySubscriber.INSTANCE);
                 }
             }
@@ -374,26 +287,15 @@
                 try {
                     timeoutCancellable.cancel();
                 } catch (Throwable tt) {
-<<<<<<< HEAD
-                    delegate.onError(tt);
-                    return;
-                }
-                delegate.onError(t);
-=======
                     addSuppressed(t, tt);
                 } finally {
                     delegate.onError(t);
                 }
->>>>>>> b77cd148
             }
         }
 
         private boolean once() {
-<<<<<<< HEAD
-            return 0 == onceUpdater.getAndSet(this, 1);
-=======
             return onceUpdater.compareAndSet(this, 0, 1);
->>>>>>> b77cd148
         }
     }
 
