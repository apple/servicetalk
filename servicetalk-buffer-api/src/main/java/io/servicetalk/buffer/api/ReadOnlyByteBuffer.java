--- conflicted
+++ resolved
@@ -401,12 +401,8 @@
     private Buffer copy(ByteBuffer byteBufferSlice, int length) {
         ByteBuffer tmpBuf = isDirect() ? allocateDirect(length) : allocate(length);
         tmpBuf.put(byteBufferSlice);
-<<<<<<< HEAD
         tmpBuf.flip();
-        return new ReadOnlyByteBuffer(tmpBuf.asReadOnlyBuffer());
-=======
         return new ReadOnlyByteBuffer(tmpBuf);
->>>>>>> ea4c7789
     }
 
     @Override
