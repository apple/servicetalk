--- conflicted
+++ resolved
@@ -15,11 +15,8 @@
  */
 package io.servicetalk.transport.api;
 
-<<<<<<< HEAD
 import io.servicetalk.transport.api.NoopTransportObserver.NoopConnectionObserver;
 
-=======
->>>>>>> afbe03da
 import javax.annotation.Nullable;
 
 /**
@@ -32,7 +29,6 @@
      *
      * @return a new {@link ConnectionObserver} that provides visibility into events associated with a new connection
      * @deprecated Use {@link #onNewConnection(Object, Object)}
-<<<<<<< HEAD
      */
     @Deprecated
     default ConnectionObserver onNewConnection() {
@@ -46,22 +42,7 @@
      * @param localAddress a local address of a new connection, if known
      * @param remoteAddress a remote address of a new connection
      * @return a new {@link ConnectionObserver} that provides visibility into events associated with a new connection
+     * @deprecated Use {@link #onNewConnection(Object, Object)}
      */
     ConnectionObserver onNewConnection(@Nullable Object localAddress, Object remoteAddress);
-=======
-     */
-    @Deprecated // FIXME: 0.42 - remove deprecated method
-    ConnectionObserver onNewConnection();
-
-    /**
-     * Callback when transport starts initializing a new network connection.
-     *
-     * @param localAddress a local address of a new connection, if known
-     * @param remoteAddress a remote address of a new connection
-     * @return a new {@link ConnectionObserver} that provides visibility into events associated with a new connection
-     */
-    default ConnectionObserver onNewConnection(@Nullable Object localAddress, Object remoteAddress) {
-        return onNewConnection();   // FIXME: 0.42 - remove default impl
-    }
->>>>>>> afbe03da
 }