--- conflicted
+++ resolved
@@ -34,9 +34,6 @@
     SocketAddress listenAddress();
 
     /**
-<<<<<<< HEAD
-     * Blocks and awaits shutdown of the server, this {@link ServerContext} represents.
-=======
      * Returns {@link ExecutionContext} used by this server.
      *
      * @return {@link ExecutionContext} used by this server.
@@ -44,8 +41,7 @@
     ExecutionContext executionContext();
 
     /**
-     * Blocks and await shutdown of the server, this {@link ServerContext} represents.
->>>>>>> c243af78
+     * Blocks and awaits shutdown of the server, this {@link ServerContext} represents.
      * <p>
      * This method will return when {@link #onClose()} terminates either successfully or unsuccessfully.
      */
