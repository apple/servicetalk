/*
 * Copyright © 2020 Apple Inc. and the ServiceTalk project authors
 *
 * Licensed under the Apache License, Version 2.0 (the "License");
 * you may not use this file except in compliance with the License.
 * You may obtain a copy of the License at
 *
 *   http://www.apache.org/licenses/LICENSE-2.0
 *
 * Unless required by applicable law or agreed to in writing, software
 * distributed under the License is distributed on an "AS IS" BASIS,
 * WITHOUT WARRANTIES OR CONDITIONS OF ANY KIND, either express or implied.
 * See the License for the specific language governing permissions and
 * limitations under the License.
 */
package io.servicetalk.transport.api;

import javax.annotation.Nullable;
import javax.net.ssl.SSLSession;

/**
 * An observer interface that provides visibility into events associated with a network connection.
 * <p>
 * Either {@link #connectionClosed()} or {@link #connectionClosed(Throwable)} will be invoked to signal when connection
 * is closed.
 */
public interface ConnectionObserver {

    /**
     * Callback when {@code size} bytes are read from the connection.
     *
     * @param size size of the data chunk read
     */
    void onDataRead(int size);

    /**
     * Callback when {@code size} bytes are written to the connection.
     *
     * @param size size of the data chunk written
     */
    void onDataWrite(int size);

    /**
     * Callback when previously written data is flushed to the connection.
     */
    void onFlush();

    /**
     * Callback when a transport handshake completes.
     * <p>
     * Transport protocols that require a handshake in order to connect. Example:
     * <a href="https://datatracker.ietf.org/doc/html/rfc793.html#section-3.4">TCP "three-way handshake"</a>.
     */
    void onTransportHandshakeComplete();

    /**
     * Callback when a security handshake is initiated.
     * <p>
     * For a typical connection, this callback is invoked after {@link #onTransportHandshakeComplete()}. There are may
     * be exceptions:
     * <ol>
     *     <li>For a TCP connection, when {@link ServiceTalkSocketOptions#TCP_FASTOPEN_CONNECT} option is configured and
     *     the Fast Open feature is supported by the OS, this callback may be invoked earlier. Note, even if the Fast
     *     Open is available and configured, it may not actually happen if the
     *     <a href="https://datatracker.ietf.org/doc/html/rfc7413#section-4.1">Fast Open Cookie</a> is {@code null} or
     *     rejected by the server.</li>
     *     <li>For a proxy connections, the handshake may happen after the
     *     {@link #connectionEstablished(ConnectionInfo)}.</li>
     * </ol>
     *
     * @return a new {@link SecurityHandshakeObserver} that provides visibility into security handshake events
     * @see <a href="https://datatracker.ietf.org/doc/html/rfc7413">RFC7413: TCP Fast Open</a>
     */
    SecurityHandshakeObserver onSecurityHandshake();

    /**
     * Callback when a non-multiplexed connection is established and ready.
     *
     * @param info {@link ConnectionInfo} for the established connection
     * @return a new {@link DataObserver} that provides visibility into read and write events
     */
    DataObserver connectionEstablished(ConnectionInfo info);

    /**
     * Callback when a multiplexed connection is established and ready.
     *
     * @param info {@link ConnectionInfo} for the established connection
     * @return a new {@link MultiplexedObserver} that provides visibility into new streams
     */
    MultiplexedObserver multiplexedConnectionEstablished(ConnectionInfo info);

    /**
     * Callback when the connection is closed due to an {@link Throwable error}.
     *
     * @param error an occurred error
     */
    void connectionClosed(Throwable error);

    /**
     * Callback when the connection is closed.
     */
    void connectionClosed();

    /**
     * An observer interface that provides visibility into security handshake events.
     * <p>
     * Either {@link #handshakeComplete(SSLSession)} or {@link #handshakeFailed(Throwable)} will be invoked to signal
     * successful or failed completion of the handshake.
     */
    interface SecurityHandshakeObserver {

        /**
         * Callback when the handshake is failed.
         *
         * @param cause the cause of handshake failure
         */
        void handshakeFailed(Throwable cause);

        /**
         * Callback when the handshake is complete successfully.
         *
         * @param sslSession the {@link SSLSession} for this connection
         */
        void handshakeComplete(SSLSession sslSession);
    }

    /**
     * An observer interface that provides visibility into read and write events related to data flow.
     */
    interface DataObserver {

        /**
         * Callback when the connection starts reading a new message.
         *
         * @return {@link ReadObserver} that provides visibility into <strong>read</strong> events
         */
        ReadObserver onNewRead();

        /**
         * Callback when the connection starts writing a new message.
         *
         * @return {@link WriteObserver} that provides visibility into <strong>write</strong> events
         */
        WriteObserver onNewWrite();
    }

    /**
     * An observer interface that provides visibility into new streams created by a multiplexed connection.
     */
    interface MultiplexedObserver {

        /**
         * Callback when the connection requests a new stream.
         *
         * @return {@link StreamObserver} that provides visibility into stream events
         */
        StreamObserver onNewStream();
    }

    /**
     * An observer interface that provides visibility into stream events.
     * <p>
     * Either {@link #streamClosed()} or {@link #streamClosed(Throwable)} will be invoked to signal when a stream is
     * closed.
     */
    interface StreamObserver {

        /**
         * Callback when a {@code streamId} is assigned.
         * <p>
         * Stream identifier may be deferred until after the first write is made on a newly established stream.
         *
         * @param streamId assigned stream identifier
         */
        void streamIdAssigned(long streamId);   // Use long to comply with HTTP/3 requirements

        /**
         * Callback when the stream is established and ready to be used. It may or may not have an already assigned
         * {@code streamId} at the time.
         *
         * @return a new {@link DataObserver} that provides visibility into read and write events
         * @see #streamIdAssigned(long)
         */
        DataObserver streamEstablished();

        /**
         * Callback when the stream is closed due to an {@link Throwable error}.
         *
         * @param error an occurred error
         */
        void streamClosed(Throwable error);

        /**
         * Callback when the stream is closed.
         */
        void streamClosed();
    }

    /**
     * An observer interface that provides visibility into <strong>read</strong> events.
     * <p>
     * Either {@link #readComplete()} or {@link #readFailed(Throwable)} will be invoked to signal when a read operation
     * terminates. {@link #readCancelled()} is also a terminal signal for the read operation, however it may be invoked
     * concurrently with {@link #readComplete()} or {@link #readFailed(Throwable)}.
     */
    interface ReadObserver {

        /**
         * Callback when new items are requested to read.
         *
         * @param n number of requested items to read
         */
        void requestedToRead(long n);

        /**
         * Invokes when a new item is read.
         * <p>
         * Content of the read items should be inspected at the higher level API when these items are consumed.
         *
         * @deprecated Use {@link #itemRead(Object)}
<<<<<<< HEAD
         */
        @Deprecated
        default void itemRead() {
            // FIXME: 0.43 - remove deprecated method
        }

        /**
         * Invokes when a new item is read.
         *
         * @param item an item that was read
         */
        void itemRead(@Nullable Object item);
=======
         */
        @Deprecated
        void itemRead();
>>>>>>> afbe03da

        /**
         * Invokes when a new item is read.
         *
         * @param item an item that was read
         */
        default void itemRead(@Nullable Object item) {
            itemRead(); // FIXME: 0.42 - remove default impl
        }

        /**
         * Callback when the read operation fails with an {@link Throwable error}.
         *
         * @param cause {@link Throwable} that terminated the read
         */
        void readFailed(Throwable cause);

        /**
         * Callback when the entire read operation completes successfully.
         */
        void readComplete();

        /**
         * Callback when the read operation is cancelled.
         */
        void readCancelled();
    }

    /**
     * An observer interface that provides visibility into <strong>write</strong> events.
     * <p>
     * Either {@link #writeComplete()} or {@link #writeFailed(Throwable)} will be invoked to signal when a write
     * operation terminates. {@link #writeCancelled()} is also a terminal signal for the write operation, however it may
     * be invoked concurrently with {@link #writeComplete()} or {@link #writeFailed(Throwable)}.
     */
    interface WriteObserver {

        /**
         * Callback when new items are requested to write.
         *
         * @param n number of requested items to write
         */
        void requestedToWrite(long n);

        /**
         * Callback when an item is received and ready to be written.
         * <p>
         * Content of the received items should be inspected at the higher level API when these items are produced.
         *
         * @deprecated Use {{@link #itemReceived(Object)}}
<<<<<<< HEAD
         */
        @Deprecated
        default void itemReceived() {
            // FIXME: 0.43 - remove deprecated method
        }

        /**
         * Callback when an item is received and ready to be written.
         *
         * @param item received item
         */
        void itemReceived(@Nullable Object item);
=======
         */
        @Deprecated
        void itemReceived();
>>>>>>> afbe03da

        /**
         * Callback when an item is received and ready to be written.
         *
         * @param item received item
         */
        default void itemReceived(@Nullable Object item) {
            itemReceived(); // FIXME: 0.42 - remove default impl
        }

        /**
         * Callback when flush operation is requested.
         */
        void onFlushRequest();

        /**
         * Callback when an item is written to the transport.
         * <p>
         * Content of the written items should be inspected at the higher level API when these items are produced.
         *
         * @deprecated Use {@link #itemWritten(Object)}
<<<<<<< HEAD
         */
        @Deprecated
        default void itemWritten() {
            // FIXME: 0.43 - remove deprecated method
        }

        /**
         * Callback when an item is serialized and written to the socket.
         *
         * @param item written item
         */
        void itemWritten(@Nullable Object item);

        /**
         * Callback when an item is flushed to the network. Items are flushed in order they have been written.
         */
        void itemFlushed();
=======
         */
        @Deprecated
        void itemWritten();
>>>>>>> afbe03da

        /**
         * Callback when an item is serialized and written to the socket.
         *
         * @param item written item
         */
        default void itemWritten(@Nullable Object item) {
            itemWritten();  // FIXME: 0.42 - remove default impl
        }

        /**
         * Callback when an item is flushed to the network. Items are flushed in order they have been written.
         */
        default void itemFlushed() {
            // FIXME: 0.42 - remove default impl
        }

        /**
         * Callback when the write operation fails with an {@link Throwable error}.
         *
         * @param cause {@link Throwable} that terminated the write
         */
        void writeFailed(Throwable cause);

        /**
         * Callback when the entire write operation completes successfully.
         */
        void writeComplete();

        /**
         * Callback when the write operation is cancelled.
         */
        void writeCancelled();
    }
}<|MERGE_RESOLUTION|>--- conflicted
+++ resolved
@@ -218,7 +218,6 @@
          * Content of the read items should be inspected at the higher level API when these items are consumed.
          *
          * @deprecated Use {@link #itemRead(Object)}
-<<<<<<< HEAD
          */
         @Deprecated
         default void itemRead() {
@@ -231,20 +230,6 @@
          * @param item an item that was read
          */
         void itemRead(@Nullable Object item);
-=======
-         */
-        @Deprecated
-        void itemRead();
->>>>>>> afbe03da
-
-        /**
-         * Invokes when a new item is read.
-         *
-         * @param item an item that was read
-         */
-        default void itemRead(@Nullable Object item) {
-            itemRead(); // FIXME: 0.42 - remove default impl
-        }
 
         /**
          * Callback when the read operation fails with an {@link Throwable error}.
@@ -286,7 +271,6 @@
          * Content of the received items should be inspected at the higher level API when these items are produced.
          *
          * @deprecated Use {{@link #itemReceived(Object)}}
-<<<<<<< HEAD
          */
         @Deprecated
         default void itemReceived() {
@@ -299,11 +283,6 @@
          * @param item received item
          */
         void itemReceived(@Nullable Object item);
-=======
-         */
-        @Deprecated
-        void itemReceived();
->>>>>>> afbe03da
 
         /**
          * Callback when an item is received and ready to be written.
@@ -325,7 +304,6 @@
          * Content of the written items should be inspected at the higher level API when these items are produced.
          *
          * @deprecated Use {@link #itemWritten(Object)}
-<<<<<<< HEAD
          */
         @Deprecated
         default void itemWritten() {
@@ -343,11 +321,6 @@
          * Callback when an item is flushed to the network. Items are flushed in order they have been written.
          */
         void itemFlushed();
-=======
-         */
-        @Deprecated
-        void itemWritten();
->>>>>>> afbe03da
 
         /**
          * Callback when an item is serialized and written to the socket.
