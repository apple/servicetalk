/*
 * Copyright © 2019-2021 Apple Inc. and the ServiceTalk project authors
 *
 * Licensed under the Apache License, Version 2.0 (the "License");
 * you may not use this file except in compliance with the License.
 * You may obtain a copy of the License at
 *
 *   http://www.apache.org/licenses/LICENSE-2.0
 *
 * Unless required by applicable law or agreed to in writing, software
 * distributed under the License is distributed on an "AS IS" BASIS,
 * WITHOUT WARRANTIES OR CONDITIONS OF ANY KIND, either express or implied.
 * See the License for the specific language governing permissions and
 * limitations under the License.
 */
package io.servicetalk.grpc.api;

import io.servicetalk.buffer.api.Buffer;
import io.servicetalk.concurrent.BlockingIterable;
import io.servicetalk.concurrent.BlockingIterator;
import io.servicetalk.concurrent.GracefulAutoCloseable;
import io.servicetalk.concurrent.api.AsyncCloseable;
import io.servicetalk.concurrent.api.AsyncCloseables;
import io.servicetalk.concurrent.api.Completable;
import io.servicetalk.concurrent.api.CompositeCloseable;
import io.servicetalk.concurrent.api.Publisher;
import io.servicetalk.concurrent.api.Single;
import io.servicetalk.encoding.api.BufferDecoder;
import io.servicetalk.encoding.api.BufferDecoderGroup;
import io.servicetalk.encoding.api.BufferEncoder;
import io.servicetalk.grpc.api.GrpcRoutes.BlockingRequestStreamingRoute;
import io.servicetalk.grpc.api.GrpcRoutes.BlockingResponseStreamingRoute;
import io.servicetalk.grpc.api.GrpcRoutes.BlockingRoute;
import io.servicetalk.grpc.api.GrpcRoutes.BlockingStreamingRoute;
import io.servicetalk.grpc.api.GrpcRoutes.RequestStreamingRoute;
import io.servicetalk.grpc.api.GrpcRoutes.ResponseStreamingRoute;
import io.servicetalk.grpc.api.GrpcRoutes.Route;
import io.servicetalk.grpc.api.GrpcRoutes.StreamingRoute;
import io.servicetalk.grpc.api.GrpcServiceFactory.ServerBinder;
import io.servicetalk.http.api.BlockingHttpService;
import io.servicetalk.http.api.BlockingStreamingHttpRequest;
import io.servicetalk.http.api.BlockingStreamingHttpServerResponse;
import io.servicetalk.http.api.BlockingStreamingHttpService;
import io.servicetalk.http.api.HttpApiConversions.ServiceAdapterHolder;
import io.servicetalk.http.api.HttpExecutionStrategies;
import io.servicetalk.http.api.HttpExecutionStrategy;
import io.servicetalk.http.api.HttpExecutionStrategyInfluencer;
import io.servicetalk.http.api.HttpPayloadWriter;
import io.servicetalk.http.api.HttpRequest;
import io.servicetalk.http.api.HttpResponse;
import io.servicetalk.http.api.HttpResponseFactory;
import io.servicetalk.http.api.HttpService;
import io.servicetalk.http.api.HttpServiceContext;
import io.servicetalk.http.api.StreamingHttpRequest;
import io.servicetalk.http.api.StreamingHttpResponse;
import io.servicetalk.http.api.StreamingHttpResponseFactory;
import io.servicetalk.http.api.StreamingHttpService;
import io.servicetalk.http.api.StreamingHttpServiceToOffloadedStreamingHttpService;
import io.servicetalk.oio.api.PayloadWriter;
import io.servicetalk.transport.api.IoThreadFactory;
import io.servicetalk.transport.api.ServerContext;

import org.slf4j.Logger;
import org.slf4j.LoggerFactory;

import java.io.IOException;
import java.util.HashMap;
import java.util.List;
import java.util.Map;
import java.util.NoSuchElementException;
import java.util.function.Function;
import java.util.function.Supplier;
import javax.annotation.Nullable;

import static io.servicetalk.concurrent.api.Single.succeeded;
import static io.servicetalk.grpc.api.GrpcExecutionStrategies.defaultStrategy;
import static io.servicetalk.grpc.api.GrpcHeaderValues.APPLICATION_GRPC;
import static io.servicetalk.grpc.api.GrpcRouteConversions.toAsyncCloseable;
import static io.servicetalk.grpc.api.GrpcRouteConversions.toRequestStreamingRoute;
import static io.servicetalk.grpc.api.GrpcRouteConversions.toResponseStreamingRoute;
import static io.servicetalk.grpc.api.GrpcRouteConversions.toRoute;
import static io.servicetalk.grpc.api.GrpcRouteConversions.toStreaming;
import static io.servicetalk.grpc.api.GrpcStatus.fromCodeValue;
import static io.servicetalk.grpc.api.GrpcStatusCode.INVALID_ARGUMENT;
import static io.servicetalk.grpc.api.GrpcStatusCode.UNIMPLEMENTED;
import static io.servicetalk.grpc.api.GrpcUtils.grpcContentType;
import static io.servicetalk.grpc.api.GrpcUtils.initResponse;
import static io.servicetalk.grpc.api.GrpcUtils.negotiateAcceptedEncodingRaw;
import static io.servicetalk.grpc.api.GrpcUtils.newErrorResponse;
import static io.servicetalk.grpc.api.GrpcUtils.newResponse;
import static io.servicetalk.grpc.api.GrpcUtils.readGrpcMessageEncodingRaw;
import static io.servicetalk.grpc.api.GrpcUtils.setStatus;
import static io.servicetalk.grpc.api.GrpcUtils.setStatusOk;
import static io.servicetalk.grpc.api.GrpcUtils.validateContentType;
import static io.servicetalk.http.api.HttpApiConversions.toStreamingHttpService;
import static io.servicetalk.http.api.HttpRequestMethod.POST;
import static java.util.Collections.emptyMap;
import static java.util.Collections.unmodifiableMap;

/**
 * A router that can route <a href="https://www.grpc.io">gRPC</a> requests to a user provided
 * implementation of a <a href="https://www.grpc.io">gRPC</a> method.
 */
final class GrpcRouter {
    private static final Logger LOGGER = LoggerFactory.getLogger(GrpcRouter.class);

    private final Map<String, RouteProvider> routes;
    private final Map<String, RouteProvider> streamingRoutes;
    private final Map<String, RouteProvider> blockingRoutes;
    private final Map<String, RouteProvider> blockingStreamingRoutes;

    private static final GrpcStatus STATUS_UNIMPLEMENTED = fromCodeValue(UNIMPLEMENTED.value());
    private static final StreamingHttpService NOT_FOUND_SERVICE = (ctx, request, responseFactory) -> {
        final StreamingHttpResponse response = newErrorResponse(responseFactory, APPLICATION_GRPC,
                STATUS_UNIMPLEMENTED.asException(), ctx.executionContext().bufferAllocator());
        response.version(request.version());
        return succeeded(response);
    };

    private GrpcRouter(final Map<String, RouteProvider> routes,
                       final Map<String, RouteProvider> streamingRoutes,
                       final Map<String, RouteProvider> blockingRoutes,
                       final Map<String, RouteProvider> blockingStreamingRoutes) {
        this.routes = unmodifiableMap(routes);
        this.streamingRoutes = unmodifiableMap(streamingRoutes);
        this.blockingRoutes = unmodifiableMap(blockingRoutes);
        this.blockingStreamingRoutes = unmodifiableMap(blockingStreamingRoutes);
    }

<<<<<<< HEAD
    Single<ServerContext> bind(final ServerBinder binder, final GrpcExecutionContext executionContext) {
=======
    Single<ServerContext> bind(final ServerBinder binder, final ExecutionContext<?> executionContext) {
>>>>>>> 42d130fb
        final CompositeCloseable closeable = AsyncCloseables.newCompositeCloseable();
        final Map<String, StreamingHttpService> allRoutes = new HashMap<>();
        populateRoutes(executionContext, allRoutes, routes, closeable);
        populateRoutes(executionContext, allRoutes, streamingRoutes, closeable);
        populateRoutes(executionContext, allRoutes, blockingRoutes, closeable);
        populateRoutes(executionContext, allRoutes, blockingStreamingRoutes, closeable);

        // TODO: Optimize to bind a specific programming model service based on routes
        return binder.bindStreaming(new StreamingHttpService() {
            @Override
            public Single<StreamingHttpResponse> handle(final HttpServiceContext ctx,
                                                        final StreamingHttpRequest request,
                                                        final StreamingHttpResponseFactory responseFactory) {
                final StreamingHttpService service;
                if (!POST.equals(request.method()) || (service = allRoutes.get(request.path())) == null) {
                    return NOT_FOUND_SERVICE.handle(ctx, request, responseFactory);
                } else {
                    return service.handle(ctx, request, responseFactory);
                }
            }

            @Override
            public Completable closeAsync() {
                return closeable.closeAsync();
            }

            @Override
            public Completable closeAsyncGracefully() {
                return closeable.closeAsyncGracefully();
            }
        });
    }

<<<<<<< HEAD
    private static void populateRoutes(final GrpcExecutionContext executionContext,
=======
    private static void populateRoutes(final ExecutionContext<?> executionContext,
>>>>>>> 42d130fb
                                       final Map<String, StreamingHttpService> allRoutes,
                                       final Map<String, RouteProvider> routes,
                                       final CompositeCloseable closeable) {
        for (Map.Entry<String, RouteProvider> entry : routes.entrySet()) {
            final String path = entry.getKey();
            final ServiceAdapterHolder adapterHolder = entry.getValue().buildRoute(executionContext);
            final StreamingHttpService route = closeable.append(adapterHolder.adaptor());
            verifyNoOverrides(allRoutes.put(path,
                            StreamingHttpServiceToOffloadedStreamingHttpService.offloadService(
                                    adapterHolder.serviceInvocationStrategy(),
                                    executionContext.executor(),
                                    IoThreadFactory.IoThread::currentThreadIsIoThread,
                                    route)),
                    path, emptyMap());
        }
    }

    /**
     * A builder for building a {@link GrpcRouter}.
     */
    static final class Builder {

        private static final String SINGLE_MESSAGE_EXPECTED_NONE_RECEIVED_MSG =
                "Single request message was expected, but none was received";
        private static final String MORE_THAN_ONE_MESSAGE_RECEIVED_MSG = "More than one request message received";

        private final Map<String, RouteProvider> routes;
        private final Map<String, RouteProvider> streamingRoutes;
        private final Map<String, RouteProvider> blockingRoutes;
        private final Map<String, RouteProvider> blockingStreamingRoutes;
        private final Map<String, GrpcExecutionStrategy> executionStrategies;

        Builder() {
            routes = new HashMap<>();
            streamingRoutes = new HashMap<>();
            blockingRoutes = new HashMap<>();
            blockingStreamingRoutes = new HashMap<>();
            executionStrategies = new HashMap<>();
        }

        Builder(final Map<String, RouteProvider> routes,
                final Map<String, RouteProvider> streamingRoutes,
                final Map<String, RouteProvider> blockingRoutes,
                final Map<String, RouteProvider> blockingStreamingRoutes,
                final Map<String, GrpcExecutionStrategy> executionStrategies) {
            this.routes = routes;
            this.streamingRoutes = streamingRoutes;
            this.blockingRoutes = blockingRoutes;
            this.blockingStreamingRoutes = blockingStreamingRoutes;
            this.executionStrategies = executionStrategies;
        }

        RouteProviders drainRoutes() {
            final Map<String, RouteProvider> allRoutes = new HashMap<>();
            allRoutes.putAll(routes);
            allRoutes.putAll(streamingRoutes);
            allRoutes.putAll(blockingRoutes);
            allRoutes.putAll(blockingStreamingRoutes);
            routes.clear();
            streamingRoutes.clear();
            blockingRoutes.clear();
            blockingStreamingRoutes.clear();
            return new RouteProviders(allRoutes);
        }

        GrpcExecutionStrategy executionStrategyFor(final String path, final GrpcExecutionStrategy defaultValue) {
            return executionStrategies.getOrDefault(path, defaultValue);
        }

        static GrpcRouter.Builder merge(final GrpcRouter.Builder... builders) {
            final Map<String, RouteProvider> routes = new HashMap<>();
            final Map<String, RouteProvider> streamingRoutes = new HashMap<>();
            final Map<String, RouteProvider> blockingRoutes = new HashMap<>();
            final Map<String, RouteProvider> blockingStreamingRoutes = new HashMap<>();
            final Map<String, GrpcExecutionStrategy> executionStrategies = new HashMap<>();
            for (Builder builder : builders) {
                mergeRoutes(routes, builder.routes);
                mergeRoutes(streamingRoutes, builder.streamingRoutes);
                mergeRoutes(blockingRoutes, builder.blockingRoutes);
                mergeRoutes(blockingStreamingRoutes, builder.blockingStreamingRoutes);
                executionStrategies.putAll(builder.executionStrategies);
            }
            return new Builder(routes, streamingRoutes, blockingRoutes, blockingStreamingRoutes, executionStrategies);
        }

        private static void mergeRoutes(final Map<String, RouteProvider> first,
                                        final Map<String, RouteProvider> second) {
            for (Map.Entry<String, RouteProvider> entry : second.entrySet()) {
                final String path = entry.getKey();
                verifyNoOverrides(first.put(path, entry.getValue()), path, emptyMap());
            }
        }

        /**
         * async aggregated
         */
        <Req, Resp> void addRoute(MethodDescriptor<Req, Resp> methodDescriptor,
                                  BufferDecoderGroup decompressors, List<BufferEncoder> compressors,
                                  @Nullable GrpcExecutionStrategy executionStrategy, Route<Req, Resp> route) {
            GrpcSerializer<Resp> serializerIdentity = serializer(methodDescriptor);
            List<GrpcSerializer<Resp>> serializers = serializers(methodDescriptor, compressors);
            GrpcDeserializer<Req> deserializerIdentity = deserializer(methodDescriptor);
            List<GrpcDeserializer<Req>> deserializers = deserializers(methodDescriptor, decompressors.decoders());
            CharSequence acceptedEncoding = decompressors.advertisedMessageEncoding();
            CharSequence requestContentType = grpcContentType(methodDescriptor.requestDescriptor()
                    .serializerDescriptor().contentType());
            CharSequence responseContentType = grpcContentType(methodDescriptor.responseDescriptor()
                    .serializerDescriptor().contentType());
            verifyNoOverrides(routes.put(methodDescriptor.httpPath(),
                    new RouteProvider(executionContext -> toStreamingHttpService(
                    new HttpService() {
                        @Override
                        public Single<HttpResponse> handle(final HttpServiceContext ctx, final HttpRequest request,
                                                           final HttpResponseFactory responseFactory) {
                            try {
                                validateContentType(request.headers(), requestContentType);
                                GrpcDeserializer<Req> deserializer = readGrpcMessageEncodingRaw(
                                        request.headers(), deserializerIdentity, deserializers,
                                        GrpcDeserializer::messageEncoding);
                                return route.handle(new DefaultGrpcServiceContext(methodDescriptor.httpPath(), ctx),
                                        deserializer.deserialize(request.payloadBody(),
                                                ctx.executionContext().bufferAllocator()))
                                        .map(rawResp -> {
                                            GrpcSerializer<Resp> serializer = negotiateAcceptedEncodingRaw(
                                                    request.headers(), serializerIdentity, serializers,
                                                    GrpcSerializer::messageEncoding);
                                            return newResponse(responseFactory, responseContentType,
                                                    serializer.messageEncoding(), acceptedEncoding)
                                                    .payloadBody(serializer.serialize(rawResp,
                                                            ctx.executionContext().bufferAllocator()));
                                        })
                                        .onErrorReturn(cause -> newErrorResponse(responseFactory,
                                            responseContentType, cause, ctx.executionContext().bufferAllocator()));
                            } catch (Throwable t) {
                                return succeeded(newErrorResponse(responseFactory, responseContentType, t,
                                        ctx.executionContext().bufferAllocator()));
                            }
                        }

                        @Override
                        public Completable closeAsync() {
                            return route.closeAsync();
                        }

                        @Override
                        public Completable closeAsyncGracefully() {
                            return route.closeAsyncGracefully();
                        }
<<<<<<< HEAD
                    }, newInfluencer(methodDescriptor.httpPath(), executionStrategy, executionContext)),
=======
                    }, executionStrategy == null ? HttpExecutionStrategies.anyStrategy() : executionStrategy),
>>>>>>> 42d130fb
                    () -> toStreaming(route), () -> toRequestStreamingRoute(route),
                    () -> toResponseStreamingRoute(route), () -> route, route)),
                    // We only assume duplication across blocking and async variant of the same API and not between
                    // aggregated and streaming. Therefore, verify that there is no blocking-aggregated route registered
                    // for the same path:
                    methodDescriptor.httpPath(), blockingRoutes);
            executionStrategies.put(methodDescriptor.httpPath(), executionStrategy);
        }

        /**
         * async streaming bi-directional
         */
        <Req, Resp> void addStreamingRoute(
                MethodDescriptor<Req, Resp> methodDescriptor,
                BufferDecoderGroup decompressors, List<BufferEncoder> compressors,
                @Nullable GrpcExecutionStrategy executionStrategy, StreamingRoute<Req, Resp> route) {
            GrpcStreamingSerializer<Resp> serializerIdentity = streamingSerializer(methodDescriptor);
            List<GrpcStreamingSerializer<Resp>> serializers = streamingSerializers(methodDescriptor, compressors);
            GrpcStreamingDeserializer<Req> deserializerIdentity = streamingDeserializer(methodDescriptor);
            List<GrpcStreamingDeserializer<Req>> deserializers =
                    streamingDeserializers(methodDescriptor, decompressors.decoders());
            CharSequence acceptedEncoding = decompressors.advertisedMessageEncoding();
            CharSequence requestContentType = grpcContentType(methodDescriptor.requestDescriptor()
                    .serializerDescriptor().contentType());
            CharSequence responseContentType = grpcContentType(methodDescriptor.responseDescriptor()
                    .serializerDescriptor().contentType());
            verifyNoOverrides(streamingRoutes.put(methodDescriptor.httpPath(), new RouteProvider(executionContext -> {
                        final StreamingHttpService service = new StreamingHttpService() {
                            @Override
                            public Single<StreamingHttpResponse> handle(
                                    final HttpServiceContext ctx, final StreamingHttpRequest request,
                                    final StreamingHttpResponseFactory responseFactory) {
                                try {
                                    validateContentType(request.headers(), requestContentType);
                                    GrpcStreamingSerializer<Resp> serializer = negotiateAcceptedEncodingRaw(
                                            request.headers(), serializerIdentity, serializers,
                                            GrpcStreamingSerializer::messageEncoding);
                                    GrpcStreamingDeserializer<Req> deserializer = readGrpcMessageEncodingRaw(
                                            request.headers(), deserializerIdentity, deserializers,
                                            GrpcStreamingDeserializer::messageEncoding);
                                    final Publisher<Resp> response = route.handle(
                                            new DefaultGrpcServiceContext(methodDescriptor.httpPath(), ctx),
                                            deserializer.deserialize(request.payloadBody(),
                                                    ctx.executionContext().bufferAllocator()));
                                    return succeeded(newResponse(responseFactory, responseContentType,
                                            serializer.messageEncoding(), acceptedEncoding, response, serializer,
                                            ctx.executionContext().bufferAllocator()));
                                } catch (Throwable t) {
                                    return succeeded(newErrorResponse(responseFactory, responseContentType, t,
                                            ctx.executionContext().bufferAllocator()));
                                }
                            }

                            @Override
                            public Completable closeAsync() {
                                return route.closeAsync();
                            }

                            @Override
                            public Completable closeAsyncGracefully() {
                                return route.closeAsyncGracefully();
                            }
                        };
                        return new ServiceAdapterHolder() {
                            @Override
                            public StreamingHttpService adaptor() {
                                return service;
                            }

                            @Override
                            public HttpExecutionStrategy serviceInvocationStrategy() {
                                return executionStrategy == null ?
                                        executionContext.executionStrategy() :
                                        executionContext.executionStrategy().merge(executionStrategy);
                            }
                        };
                    }, () -> route, () -> toRequestStreamingRoute(route), () -> toResponseStreamingRoute(route),
                            () -> toRoute(route), route)),
                    // We only assume duplication across blocking and async variant of the same API and not between
                    // aggregated and streaming. Therefore, verify that there is no blocking-streaming route registered
                    // for the same path:
                    methodDescriptor.httpPath(), blockingStreamingRoutes);
            executionStrategies.put(methodDescriptor.httpPath(), executionStrategy);
        }

        /**
         * async streaming request
         */
        <Req, Resp> void addRequestStreamingRoute(
                MethodDescriptor<Req, Resp> methodDescriptor,
                BufferDecoderGroup decompressors, List<BufferEncoder> compressors,
                @Nullable GrpcExecutionStrategy executionStrategy, RequestStreamingRoute<Req, Resp> route) {
            addStreamingRoute(methodDescriptor, decompressors, compressors, executionStrategy,
                    new StreamingRoute<Req, Resp>() {

                        @Override
                        public Publisher<Resp> handle(final GrpcServiceContext ctx, final Publisher<Req> request) {
                            return route.handle(ctx, request).toPublisher();
                        }

                        @Override
                        public Completable closeAsync() {
                            return route.closeAsync();
                        }

                        @Override
                        public Completable closeAsyncGracefully() {
                            return route.closeAsyncGracefully();
                        }
                    });
        }

        /**
         * async streaming response
         */
        <Req, Resp> void addResponseStreamingRoute(
                MethodDescriptor<Req, Resp> methodDescriptor,
                BufferDecoderGroup decompressors, List<BufferEncoder> compressors,
                @Nullable GrpcExecutionStrategy executionStrategy, ResponseStreamingRoute<Req, Resp> route) {
            addStreamingRoute(methodDescriptor, decompressors, compressors, executionStrategy,
                    new StreamingRoute<Req, Resp>() {
                        @Override
                        public Publisher<Resp> handle(final GrpcServiceContext ctx, final Publisher<Req> request) {
                            return request.firstOrError()
                                    .onErrorMap(t -> {
                                        if (t instanceof NoSuchElementException) {
                                            return new GrpcStatus(INVALID_ARGUMENT, t,
                                                    SINGLE_MESSAGE_EXPECTED_NONE_RECEIVED_MSG)
                                                    .asException();
                                        } else if (t instanceof IllegalArgumentException) {
                                            return new GrpcStatus(INVALID_ARGUMENT, t,
                                                    MORE_THAN_ONE_MESSAGE_RECEIVED_MSG).asException();
                                        } else {
                                            return t;
                                        }
                                    })
                                    .flatMapPublisher(rawReq -> route.handle(ctx, rawReq));
                        }

                        @Override
                        public Completable closeAsync() {
                            return route.closeAsync();
                        }

                        @Override
                        public Completable closeAsyncGracefully() {
                            return route.closeAsyncGracefully();
                        }
                    });
        }

        /**
         * synchronous aggregate
         */
        <Req, Resp> void addBlockingRoute(
                MethodDescriptor<Req, Resp> methodDescriptor,
                BufferDecoderGroup decompressors, List<BufferEncoder> compressors,
                @Nullable GrpcExecutionStrategy executionStrategy, BlockingRoute<Req, Resp> route) {
            GrpcSerializer<Resp> serializerIdentity = serializer(methodDescriptor);
            List<GrpcSerializer<Resp>> serializers = serializers(methodDescriptor, compressors);
            GrpcDeserializer<Req> deserializerIdentity = deserializer(methodDescriptor);
            List<GrpcDeserializer<Req>> deserializers = deserializers(methodDescriptor, decompressors.decoders());
            CharSequence acceptedEncoding = decompressors.advertisedMessageEncoding();
            CharSequence requestContentType = grpcContentType(methodDescriptor.requestDescriptor()
                    .serializerDescriptor().contentType());
            CharSequence responseContentType = grpcContentType(methodDescriptor.responseDescriptor()
                    .serializerDescriptor().contentType());
            verifyNoOverrides(blockingRoutes.put(methodDescriptor.httpPath(), new RouteProvider(executionContext ->
                    toStreamingHttpService(new BlockingHttpService() {
                        @Override
                        public HttpResponse handle(final HttpServiceContext ctx, final HttpRequest request,
                                                   final HttpResponseFactory responseFactory) {
                            try {
                                validateContentType(request.headers(), requestContentType);
                                GrpcDeserializer<Req> deserializer = readGrpcMessageEncodingRaw(
                                        request.headers(), deserializerIdentity, deserializers,
                                        GrpcDeserializer::messageEncoding);
                                final Resp rawResp = route.handle(
                                        new DefaultGrpcServiceContext(methodDescriptor.httpPath(), ctx),
                                        deserializer.deserialize(request.payloadBody(),
                                                ctx.executionContext().bufferAllocator()));
                                GrpcSerializer<Resp> serializer = negotiateAcceptedEncodingRaw(
                                        request.headers(), serializerIdentity, serializers,
                                        GrpcSerializer::messageEncoding);
                                return newResponse(responseFactory, responseContentType,
                                        serializer.messageEncoding(), acceptedEncoding)
                                        .payloadBody(serializer.serialize(rawResp,
                                                ctx.executionContext().bufferAllocator()));
                            } catch (Throwable t) {
                                return newErrorResponse(responseFactory, responseContentType, t,
                                        ctx.executionContext().bufferAllocator());
                            }
                        }

                        @Override
                        public void close() throws Exception {
                            route.close();
                        }

                        @Override
                        public void closeGracefully() throws Exception {
                            route.closeGracefully();
                        }
<<<<<<< HEAD
                    }, newInfluencer(methodDescriptor.httpPath(), executionStrategy, executionContext)),
=======
                    }, executionStrategy == null ? HttpExecutionStrategies.anyStrategy() : executionStrategy),
>>>>>>> 42d130fb
                    () -> toStreaming(route), () -> toRequestStreamingRoute(route),
                    () -> toResponseStreamingRoute(route), () -> toRoute(route), route)),
                    // We only assume duplication across blocking and async variant of the same API and not between
                    // aggregated and streaming. Therefore, verify that there is no async-aggregated route registered
                    // for the same path:
                    methodDescriptor.httpPath(), routes);
            executionStrategies.put(methodDescriptor.httpPath(), executionStrategy);
        }

        /**
         * synchronous streaming
         */
        <Req, Resp> void addBlockingStreamingRoute(
                MethodDescriptor<Req, Resp> methodDescriptor,
                BufferDecoderGroup decompressors, List<BufferEncoder> compressors,
                @Nullable GrpcExecutionStrategy executionStrategy, BlockingStreamingRoute<Req, Resp> route) {
            GrpcStreamingSerializer<Resp> serializerIdentity = streamingSerializer(methodDescriptor);
            List<GrpcStreamingSerializer<Resp>> serializers = streamingSerializers(methodDescriptor, compressors);
            GrpcStreamingDeserializer<Req> deserializerIdentity = streamingDeserializer(methodDescriptor);
            List<GrpcStreamingDeserializer<Req>> deserializers =
                    streamingDeserializers(methodDescriptor, decompressors.decoders());
            CharSequence acceptedEncoding = decompressors.advertisedMessageEncoding();
            CharSequence requestContentType = grpcContentType(methodDescriptor.requestDescriptor()
                    .serializerDescriptor().contentType());
            CharSequence responseContentType = grpcContentType(methodDescriptor.responseDescriptor()
                    .serializerDescriptor().contentType());
            verifyNoOverrides(blockingStreamingRoutes.put(methodDescriptor.httpPath(),
                    new RouteProvider(executionContext -> toStreamingHttpService(new BlockingStreamingHttpService() {
                        @Override
                        public void handle(final HttpServiceContext ctx, final BlockingStreamingHttpRequest request,
                                           final BlockingStreamingHttpServerResponse response) throws Exception {
                            validateContentType(request.headers(), requestContentType);
                            GrpcStreamingSerializer<Resp> serializer = negotiateAcceptedEncodingRaw(
                                    request.headers(), serializerIdentity, serializers,
                                    GrpcStreamingSerializer::messageEncoding);
                            GrpcStreamingDeserializer<Req> deserializer = readGrpcMessageEncodingRaw(
                                    request.headers(), deserializerIdentity, deserializers,
                                    GrpcStreamingDeserializer::messageEncoding);
                            final GrpcServiceContext serviceContext =
                                    new DefaultGrpcServiceContext(request.path(), ctx);
                            initResponse(response, responseContentType, serializer.messageEncoding(), acceptedEncoding);
                            final HttpPayloadWriter<Buffer> bufferWriter = response.sendMetaData();
                            final DefaultGrpcPayloadWriter<Resp> grpcPayloadWriter =
                                    new DefaultGrpcPayloadWriter<>(serializer.serialize(bufferWriter,
                                            ctx.executionContext().bufferAllocator()));
                            try {
                                // Set status OK before invoking handle methods because users can close PayloadWriter
                                setStatusOk(bufferWriter.trailers());
                                route.handle(serviceContext, deserializer.deserialize(request.payloadBody(),
                                        ctx.executionContext().bufferAllocator()), grpcPayloadWriter);
                            } catch (Throwable t) {
                                try {
                                    setStatus(bufferWriter.trailers(), t, ctx.executionContext().bufferAllocator());
                                } finally {
                                    // Error is propagated in trailers, payload should close normally.
                                    grpcPayloadWriter.close();
                                }
                            }
                        }

                        @Override
                        public void close() throws Exception {
                            route.close();
                        }

                        @Override
                        public void closeGracefully() throws Exception {
                            route.closeGracefully();
                        }
<<<<<<< HEAD
                    }, newInfluencer(methodDescriptor.httpPath(), executionStrategy, executionContext)),
=======
                    }, executionStrategy == null ? HttpExecutionStrategies.anyStrategy() : executionStrategy),
>>>>>>> 42d130fb
                    () -> toStreaming(route), () -> toRequestStreamingRoute(route),
                    () -> toResponseStreamingRoute(route), () -> toRoute(route), route)),
                    // We only assume duplication across blocking and async variant of the same API and not between
                    // aggregated and streaming. Therefore, verify that there is no async-streaming route registered
                    // for the same path:
                    methodDescriptor.httpPath(), streamingRoutes);
            executionStrategies.put(methodDescriptor.httpPath(), executionStrategy);
        }

        <Req, Resp> void addBlockingRequestStreamingRoute(
                MethodDescriptor<Req, Resp> methodDescriptor,
                BufferDecoderGroup decompressors, List<BufferEncoder> compressors,
                @Nullable GrpcExecutionStrategy executionStrategy, BlockingRequestStreamingRoute<Req, Resp> route) {
            addBlockingStreamingRoute(methodDescriptor, decompressors, compressors, executionStrategy,
                    new BlockingStreamingRoute<Req, Resp>() {
                        @Override
                        public void handle(final GrpcServiceContext ctx, final BlockingIterable<Req> request,
                                           final GrpcPayloadWriter<Resp> responseWriter) throws Exception {
                            final Resp resp = route.handle(ctx, request);
                            responseWriter.write(resp);
                            responseWriter.close();
                        }

                        @Override
                        public void close() throws Exception {
                            route.close();
                        }

                        @Override
                        public void closeGracefully() throws Exception {
                            route.closeGracefully();
                        }
                    });
        }

        <Req, Resp> void addBlockingResponseStreamingRoute(
                MethodDescriptor<Req, Resp> methodDescriptor,
                BufferDecoderGroup decompressors, List<BufferEncoder> compressors,
                @Nullable GrpcExecutionStrategy executionStrategy,
                final BlockingResponseStreamingRoute<Req, Resp> route) {
            addBlockingStreamingRoute(methodDescriptor, decompressors, compressors, executionStrategy,
                    new BlockingStreamingRoute<Req, Resp>() {
                        @Override
                        public void handle(final GrpcServiceContext ctx, final BlockingIterable<Req> request,
                                           final GrpcPayloadWriter<Resp> responseWriter) throws Exception {
                            final Req firstItem;
                            try (BlockingIterator<Req> requestIterator = request.iterator()) {
                                if (!requestIterator.hasNext()) {
                                    throw new GrpcStatus(INVALID_ARGUMENT, null,
                                            SINGLE_MESSAGE_EXPECTED_NONE_RECEIVED_MSG).asException();
                                }
                                firstItem = requestIterator.next();
                                assert firstItem != null;
                                if (requestIterator.hasNext()) {
                                    // Consume the next item to make sure it's not a TerminalNotification with an error
                                    requestIterator.next();
                                    throw new GrpcStatus(INVALID_ARGUMENT, null,
                                            MORE_THAN_ONE_MESSAGE_RECEIVED_MSG).asException();
                                }
                            }
                            route.handle(ctx, firstItem, responseWriter);
                        }

                        @Override
                        public void close() throws Exception {
                            route.close();
                        }

                        @Override
                        public void closeGracefully() throws Exception {
                            route.closeGracefully();
                        }
                    });
        }

        private static HttpExecutionStrategyInfluencer newInfluencer(String path,
                @Nullable GrpcExecutionStrategy routeStrategy, GrpcExecutionContext ctx) {
            return strategy -> {
                GrpcExecutionStrategy baseStrategy = routeStrategy == null || defaultStrategy() == routeStrategy ?
                        ctx.executionStrategy() :
                        routeStrategy;

                HttpExecutionStrategy useStrategy = baseStrategy.merge(strategy);
                LOGGER.debug("route strategy for path={} : ctx={} route={} api={} use={}",
                        path, ctx.executionStrategy(), routeStrategy, strategy, useStrategy);

                return useStrategy;
            };
        }

        /**
         * Builds a {@link GrpcRouter}.
         *
         * @return {@link GrpcRouter}.
         */
        public GrpcRouter build() {
            return new GrpcRouter(routes, streamingRoutes, blockingRoutes, blockingStreamingRoutes);
        }
    }

    private static void verifyNoOverrides(@Nullable final Object oldValue, final String path,
                                          final Map<String, ?> alternativeMap) {
        if (oldValue != null || alternativeMap.containsKey(path)) {
            throw new IllegalStateException("Can not override already registered route for path: " + path);
        }
    }

    private static <Req> List<GrpcStreamingDeserializer<Req>> streamingDeserializers(
            MethodDescriptor<Req, ?> methodDescriptor, List<BufferDecoder> decompressors) {
        return GrpcUtils.streamingDeserializers(
                methodDescriptor.requestDescriptor().serializerDescriptor().serializer(), decompressors);
    }

    private static <Resp> List<GrpcStreamingSerializer<Resp>> streamingSerializers(
            MethodDescriptor<?, Resp> methodDescriptor, List<BufferEncoder> compressors) {
        return GrpcUtils.streamingSerializers(methodDescriptor.responseDescriptor().serializerDescriptor().serializer(),
                methodDescriptor.responseDescriptor().serializerDescriptor().bytesEstimator(), compressors);
    }

    private static <Resp> GrpcStreamingSerializer<Resp> streamingSerializer(
            MethodDescriptor<?, Resp> methodDescriptor) {
        return new GrpcStreamingSerializer<>(
                methodDescriptor.responseDescriptor().serializerDescriptor().bytesEstimator(),
                methodDescriptor.responseDescriptor().serializerDescriptor().serializer());
    }

    private static <Req> GrpcStreamingDeserializer<Req> streamingDeserializer(
            MethodDescriptor<Req, ?> methodDescriptor) {
        return new GrpcStreamingDeserializer<>(
                methodDescriptor.requestDescriptor().serializerDescriptor().serializer());
    }

    private static <Req> List<GrpcDeserializer<Req>> deserializers(
            MethodDescriptor<Req, ?> methodDescriptor, List<BufferDecoder> decompressors) {
        return GrpcUtils.deserializers(methodDescriptor.requestDescriptor().serializerDescriptor().serializer(),
                decompressors);
    }

    private static <Resp> List<GrpcSerializer<Resp>> serializers(
            MethodDescriptor<?, Resp> methodDescriptor, List<BufferEncoder> compressors) {
        return GrpcUtils.serializers(methodDescriptor.responseDescriptor().serializerDescriptor().serializer(),
                methodDescriptor.responseDescriptor().serializerDescriptor().bytesEstimator(), compressors);
    }

    private static <Resp> GrpcSerializer<Resp> serializer(MethodDescriptor<?, Resp> methodDescriptor) {
        return new GrpcSerializer<>(methodDescriptor.responseDescriptor().serializerDescriptor().bytesEstimator(),
                methodDescriptor.responseDescriptor().serializerDescriptor().serializer());
    }

    private static <Req> GrpcDeserializer<Req> deserializer(MethodDescriptor<Req, ?> methodDescriptor) {
        return new GrpcDeserializer<>(methodDescriptor.requestDescriptor().serializerDescriptor().serializer());
    }

    private static final class DefaultGrpcPayloadWriter<Resp> implements GrpcPayloadWriter<Resp> {
        private final PayloadWriter<Resp> payloadWriter;

        DefaultGrpcPayloadWriter(final PayloadWriter<Resp> payloadWriter) {
            this.payloadWriter = payloadWriter;
        }

        @Override
        public void write(final Resp resp) throws IOException {
            payloadWriter.write(resp);
        }

        @Override
        public void close() throws IOException {
            payloadWriter.close();
        }

        @Override
        public void close(final Throwable cause) throws IOException {
            payloadWriter.close(cause);
        }

        @Override
        public void flush() throws IOException {
            payloadWriter.flush();
        }
    }

    static final class RouteProviders implements AsyncCloseable {

        private final Map<String, RouteProvider> routes;
        private final CompositeCloseable closeable;

        RouteProviders(final Map<String, RouteProvider> routes) {
            this.routes = routes;
            closeable = AsyncCloseables.newCompositeCloseable();
            for (RouteProvider provider : routes.values()) {
                closeable.append(provider);
            }
        }

        RouteProvider routeProvider(final String path) {
            final RouteProvider routeProvider = routes.get(path);
            if (routeProvider == null) {
                throw new IllegalArgumentException("No routes registered for path: " + path);
            }
            return routeProvider;
        }

        @Override
        public Completable closeAsync() {
            return closeable.closeAsync();
        }

        @Override
        public Completable closeAsyncGracefully() {
            return closeable.closeAsyncGracefully();
        }
    }

    static final class RouteProvider implements AsyncCloseable {

<<<<<<< HEAD
        private final Function<GrpcExecutionContext, ServiceAdapterHolder> routeProvider;
=======
        private final Function<ExecutionContext<?>, ServiceAdapterHolder> routeProvider;
>>>>>>> 42d130fb
        private final Supplier<StreamingRoute<?, ?>> toStreamingConverter;
        private final Supplier<RequestStreamingRoute<?, ?>> toRequestStreamingRouteConverter;
        private final Supplier<ResponseStreamingRoute<?, ?>> toResponseStreamingRouteConverter;
        private final Supplier<Route<?, ?>> toRouteConverter;
        private final AsyncCloseable closeable;

<<<<<<< HEAD
        RouteProvider(final Function<GrpcExecutionContext, ServiceAdapterHolder> routeProvider,
=======
        RouteProvider(final Function<ExecutionContext<?>, ServiceAdapterHolder> routeProvider,
>>>>>>> 42d130fb
                      final Supplier<StreamingRoute<?, ?>> toStreamingConverter,
                      final Supplier<RequestStreamingRoute<?, ?>> toRequestStreamingRouteConverter,
                      final Supplier<ResponseStreamingRoute<?, ?>> toResponseStreamingRouteConverter,
                      final Supplier<Route<?, ?>> toRouteConverter,
                      final AsyncCloseable closeable) {
            this.routeProvider = routeProvider;
            this.toStreamingConverter = toStreamingConverter;
            this.toRequestStreamingRouteConverter = toRequestStreamingRouteConverter;
            this.toResponseStreamingRouteConverter = toResponseStreamingRouteConverter;
            this.toRouteConverter = toRouteConverter;
            this.closeable = closeable;
        }

<<<<<<< HEAD
        RouteProvider(final Function<GrpcExecutionContext, ServiceAdapterHolder> routeProvider,
=======
        RouteProvider(final Function<ExecutionContext<?>, ServiceAdapterHolder> routeProvider,
>>>>>>> 42d130fb
                      final Supplier<StreamingRoute<?, ?>> toStreamingConverter,
                      final Supplier<RequestStreamingRoute<?, ?>> toRequestStreamingRouteConverter,
                      final Supplier<ResponseStreamingRoute<?, ?>> toResponseStreamingRouteConverter,
                      final Supplier<Route<?, ?>> toRouteConverter,
                      final GracefulAutoCloseable closeable) {
            this(routeProvider, toStreamingConverter, toRequestStreamingRouteConverter,
                    toResponseStreamingRouteConverter, toRouteConverter, toAsyncCloseable(closeable));
        }

<<<<<<< HEAD
        ServiceAdapterHolder buildRoute(GrpcExecutionContext executionContext) {
=======
        ServiceAdapterHolder buildRoute(ExecutionContext<?> executionContext) {
>>>>>>> 42d130fb
            return routeProvider.apply(executionContext);
        }

        <Req, Resp> RequestStreamingRoute<Req, Resp> asRequestStreamingRoute() {
            // We assume that generated code passes the correct types here.
            @SuppressWarnings("unchecked")
            RequestStreamingRoute<Req, Resp> toReturn =
                    (RequestStreamingRoute<Req, Resp>) toRequestStreamingRouteConverter.get();
            return toReturn;
        }

        <Req, Resp> ResponseStreamingRoute<Req, Resp>
        asResponseStreamingRoute() {
            // We assume that generated code passes the correct types here.
            @SuppressWarnings("unchecked")
            ResponseStreamingRoute<Req, Resp> toReturn =
                    (ResponseStreamingRoute<Req, Resp>) toResponseStreamingRouteConverter.get();
            return toReturn;
        }

        <Req, Resp> StreamingRoute<Req, Resp> asStreamingRoute() {
            // We assume that generated code passes the correct types here.
            @SuppressWarnings("unchecked")
            StreamingRoute<Req, Resp> toReturn = (StreamingRoute<Req, Resp>) toStreamingConverter.get();
            return toReturn;
        }

        <Req, Resp> Route<Req, Resp> asRoute() {
            // We assume that generated code passes the correct types here.
            @SuppressWarnings("unchecked")
            Route<Req, Resp> toReturn = (Route<Req, Resp>) toRouteConverter.get();
            return toReturn;
        }

        @Override
        public Completable closeAsync() {
            return closeable.closeAsync();
        }

        @Override
        public Completable closeAsyncGracefully() {
            return closeable.closeAsyncGracefully();
        }
    }
}<|MERGE_RESOLUTION|>--- conflicted
+++ resolved
@@ -127,11 +127,7 @@
         this.blockingStreamingRoutes = unmodifiableMap(blockingStreamingRoutes);
     }
 
-<<<<<<< HEAD
     Single<ServerContext> bind(final ServerBinder binder, final GrpcExecutionContext executionContext) {
-=======
-    Single<ServerContext> bind(final ServerBinder binder, final ExecutionContext<?> executionContext) {
->>>>>>> 42d130fb
         final CompositeCloseable closeable = AsyncCloseables.newCompositeCloseable();
         final Map<String, StreamingHttpService> allRoutes = new HashMap<>();
         populateRoutes(executionContext, allRoutes, routes, closeable);
@@ -165,11 +161,7 @@
         });
     }
 
-<<<<<<< HEAD
     private static void populateRoutes(final GrpcExecutionContext executionContext,
-=======
-    private static void populateRoutes(final ExecutionContext<?> executionContext,
->>>>>>> 42d130fb
                                        final Map<String, StreamingHttpService> allRoutes,
                                        final Map<String, RouteProvider> routes,
                                        final CompositeCloseable closeable) {
@@ -318,11 +310,7 @@
                         public Completable closeAsyncGracefully() {
                             return route.closeAsyncGracefully();
                         }
-<<<<<<< HEAD
-                    }, newInfluencer(methodDescriptor.httpPath(), executionStrategy, executionContext)),
-=======
-                    }, executionStrategy == null ? HttpExecutionStrategies.anyStrategy() : executionStrategy),
->>>>>>> 42d130fb
+                    }, pathStrategy(methodDescriptor.httpPath(), executionStrategy, executionContext)),
                     () -> toStreaming(route), () -> toRequestStreamingRoute(route),
                     () -> toResponseStreamingRoute(route), () -> route, route)),
                     // We only assume duplication across blocking and async variant of the same API and not between
@@ -526,11 +514,7 @@
                         public void closeGracefully() throws Exception {
                             route.closeGracefully();
                         }
-<<<<<<< HEAD
-                    }, newInfluencer(methodDescriptor.httpPath(), executionStrategy, executionContext)),
-=======
-                    }, executionStrategy == null ? HttpExecutionStrategies.anyStrategy() : executionStrategy),
->>>>>>> 42d130fb
+                    }, pathStrategy(methodDescriptor.httpPath(), executionStrategy, executionContext)),
                     () -> toStreaming(route), () -> toRequestStreamingRoute(route),
                     () -> toResponseStreamingRoute(route), () -> toRoute(route), route)),
                     // We only assume duplication across blocking and async variant of the same API and not between
@@ -600,11 +584,7 @@
                         public void closeGracefully() throws Exception {
                             route.closeGracefully();
                         }
-<<<<<<< HEAD
-                    }, newInfluencer(methodDescriptor.httpPath(), executionStrategy, executionContext)),
-=======
-                    }, executionStrategy == null ? HttpExecutionStrategies.anyStrategy() : executionStrategy),
->>>>>>> 42d130fb
+                    }, pathStrategy(methodDescriptor.httpPath(), executionStrategy, executionContext)),
                     () -> toStreaming(route), () -> toRequestStreamingRoute(route),
                     () -> toResponseStreamingRoute(route), () -> toRoute(route), route)),
                     // We only assume duplication across blocking and async variant of the same API and not between
@@ -680,19 +660,14 @@
                     });
         }
 
-        private static HttpExecutionStrategyInfluencer newInfluencer(String path,
-                @Nullable GrpcExecutionStrategy routeStrategy, GrpcExecutionContext ctx) {
-            return strategy -> {
-                GrpcExecutionStrategy baseStrategy = routeStrategy == null || defaultStrategy() == routeStrategy ?
-                        ctx.executionStrategy() :
-                        routeStrategy;
-
-                HttpExecutionStrategy useStrategy = baseStrategy.merge(strategy);
-                LOGGER.debug("route strategy for path={} : ctx={} route={} api={} use={}",
-                        path, ctx.executionStrategy(), routeStrategy, strategy, useStrategy);
+        private static HttpExecutionStrategy pathStrategy(String path,
+                                                          @Nullable GrpcExecutionStrategy routeStrategy, GrpcExecutionContext ctx) {
+                GrpcExecutionStrategy useStrategy = routeStrategy == null ?  ctx.executionStrategy() : routeStrategy;
+
+                LOGGER.debug("route strategy for path={} : ctx={} route={} use={}",
+                        path, ctx.executionStrategy(), routeStrategy, useStrategy);
 
                 return useStrategy;
-            };
         }
 
         /**
@@ -820,22 +795,14 @@
 
     static final class RouteProvider implements AsyncCloseable {
 
-<<<<<<< HEAD
         private final Function<GrpcExecutionContext, ServiceAdapterHolder> routeProvider;
-=======
-        private final Function<ExecutionContext<?>, ServiceAdapterHolder> routeProvider;
->>>>>>> 42d130fb
         private final Supplier<StreamingRoute<?, ?>> toStreamingConverter;
         private final Supplier<RequestStreamingRoute<?, ?>> toRequestStreamingRouteConverter;
         private final Supplier<ResponseStreamingRoute<?, ?>> toResponseStreamingRouteConverter;
         private final Supplier<Route<?, ?>> toRouteConverter;
         private final AsyncCloseable closeable;
 
-<<<<<<< HEAD
         RouteProvider(final Function<GrpcExecutionContext, ServiceAdapterHolder> routeProvider,
-=======
-        RouteProvider(final Function<ExecutionContext<?>, ServiceAdapterHolder> routeProvider,
->>>>>>> 42d130fb
                       final Supplier<StreamingRoute<?, ?>> toStreamingConverter,
                       final Supplier<RequestStreamingRoute<?, ?>> toRequestStreamingRouteConverter,
                       final Supplier<ResponseStreamingRoute<?, ?>> toResponseStreamingRouteConverter,
@@ -849,11 +816,7 @@
             this.closeable = closeable;
         }
 
-<<<<<<< HEAD
         RouteProvider(final Function<GrpcExecutionContext, ServiceAdapterHolder> routeProvider,
-=======
-        RouteProvider(final Function<ExecutionContext<?>, ServiceAdapterHolder> routeProvider,
->>>>>>> 42d130fb
                       final Supplier<StreamingRoute<?, ?>> toStreamingConverter,
                       final Supplier<RequestStreamingRoute<?, ?>> toRequestStreamingRouteConverter,
                       final Supplier<ResponseStreamingRoute<?, ?>> toResponseStreamingRouteConverter,
@@ -863,11 +826,7 @@
                     toResponseStreamingRouteConverter, toRouteConverter, toAsyncCloseable(closeable));
         }
 
-<<<<<<< HEAD
         ServiceAdapterHolder buildRoute(GrpcExecutionContext executionContext) {
-=======
-        ServiceAdapterHolder buildRoute(ExecutionContext<?> executionContext) {
->>>>>>> 42d130fb
             return routeProvider.apply(executionContext);
         }
 
