/*
 * Copyright © 2019-2021 Apple Inc. and the ServiceTalk project authors
 *
 * Licensed under the Apache License, Version 2.0 (the "License");
 * you may not use this file except in compliance with the License.
 * You may obtain a copy of the License at
 *
 *   http://www.apache.org/licenses/LICENSE-2.0
 *
 * Unless required by applicable law or agreed to in writing, software
 * distributed under the License is distributed on an "AS IS" BASIS,
 * WITHOUT WARRANTIES OR CONDITIONS OF ANY KIND, either express or implied.
 * See the License for the specific language governing permissions and
 * limitations under the License.
 */
package io.servicetalk.grpc.api;

import io.servicetalk.buffer.api.BufferAllocator;
import io.servicetalk.concurrent.api.Single;
import io.servicetalk.http.api.HttpExecutionStrategy;
import io.servicetalk.http.api.HttpProtocolConfig;
import io.servicetalk.http.api.HttpRequest;
import io.servicetalk.http.api.HttpServiceContext;
import io.servicetalk.http.api.StreamingHttpRequest;
import io.servicetalk.http.api.StreamingHttpResponse;
import io.servicetalk.http.api.StreamingHttpResponseFactory;
import io.servicetalk.http.api.StreamingHttpService;
import io.servicetalk.http.api.StreamingHttpServiceFilter;
import io.servicetalk.http.api.StreamingHttpServiceFilterFactory;
import io.servicetalk.logging.api.LogLevel;
import io.servicetalk.transport.api.ConnectionAcceptor;
import io.servicetalk.transport.api.ConnectionAcceptorFactory;
import io.servicetalk.transport.api.IoExecutor;
import io.servicetalk.transport.api.ServerContext;
import io.servicetalk.transport.api.ServerSslConfig;
import io.servicetalk.transport.api.ServiceTalkSocketOptions;
import io.servicetalk.transport.api.TransportObserver;

import java.net.SocketOption;
import java.net.StandardSocketOptions;
import java.time.Duration;
import java.util.Arrays;
import java.util.Map;
import java.util.function.BooleanSupplier;
import java.util.function.Predicate;

import static io.servicetalk.concurrent.api.Single.succeeded;
import static io.servicetalk.concurrent.internal.FutureUtils.awaitResult;
import static io.servicetalk.grpc.api.GrpcUtils.newErrorResponse;

/**
 * A builder for building a <a href="https://www.grpc.io">gRPC</a> server.
 */
public abstract class GrpcServerBuilder {

    private boolean appendedCatchAllFilter;

    /**
     * Configurations of various underlying protocol versions.
     * <p>
     * <b>Note:</b> the order of specified protocols will reflect on priorities for ALPN in case the connections use
     * {@link #sslConfig(ServerSslConfig)}.
     *
     * @param protocols {@link HttpProtocolConfig} for each protocol that should be supported.
     * @return {@code this}.
     */
    public abstract GrpcServerBuilder protocols(HttpProtocolConfig... protocols);

    /**
     * Set a default timeout during which gRPC calls are expected to complete. This default will be used only if the
     * request includes no timeout; any value specified in client request will supersede this default.
     *
     * @param defaultTimeout {@link Duration} of default timeout which must be positive non-zero.
     * @return {@code this}.
     */
    public abstract GrpcServerBuilder defaultTimeout(Duration defaultTimeout);

    /**
     * The maximum queue length for incoming connection indications (a request to connect) is set to the backlog
     * parameter. If a connection indication arrives when the queue is full, the connection may time out.
     * @deprecated Use {@link #listenSocketOption(SocketOption, Object)} with key
     * {@link ServiceTalkSocketOptions#SO_BACKLOG}.
     * @param backlog the backlog to use when accepting connections.
     * @return {@code this}.
     */
    @Deprecated
    public GrpcServerBuilder backlog(int backlog) {
        listenSocketOption(ServiceTalkSocketOptions.SO_BACKLOG, backlog);
        return this;
    }

    /**
     * Initiate security configuration for this server. Calling any {@code commit} method on the returned
     * {@link GrpcServerSecurityConfigurator} will commit the configuration.
     * @deprecated Use {@link #sslConfig(ServerSslConfig)}.
     * @return {@link GrpcServerSecurityConfigurator} to configure security for this server. It is
     * mandatory to call any one of the {@code commit} methods after all configuration is done.
     */
    @Deprecated
    public abstract GrpcServerSecurityConfigurator secure();

    /**
     * Set the SSL/TLS configuration.
     * @param config The configuration to use.
     * @return {@code this}.
     */
    public abstract GrpcServerBuilder sslConfig(ServerSslConfig config);

    /**
     * Set the SSL/TLS and <a href="https://tools.ietf.org/html/rfc6066#section-3">SNI</a> configuration.
     * @param defaultConfig The configuration to use is the client certificate's SNI extension isn't present or the
     * SNI hostname doesn't match any values in {@code sniMap}.
     * @param sniMap A map where the keys are matched against the client certificate's SNI extension value in order
     * to provide the corresponding {@link ServerSslConfig}.
     * @return {@code this}.
     */
    public abstract GrpcServerBuilder sslConfig(ServerSslConfig defaultConfig, Map<String, ServerSslConfig> sniMap);

    /**
     * Add a {@link SocketOption} that is applied.
     *
     * @param <T> the type of the value.
     * @param option the option to apply.
     * @param value the value.
     * @return {@code this}.
     * @see StandardSocketOptions
     * @see ServiceTalkSocketOptions
     */
    public abstract <T> GrpcServerBuilder socketOption(SocketOption<T> option, T value);

    /**
<<<<<<< HEAD
=======
     * Adds a {@link SocketOption} that is applied to the server socket channel which listens/accepts socket channels.
     * @param <T> the type of the value.
     * @param option the option to apply.
     * @param value the value.
     * @return this.
     * @see StandardSocketOptions
     * @see ServiceTalkSocketOptions
     */
    public abstract <T> GrpcServerBuilder listenSocketOption(SocketOption<T> option, T value);

    /**
     * Enable wire-logging for this server.
     * <p>
     * @deprecated Use {@link #enableWireLogging(String, LogLevel, BooleanSupplier)} instead.
     * @param loggerName The name of the logger to log wire events.
     * @return {@code this}.
     */
    @Deprecated
    public abstract GrpcServerBuilder enableWireLogging(String loggerName);

    /**
>>>>>>> 0510d1c1
     * Enables wire-logging for connections created by this builder.
     *
     * @param loggerName The name of the logger to log wire events.
     * @param logLevel The level to log at.
     * @param logUserData {@code true} to include user data (e.g. data, headers, etc.). {@code false} to exclude user
     * data and log only network events.
     * @return {@code this}.
     */
    public abstract GrpcServerBuilder enableWireLogging(String loggerName, LogLevel logLevel,
                                                        BooleanSupplier logUserData);

    /**
     * Sets a {@link TransportObserver} that provides visibility into transport events.
     *
     * @param transportObserver A {@link TransportObserver} that provides visibility into transport events.
     * @return {@code this}.
     */
    public abstract GrpcServerBuilder transportObserver(TransportObserver transportObserver);

    /**
     * Disables automatic consumption of request {@link StreamingHttpRequest#payloadBody() payload body} when it is not
     * consumed by the service.
     * <p>
     * For <a href="https://tools.ietf.org/html/rfc7230#section-6.3">persistent HTTP connections</a> it is required to
     * eventually consume the entire request payload to enable reading of the next request. This is required because
     * requests are pipelined for HTTP/1.1, so if the previous request is not completely read, next request can not be
     * read from the socket. For cases when there is a possibility that user may forget to consume request payload,
     * ServiceTalk automatically consumes request payload body. This automatic consumption behavior may create some
     * overhead and can be disabled using this method when it is guaranteed that all request paths consumes all request
     * payloads eventually. An example of guaranteed consumption are {@link HttpRequest non-streaming APIs}.
     *
     * @return {@code this}.
     */
    public abstract GrpcServerBuilder disableDrainingRequestPayloadBody();

    /**
     * Append the filter to the chain of filters used to decorate the {@link ConnectionAcceptor} used by this builder.
     * <p>
     * The order of execution of these filters are in order of append. If 3 filters are added as follows:
     * <pre>
     *     builder.appendConnectionAcceptorFilter(filter1).appendConnectionAcceptorFilter(filter2).
     *     appendConnectionAcceptorFilter(filter3)
     * </pre>
     * accepting a connection by a filter wrapped by this filter chain, the order of invocation of these filters will
     * be:
     * <pre>
     *     filter1 =&gt; filter2 =&gt; filter3
     * </pre>
     * @param factory {@link ConnectionAcceptorFactory} to append. Lifetime of this
     * {@link ConnectionAcceptorFactory} is managed by this builder and the server started thereof.
     * @return {@code this}.
     */
    public abstract GrpcServerBuilder appendConnectionAcceptorFilter(ConnectionAcceptorFactory factory);

    /**
     * Append the filter to the chain of filters used to decorate the service used by this builder.
     * <p>
     * The order of execution of these filters are in order of append. If 3 filters are added as follows:
     * <pre>
     *     builder.append(filter1).append(filter2).append(filter3)
     * </pre>
     * accepting a request by a service wrapped by this filter chain, the order of invocation of these filters will be:
     * <pre>
     *     filter1 =&gt; filter2 =&gt; filter3 =&gt; service
     * </pre>
     * @param factory {@link StreamingHttpServiceFilterFactory} to append.
     * @return {@code this}.
     */
    public final GrpcServerBuilder appendHttpServiceFilter(StreamingHttpServiceFilterFactory factory) {
        appendCatchAllFilterIfRequired();
        doAppendHttpServiceFilter(factory);
        return this;
    }

    /**
     * Append the filter to the chain of filters used to decorate the service used by this builder, for every request
     * that passes the provided {@link Predicate}.
     * <p>
     * The order of execution of these filters are in order of append. If 3 filters are added as follows:
     * <pre>
     *     builder.append(filter1).append(filter2).append(filter3)
     * </pre>
     * accepting a request by a service wrapped by this filter chain, the order of invocation of these filters will be:
     * <pre>
     *     filter1 =&gt; filter2 =&gt; filter3 =&gt; service
     * </pre>
     * @param predicate the {@link Predicate} to test if the filter must be applied.
     * @param factory {@link StreamingHttpServiceFilterFactory} to append.
     * @return {@code this}.
     */
    public final GrpcServerBuilder appendHttpServiceFilter(Predicate<StreamingHttpRequest> predicate,
                                                           StreamingHttpServiceFilterFactory factory) {
        appendCatchAllFilterIfRequired();
        doAppendHttpServiceFilter(predicate, factory);
        return this;
    }

    /**
     * Sets the {@link IoExecutor} to be used by this server.
     *
     * @param ioExecutor {@link IoExecutor} to use.
     * @return {@code this}.
     */
    public abstract GrpcServerBuilder ioExecutor(IoExecutor ioExecutor);

    /**
     * Sets the {@link BufferAllocator} to be used by this server.
     *
     * @param allocator {@link BufferAllocator} to use.
     * @return {@code this}.
     */
    public abstract GrpcServerBuilder bufferAllocator(BufferAllocator allocator);

    /**
     * Sets the {@link HttpExecutionStrategy} to be used by this server.
     *
     * @param strategy {@link HttpExecutionStrategy} to use by this server.
     * @return {@code this}.
     */
    public abstract GrpcServerBuilder executionStrategy(GrpcExecutionStrategy strategy);

    /**
     * Starts this server and returns the {@link ServerContext} after the server has been successfully started.
     * <p>
     * If the underlying protocol (eg. TCP) supports it this will result in a socket bind/listen on {@code address}.
     *
     * @param services {@link GrpcBindableService}(s) to create a <a href="https://www.grpc.io">gRPC</a> service.
     * @return A {@link Single} that completes when the server is successfully started or terminates with an error if
     * the server could not be started.
     */
    public final Single<ServerContext> listen(GrpcBindableService<?, ?, ?>... services) {
        GrpcServiceFactory<?, ?, ?>[] factories = Arrays.stream(services)
                .map(GrpcBindableService::bindService)
                .toArray(GrpcServiceFactory<?, ?, ?>[]::new);
        return listen(factories);
    }

    /**
     * Starts this server and returns the {@link ServerContext} after the server has been successfully started.
     * <p>
     * If the underlying protocol (eg. TCP) supports it this will result in a socket bind/listen on {@code address}.
     *
     * @param serviceFactories {@link GrpcServiceFactory}(s) to create a <a href="https://www.grpc.io">gRPC</a> service.
     * @return A {@link Single} that completes when the server is successfully started or terminates with an error if
     * the server could not be started.
     */
    public final Single<ServerContext> listen(GrpcServiceFactory<?, ?, ?>... serviceFactories) {
        return doListen(GrpcServiceFactory.merge(serviceFactories));
    }

    /**
     * Starts this server and returns the {@link ServerContext} after the server has been successfully started.
     * <p>
     * If the underlying protocol (eg. TCP) supports it this will result in a socket bind/listen on {@code address}.
     *
     * @param serviceFactories {@link GrpcServiceFactory}(s) to create a <a href="https://www.grpc.io">gRPC</a> service.
     * @return A {@link ServerContext} by blocking the calling thread until the server is successfully started or
     * throws an {@link Exception} if the server could not be started.
     * @throws Exception if the server could not be started.
     */
    public final ServerContext listenAndAwait(GrpcServiceFactory<?, ?, ?>... serviceFactories) throws Exception {
        return awaitResult(listen(serviceFactories).toFuture());
    }

     /**
      * Starts this server and returns the {@link ServerContext} after the server has been successfully started.
      * <p>
      * If the underlying protocol (eg. TCP) supports it this will result in a socket bind/listen on {@code address}.
      *
      * @param services {@link GrpcBindableService}(s) to create a <a href="https://www.grpc.io">gRPC</a> service.
      * @return A {@link ServerContext} by blocking the calling thread until the server is successfully started or
      * throws an {@link Exception} if the server could not be started.
      * @throws Exception if the server could not be started.
      */
     public final ServerContext listenAndAwait(GrpcBindableService<?, ?, ?>... services) throws Exception {
         GrpcServiceFactory<?, ?, ?>[] factories = Arrays.stream(services)
                 .map(GrpcBindableService::bindService)
                 .toArray(GrpcServiceFactory<?, ?, ?>[]::new);
         return listenAndAwait(factories);
     }

    /**
     * Starts this server and returns the {@link ServerContext} after the server has been successfully started.
     * <p>
     * If the underlying protocol (eg. TCP) supports it this will result in a socket bind/listen on {@code address}.
     *
     * @param serviceFactory {@link GrpcServiceFactory} to create a <a href="https://www.grpc.io">gRPC</a> service.
     * @return A {@link ServerContext} by blocking the calling thread until the server is successfully started or
     * throws an {@link Exception} if the server could not be started.
     */
    protected abstract Single<ServerContext> doListen(GrpcServiceFactory<?, ?, ?> serviceFactory);

    /**
     * Append the filter to the chain of filters used to decorate the service used by this builder.
     * <p>
     * The order of execution of these filters are in order of append. If 3 filters are added as follows:
     * <pre>
     *     builder.append(filter1).append(filter2).append(filter3)
     * </pre>
     * accepting a request by a service wrapped by this filter chain, the order of invocation of these filters will be:
     * <pre>
     *     filter1 =&gt; filter2 =&gt; filter3 =&gt; service
     * </pre>
     * @param factory {@link StreamingHttpServiceFilterFactory} to append.
     */
    protected abstract void doAppendHttpServiceFilter(StreamingHttpServiceFilterFactory factory);

    /**
     * Append the filter to the chain of filters used to decorate the service used by this builder, for every request
     * that passes the provided {@link Predicate}.
     * <p>
     * The order of execution of these filters are in order of append. If 3 filters are added as follows:
     * <pre>
     *     builder.append(filter1).append(filter2).append(filter3)
     * </pre>
     * accepting a request by a service wrapped by this filter chain, the order of invocation of these filters will be:
     * <pre>
     *     filter1 =&gt; filter2 =&gt; filter3 =&gt; service
     * </pre>
     * @param predicate the {@link Predicate} to test if the filter must be applied.
     * @param factory {@link StreamingHttpServiceFilterFactory} to append.
     */
    protected abstract void doAppendHttpServiceFilter(Predicate<StreamingHttpRequest> predicate,
                                                      StreamingHttpServiceFilterFactory factory);

    private void appendCatchAllFilterIfRequired() {
        if (!appendedCatchAllFilter) {
            doAppendHttpServiceFilter(CatchAllHttpServiceFilter::new);
            appendedCatchAllFilter = true;
        }
    }

    static final class CatchAllHttpServiceFilter extends StreamingHttpServiceFilter {
        CatchAllHttpServiceFilter(final StreamingHttpService service) {
            super(service);
        }

        @Override
        public Single<StreamingHttpResponse> handle(final HttpServiceContext ctx,
                                                    final StreamingHttpRequest request,
                                                    final StreamingHttpResponseFactory responseFactory) {
            final Single<StreamingHttpResponse> handle;
            try {
                handle = delegate().handle(ctx, request, responseFactory);
            } catch (Throwable cause) {
                return succeeded(convertToGrpcErrorResponse(ctx, responseFactory, cause));
            }
            return handle.onErrorReturn(cause -> convertToGrpcErrorResponse(ctx, responseFactory, cause));
        }

        private static StreamingHttpResponse convertToGrpcErrorResponse(
                final HttpServiceContext ctx, final StreamingHttpResponseFactory responseFactory,
                final Throwable cause) {
            return newErrorResponse(responseFactory, null, null, cause, ctx.executionContext().bufferAllocator());
        }
    }
}<|MERGE_RESOLUTION|>--- conflicted
+++ resolved
@@ -129,8 +129,6 @@
     public abstract <T> GrpcServerBuilder socketOption(SocketOption<T> option, T value);
 
     /**
-<<<<<<< HEAD
-=======
      * Adds a {@link SocketOption} that is applied to the server socket channel which listens/accepts socket channels.
      * @param <T> the type of the value.
      * @param option the option to apply.
@@ -142,17 +140,6 @@
     public abstract <T> GrpcServerBuilder listenSocketOption(SocketOption<T> option, T value);
 
     /**
-     * Enable wire-logging for this server.
-     * <p>
-     * @deprecated Use {@link #enableWireLogging(String, LogLevel, BooleanSupplier)} instead.
-     * @param loggerName The name of the logger to log wire events.
-     * @return {@code this}.
-     */
-    @Deprecated
-    public abstract GrpcServerBuilder enableWireLogging(String loggerName);
-
-    /**
->>>>>>> 0510d1c1
      * Enables wire-logging for connections created by this builder.
      *
      * @param loggerName The name of the logger to log wire events.
