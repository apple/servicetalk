/*
 * Copyright © 2019-2021 Apple Inc. and the ServiceTalk project authors
 *
 * Licensed under the Apache License, Version 2.0 (the "License");
 * you may not use this file except in compliance with the License.
 * You may obtain a copy of the License at
 *
 *   http://www.apache.org/licenses/LICENSE-2.0
 *
 * Unless required by applicable law or agreed to in writing, software
 * distributed under the License is distributed on an "AS IS" BASIS,
 * WITHOUT WARRANTIES OR CONDITIONS OF ANY KIND, either express or implied.
 * See the License for the specific language governing permissions and
 * limitations under the License.
 */
package io.servicetalk.grpc.api;

import io.servicetalk.concurrent.api.Single;
import io.servicetalk.http.api.HttpLifecycleObserver;
import io.servicetalk.http.api.HttpServerBuilder;
import io.servicetalk.transport.api.ServerContext;

import java.time.Duration;

/**
 * A builder for building a <a href="https://www.grpc.io">gRPC</a> server.
 */
public interface GrpcServerBuilder {

    /**
     * Initializes the underlying {@link HttpServerBuilder} used for the transport layer.
     */
    @FunctionalInterface
    interface HttpInitializer {

        /**
         * Configures the underlying {@link HttpServerBuilder}.
         * @param builder The builder to customize the HTTP layer.
         */
        void initialize(HttpServerBuilder builder);

        /**
         * Appends the passed {@link HttpInitializer} to this {@link HttpInitializer} such that this instance is
         * applied first and then the argument's {@link HttpInitializer}.
         * @param toAppend {@link HttpInitializer} to append.
         * @return A composite {@link HttpInitializer} after the append operation.
         */
        default HttpInitializer append(HttpInitializer toAppend) {
            return builder -> {
                initialize(builder);
                toAppend.initialize(builder);
            };
        }
    }

    /**
     * Set a function which can configure the underlying {@link HttpServerBuilder} used for the transport layer.
     * @param initializer Initializes the underlying HTTP transport builder.
     * @return {@code this}.
     */
    GrpcServerBuilder initializeHttp(HttpInitializer initializer);

    /**
     * Set a default timeout during which gRPC calls are expected to complete. This default will be used only if the
     * request includes no timeout; any value specified in client request will supersede this default.
     *
     * @param defaultTimeout {@link Duration} of default timeout which must be positive non-zero.
     * @return {@code this}.
     */
    GrpcServerBuilder defaultTimeout(Duration defaultTimeout);

    /**
     * Sets a {@link GrpcLifecycleObserver} that provides visibility into gRPC lifecycle events.
     * <p>
     * Note, if {@link #initializeHttp(HttpInitializer)} is used to configure
     * {@link HttpServerBuilder#lifecycleObserver(HttpLifecycleObserver)} – that will override the value specified
     * using this method. Please choose only one approach.
     * @param lifecycleObserver A {@link GrpcLifecycleObserver} that provides visibility into gRPC lifecycle events.
     * @return {@code this}.
     */
    GrpcServerBuilder lifecycleObserver(GrpcLifecycleObserver lifecycleObserver);

    /**
     * Starts this server and returns the {@link ServerContext} after the server has been successfully started.
     * <p>
     * If the underlying protocol (eg. TCP) supports it this will result in a socket bind/listen on {@code address}.
     *
     * @param services {@link GrpcBindableService}(s) to create a <a href="https://www.grpc.io">gRPC</a> service.
     * @return A {@link Single} that completes when the server is successfully started or terminates with an error if
     * the server could not be started.
     */
<<<<<<< HEAD
    Single<ServerContext> listen(GrpcBindableService<?, ?, ?>... services);
=======
    public final Single<ServerContext> listen(GrpcBindableService<?>... services) {
        GrpcServiceFactory<?>[] factories = Arrays.stream(services)
                .map(GrpcBindableService::bindService)
                .toArray(GrpcServiceFactory<?>[]::new);
        return listen(factories);
    }
>>>>>>> 6b1a1f22

    /**
     * Starts this server and returns the {@link ServerContext} after the server has been successfully started.
     * <p>
     * If the underlying protocol (eg. TCP) supports it this will result in a socket bind/listen on {@code address}.
     *
     * @param serviceFactories {@link GrpcServiceFactory}(s) to create a <a href="https://www.grpc.io">gRPC</a> service.
     * @return A {@link Single} that completes when the server is successfully started or terminates with an error if
     * the server could not be started.
     */
<<<<<<< HEAD
    Single<ServerContext> listen(GrpcServiceFactory<?, ?, ?>... serviceFactories);
=======
    public final Single<ServerContext> listen(GrpcServiceFactory<?>... serviceFactories) {
        return doListen(GrpcServiceFactory.merge(serviceFactories));
    }
>>>>>>> 6b1a1f22

    /**
     * Starts this server and returns the {@link ServerContext} after the server has been successfully started.
     * <p>
     * If the underlying protocol (eg. TCP) supports it this will result in a socket bind/listen on {@code address}.
     *
     * @param serviceFactories {@link GrpcServiceFactory}(s) to create a <a href="https://www.grpc.io">gRPC</a> service.
     * @return A {@link ServerContext} by blocking the calling thread until the server is successfully started or
     * throws an {@link Exception} if the server could not be started.
     * @throws Exception if the server could not be started.
     */
<<<<<<< HEAD
    ServerContext listenAndAwait(GrpcServiceFactory<?, ?, ?>... serviceFactories) throws Exception;
=======
    public final ServerContext listenAndAwait(GrpcServiceFactory<?>... serviceFactories) throws Exception {
        return awaitResult(listen(serviceFactories).toFuture());
    }
>>>>>>> 6b1a1f22

     /**
      * Starts this server and returns the {@link ServerContext} after the server has been successfully started.
      * <p>
      * If the underlying protocol (eg. TCP) supports it this will result in a socket bind/listen on {@code address}.
      *
      * @param services {@link GrpcBindableService}(s) to create a <a href="https://www.grpc.io">gRPC</a> service.
      * @return A {@link ServerContext} by blocking the calling thread until the server is successfully started or
      * throws an {@link Exception} if the server could not be started.
      * @throws Exception if the server could not be started.
      */
<<<<<<< HEAD
     ServerContext listenAndAwait(GrpcBindableService<?, ?, ?>... services) throws Exception;
=======
     public final ServerContext listenAndAwait(GrpcBindableService<?>... services) throws Exception {
         GrpcServiceFactory<?>[] factories = Arrays.stream(services)
                 .map(GrpcBindableService::bindService)
                 .toArray(GrpcServiceFactory<?>[]::new);
         return listenAndAwait(factories);
     }

    /**
     * Starts this server and returns the {@link ServerContext} after the server has been successfully started.
     * <p>
     * If the underlying protocol (eg. TCP) supports it this will result in a socket bind/listen on {@code address}.
     *
     * @param serviceFactory {@link GrpcServiceFactory} to create a <a href="https://www.grpc.io">gRPC</a> service.
     * @return A {@link ServerContext} by blocking the calling thread until the server is successfully started or
     * throws an {@link Exception} if the server could not be started.
     */
    protected abstract Single<ServerContext> doListen(GrpcServiceFactory<?> serviceFactory);

    /**
     * Temporarily method to append "catch-all-exceptions" filter, required until we transition from abstract classes
     * to interfaces.
     *
     * @param httpServerBuilder {@link HttpServerBuilder} to add a filter to
     * @deprecated This method was introduced temporarily, should not be used, and will be removed in version 0.42.
     */
    @Deprecated
    protected static void appendCatchAllFilter(HttpServerBuilder httpServerBuilder) {
        // TODO(dj): Move to DefaultGrpcServerBuilder
        // This code depends on GrpcUtils which is inaccessible from the servicetalk-grpc-netty module.
        // When this class is converted to an interface we can also refactor that part.
        httpServerBuilder.appendNonOffloadingServiceFilter(CatchAllHttpServiceFilter.INSTANCE);
    }

    static final class CatchAllHttpServiceFilter implements StreamingHttpServiceFilterFactory,
                                                            HttpExecutionStrategyInfluencer {

        static final StreamingHttpServiceFilterFactory INSTANCE = new CatchAllHttpServiceFilter();

        private CatchAllHttpServiceFilter() {
            // Singleton
        }

        @Override
        public StreamingHttpServiceFilter create(final StreamingHttpService service) {
            return new StreamingHttpServiceFilter(service) {

                @Override
                public Single<StreamingHttpResponse> handle(final HttpServiceContext ctx,
                                                            final StreamingHttpRequest request,
                                                            final StreamingHttpResponseFactory responseFactory) {
                    final Single<StreamingHttpResponse> handle;
                    try {
                        handle = delegate().handle(ctx, request, responseFactory);
                    } catch (Throwable cause) {
                        return succeeded(convertToGrpcErrorResponse(ctx, responseFactory, cause));
                    }
                    return handle.onErrorReturn(cause -> convertToGrpcErrorResponse(ctx, responseFactory, cause));
                }
            };
        }

        private static StreamingHttpResponse convertToGrpcErrorResponse(
                final HttpServiceContext ctx, final StreamingHttpResponseFactory responseFactory,
                final Throwable cause) {
            return newErrorResponse(responseFactory, GRPC_CONTENT_TYPE, cause,
                    ctx.executionContext().bufferAllocator());
        }

        @Override
        public HttpExecutionStrategy influenceStrategy(final HttpExecutionStrategy strategy) {
            return strategy;    // no influence since we do not block
        }
    }
>>>>>>> 6b1a1f22
}<|MERGE_RESOLUTION|>--- conflicted
+++ resolved
@@ -89,16 +89,7 @@
      * @return A {@link Single} that completes when the server is successfully started or terminates with an error if
      * the server could not be started.
      */
-<<<<<<< HEAD
-    Single<ServerContext> listen(GrpcBindableService<?, ?, ?>... services);
-=======
-    public final Single<ServerContext> listen(GrpcBindableService<?>... services) {
-        GrpcServiceFactory<?>[] factories = Arrays.stream(services)
-                .map(GrpcBindableService::bindService)
-                .toArray(GrpcServiceFactory<?>[]::new);
-        return listen(factories);
-    }
->>>>>>> 6b1a1f22
+    Single<ServerContext> listen(GrpcBindableService<?>... services);
 
     /**
      * Starts this server and returns the {@link ServerContext} after the server has been successfully started.
@@ -109,13 +100,7 @@
      * @return A {@link Single} that completes when the server is successfully started or terminates with an error if
      * the server could not be started.
      */
-<<<<<<< HEAD
-    Single<ServerContext> listen(GrpcServiceFactory<?, ?, ?>... serviceFactories);
-=======
-    public final Single<ServerContext> listen(GrpcServiceFactory<?>... serviceFactories) {
-        return doListen(GrpcServiceFactory.merge(serviceFactories));
-    }
->>>>>>> 6b1a1f22
+    Single<ServerContext> listen(GrpcServiceFactory<?>... serviceFactories);
 
     /**
      * Starts this server and returns the {@link ServerContext} after the server has been successfully started.
@@ -127,13 +112,7 @@
      * throws an {@link Exception} if the server could not be started.
      * @throws Exception if the server could not be started.
      */
-<<<<<<< HEAD
-    ServerContext listenAndAwait(GrpcServiceFactory<?, ?, ?>... serviceFactories) throws Exception;
-=======
-    public final ServerContext listenAndAwait(GrpcServiceFactory<?>... serviceFactories) throws Exception {
-        return awaitResult(listen(serviceFactories).toFuture());
-    }
->>>>>>> 6b1a1f22
+    ServerContext listenAndAwait(GrpcServiceFactory<?>... serviceFactories) throws Exception;
 
      /**
       * Starts this server and returns the {@link ServerContext} after the server has been successfully started.
@@ -145,81 +124,5 @@
       * throws an {@link Exception} if the server could not be started.
       * @throws Exception if the server could not be started.
       */
-<<<<<<< HEAD
-     ServerContext listenAndAwait(GrpcBindableService<?, ?, ?>... services) throws Exception;
-=======
-     public final ServerContext listenAndAwait(GrpcBindableService<?>... services) throws Exception {
-         GrpcServiceFactory<?>[] factories = Arrays.stream(services)
-                 .map(GrpcBindableService::bindService)
-                 .toArray(GrpcServiceFactory<?>[]::new);
-         return listenAndAwait(factories);
-     }
-
-    /**
-     * Starts this server and returns the {@link ServerContext} after the server has been successfully started.
-     * <p>
-     * If the underlying protocol (eg. TCP) supports it this will result in a socket bind/listen on {@code address}.
-     *
-     * @param serviceFactory {@link GrpcServiceFactory} to create a <a href="https://www.grpc.io">gRPC</a> service.
-     * @return A {@link ServerContext} by blocking the calling thread until the server is successfully started or
-     * throws an {@link Exception} if the server could not be started.
-     */
-    protected abstract Single<ServerContext> doListen(GrpcServiceFactory<?> serviceFactory);
-
-    /**
-     * Temporarily method to append "catch-all-exceptions" filter, required until we transition from abstract classes
-     * to interfaces.
-     *
-     * @param httpServerBuilder {@link HttpServerBuilder} to add a filter to
-     * @deprecated This method was introduced temporarily, should not be used, and will be removed in version 0.42.
-     */
-    @Deprecated
-    protected static void appendCatchAllFilter(HttpServerBuilder httpServerBuilder) {
-        // TODO(dj): Move to DefaultGrpcServerBuilder
-        // This code depends on GrpcUtils which is inaccessible from the servicetalk-grpc-netty module.
-        // When this class is converted to an interface we can also refactor that part.
-        httpServerBuilder.appendNonOffloadingServiceFilter(CatchAllHttpServiceFilter.INSTANCE);
-    }
-
-    static final class CatchAllHttpServiceFilter implements StreamingHttpServiceFilterFactory,
-                                                            HttpExecutionStrategyInfluencer {
-
-        static final StreamingHttpServiceFilterFactory INSTANCE = new CatchAllHttpServiceFilter();
-
-        private CatchAllHttpServiceFilter() {
-            // Singleton
-        }
-
-        @Override
-        public StreamingHttpServiceFilter create(final StreamingHttpService service) {
-            return new StreamingHttpServiceFilter(service) {
-
-                @Override
-                public Single<StreamingHttpResponse> handle(final HttpServiceContext ctx,
-                                                            final StreamingHttpRequest request,
-                                                            final StreamingHttpResponseFactory responseFactory) {
-                    final Single<StreamingHttpResponse> handle;
-                    try {
-                        handle = delegate().handle(ctx, request, responseFactory);
-                    } catch (Throwable cause) {
-                        return succeeded(convertToGrpcErrorResponse(ctx, responseFactory, cause));
-                    }
-                    return handle.onErrorReturn(cause -> convertToGrpcErrorResponse(ctx, responseFactory, cause));
-                }
-            };
-        }
-
-        private static StreamingHttpResponse convertToGrpcErrorResponse(
-                final HttpServiceContext ctx, final StreamingHttpResponseFactory responseFactory,
-                final Throwable cause) {
-            return newErrorResponse(responseFactory, GRPC_CONTENT_TYPE, cause,
-                    ctx.executionContext().bufferAllocator());
-        }
-
-        @Override
-        public HttpExecutionStrategy influenceStrategy(final HttpExecutionStrategy strategy) {
-            return strategy;    // no influence since we do not block
-        }
-    }
->>>>>>> 6b1a1f22
+     ServerContext listenAndAwait(GrpcBindableService<?>... services) throws Exception;
 }