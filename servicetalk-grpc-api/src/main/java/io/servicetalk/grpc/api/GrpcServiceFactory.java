--- conflicted
+++ resolved
@@ -47,11 +47,7 @@
      * @return An aggregate {@link GrpcServiceFactory}.
      */
     @SuppressWarnings("unchecked")
-<<<<<<< HEAD
-    public static GrpcServiceFactory<?, ?, ?> merge(final GrpcServiceFactory<?, ?, ?>... factories) {
-=======
-    static GrpcServiceFactory<?> merge(final GrpcServiceFactory<?>... factories) {
->>>>>>> 6b1a1f22
+    public static GrpcServiceFactory<?> merge(final GrpcServiceFactory<?>... factories) {
         if (factories.length == 1) {
             return factories[0];
         }
