/*
 * Copyright © 2019, 2021 Apple Inc. and the ServiceTalk project authors
 *
 * Licensed under the Apache License, Version 2.0 (the "License");
 * you may not use this file except in compliance with the License.
 * You may obtain a copy of the License at
 *
 *   http://www.apache.org/licenses/LICENSE-2.0
 *
 * Unless required by applicable law or agreed to in writing, software
 * distributed under the License is distributed on an "AS IS" BASIS,
 * WITHOUT WARRANTIES OR CONDITIONS OF ANY KIND, either express or implied.
 * See the License for the specific language governing permissions and
 * limitations under the License.
 */
package io.servicetalk.grpc.api;

import io.servicetalk.concurrent.api.Single;
import io.servicetalk.http.api.BlockingHttpService;
import io.servicetalk.http.api.BlockingStreamingHttpService;
import io.servicetalk.http.api.DefaultHttpExecutionContext;
import io.servicetalk.http.api.HttpExecutionContext;
import io.servicetalk.http.api.HttpExecutionStrategies;
import io.servicetalk.http.api.HttpExecutionStrategy;
import io.servicetalk.http.api.HttpService;
import io.servicetalk.http.api.StreamingHttpService;
import io.servicetalk.transport.api.ExecutionContext;
import io.servicetalk.transport.api.ServerContext;

/**
 * A factory for binding a <a href="https://www.grpc.io">gRPC</a> service to a server using a {@link ServerBinder}.
 *
 * @param <Service> Type for service
 */
public abstract class GrpcServiceFactory<Service extends GrpcService> {

    private final GrpcRoutes<Service> routes;

    /**
     * Creates new instance.
     *
     * @param routes {@link GrpcRoutes} that will hold the routes for the constructed service.
     */
    protected GrpcServiceFactory(final GrpcRoutes<Service> routes) {
        this.routes = routes;
    }

    /**
     * Merges multiple {@link GrpcServiceFactory factories} into a single instance.
     * @param factories instanes of {@link GrpcServiceFactory} to merge.
     * @return An aggregate {@link GrpcServiceFactory}.
     */
    @SuppressWarnings("unchecked")
    public static GrpcServiceFactory<?> merge(final GrpcServiceFactory<?>... factories) {
        if (factories.length == 1) {
            return factories[0];
        }
        final GrpcRoutes<?>[] routes = new GrpcRoutes[factories.length];
        for (int i = 0; i < factories.length; i++) {
            final GrpcServiceFactory<?> factory = factories[i];
            routes[i] = factory.routes;
        }
        return new MergedServiceFactory(routes);
    }

    /**
     * Use the passed {@link ServerBinder} to bind an appropriate
     * <a href="https://www.grpc.io">gRPC</a> service for the server.
     *
     * @param binder {@link ServerBinder} to bind <a href="https://www.grpc.io">gRPC</a> service to the server.
     * @param executionContext {@link ExecutionContext} to use for the service.
     * @return A {@link Single} that completes when the server is successfully started or terminates with an error if
     * the server could not be started.
     */
    public final Single<ServerContext> bind(final ServerBinder binder, final ExecutionContext executionContext) {
<<<<<<< HEAD
        if (filterFactory != null) {
            applyFilterToRoutes(filterFactory);
        }

        GrpcExecutionContext useContext = executionContext instanceof GrpcExecutionContext ?
                (GrpcExecutionContext) executionContext :
                new DefaultGrpcExecutionContext(executionContext instanceof HttpExecutionContext ?
                        (HttpExecutionContext) executionContext :
                        new DefaultHttpExecutionContext(executionContext.bufferAllocator(),
                                executionContext.ioExecutor(),
                                executionContext.executor(),
                                executionContext.executionStrategy() instanceof HttpExecutionStrategy ?
                                        GrpcExecutionStrategy.from(
                                                (HttpExecutionStrategy) executionContext.executionStrategy()) :
                                        HttpExecutionStrategies.defaultStrategy()
                        )
                );

        return routes.bind(binder, useContext);
=======
        return routes.bind(binder, executionContext);
>>>>>>> d7a66cd9
    }

    /**
     * A utility to bind an HTTP service for <a href="https://www.grpc.io">gRPC</a> with an
     * appropriate programming model.
     */
    public interface ServerBinder {

        /**
         * Binds an {@link HttpService} to the associated server.
         * <p>
         * If the underlying protocol (eg. TCP) supports it this will result in a socket bind/listen on {@code address}.
         *
         * @param service {@link HttpService} to bind.
         * @return A {@link Single} that completes when the server is successfully started or terminates with an error
         * if the server could not be started.
         */
        Single<ServerContext> bind(HttpService service);

        /**
         * Binds a {@link StreamingHttpService} to the associated server.
         * <p>
         * If the underlying protocol (eg. TCP) supports it this will result in a socket bind/listen on {@code address}.
         *
         * @param service {@link StreamingHttpService} to bind.
         * @return A {@link Single} that completes when the server is successfully started or terminates with an error
         * if the server could not be started.
         */
        Single<ServerContext> bindStreaming(StreamingHttpService service);

        /**
         * Binds a {@link BlockingHttpService} to the associated server.
         * <p>
         * If the underlying protocol (eg. TCP) supports it this will result in a socket bind/listen on {@code address}.
         *
         * @param service {@link BlockingHttpService} to bind.
         * @return A {@link Single} that completes when the server is successfully started or terminates with an error
         * if the server could not be started.
         */
        Single<ServerContext> bindBlocking(BlockingHttpService service);

        /**
         * Binds a {@link BlockingStreamingHttpService} to the associated server.
         * <p>
         * If the underlying protocol (eg. TCP) supports it this will result in a socket bind/listen on {@code address}.
         *
         * @param service {@link BlockingStreamingHttpService} to bind.
         * @return A {@link Single} that completes when the server is successfully started or terminates with an error
         * if the server could not be started.
         */
        Single<ServerContext> bindBlockingStreaming(BlockingStreamingHttpService service);
    }

    private static final class MergedServiceFactory extends GrpcServiceFactory {

        @SuppressWarnings("unchecked")
        MergedServiceFactory(final GrpcRoutes... routes) {
            super(GrpcRoutes.merge(routes));
        }
    }
}<|MERGE_RESOLUTION|>--- conflicted
+++ resolved
@@ -73,11 +73,6 @@
      * the server could not be started.
      */
     public final Single<ServerContext> bind(final ServerBinder binder, final ExecutionContext executionContext) {
-<<<<<<< HEAD
-        if (filterFactory != null) {
-            applyFilterToRoutes(filterFactory);
-        }
-
         GrpcExecutionContext useContext = executionContext instanceof GrpcExecutionContext ?
                 (GrpcExecutionContext) executionContext :
                 new DefaultGrpcExecutionContext(executionContext instanceof HttpExecutionContext ?
@@ -93,9 +88,6 @@
                 );
 
         return routes.bind(binder, useContext);
-=======
-        return routes.bind(binder, executionContext);
->>>>>>> d7a66cd9
     }
 
     /**
