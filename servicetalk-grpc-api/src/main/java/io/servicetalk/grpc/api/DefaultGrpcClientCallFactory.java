--- conflicted
+++ resolved
@@ -154,20 +154,13 @@
             httpRequest.payloadBody(serializer.serialize(request,
                     streamingHttpClient.executionContext().bufferAllocator()));
             return streamingHttpClient.request(httpRequest)
-<<<<<<< HEAD
                     .flatMapPublisher(response -> {
                         extractResponseContext(response, metadata);
                         return validateResponseAndGetPayload(response, responseContentType,
                                 streamingHttpClient.executionContext().bufferAllocator(),
                                 readGrpcMessageEncodingRaw(response.headers(), deserializerIdentity, deserializers,
-                                        GrpcStreamingDeserializer::messageEncoding));
+                                        GrpcStreamingDeserializer::messageEncoding), httpRequest.requestTarget());
                     })
-=======
-                    .flatMapPublisher(response -> validateResponseAndGetPayload(response, responseContentType,
-                            streamingHttpClient.executionContext().bufferAllocator(), readGrpcMessageEncodingRaw(
-                                    response.headers(), deserializerIdentity, deserializers,
-                                    GrpcStreamingDeserializer::messageEncoding), httpRequest.requestTarget()))
->>>>>>> 411eb1ec
                     .onErrorMap(GrpcUtils::toGrpcException);
         };
     }
