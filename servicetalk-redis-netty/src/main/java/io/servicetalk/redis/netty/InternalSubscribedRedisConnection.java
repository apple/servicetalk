--- conflicted
+++ resolved
@@ -149,11 +149,7 @@
                     response = write.concatWith(readStreamSplitter.registerNewCommand(command));
                 }
                 // Unwrap PubSubChannelMessage if it wraps an SimpleString response
-<<<<<<< HEAD
-                response.map(m -> m.keyType() == SimpleString ? m.data() : m).subscribe(subscriber);
-=======
-                toSource(response.map(m -> m.getKeyType() == SimpleString ? m.getData() : m)).subscribe(subscriber);
->>>>>>> 540b35d3
+                toSource(response.map(m -> m.keyType() == SimpleString ? m.data() : m)).subscribe(subscriber);
             }
         };
     }
