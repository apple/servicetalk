--- conflicted
+++ resolved
@@ -219,13 +219,8 @@
                     return;
                 }
 
-<<<<<<< HEAD
-                group.filter(msg -> msg.messageType() == MessageType.DATA)
+                toSource(group.filter(msg -> msg.messageType() == MessageType.DATA))
                      .subscribe(new GroupSubscriber(subscriber, key.pChannel(), key.keyType() == Pattern));
-=======
-                toSource(group.filter(msg -> msg.getMessageType() == MessageType.DATA))
-                     .subscribe(new GroupSubscriber(subscriber, key.getPChannel(), key.getKeyType() == Pattern));
->>>>>>> 540b35d3
             }
 
             @Override
