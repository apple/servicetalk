/*
 * Copyright © 2018 Apple Inc. and the ServiceTalk project authors
 *
 * Licensed under the Apache License, Version 2.0 (the "License");
 * you may not use this file except in compliance with the License.
 * You may obtain a copy of the License at
 *
 *   http://www.apache.org/licenses/LICENSE-2.0
 *
 * Unless required by applicable law or agreed to in writing, software
 * distributed under the License is distributed on an "AS IS" BASIS,
 * WITHOUT WARRANTIES OR CONDITIONS OF ANY KIND, either express or implied.
 * See the License for the specific language governing permissions and
 * limitations under the License.
 */
package io.servicetalk.redis.netty;

import io.servicetalk.buffer.api.Buffer;
import io.servicetalk.concurrent.Cancellable;
import io.servicetalk.concurrent.CompletableSource;
import io.servicetalk.concurrent.PublisherSource.Subscriber;
import io.servicetalk.concurrent.PublisherSource.Subscription;
import io.servicetalk.concurrent.api.Completable;
import io.servicetalk.concurrent.api.GroupedPublisher;
import io.servicetalk.concurrent.api.Publisher;
import io.servicetalk.concurrent.internal.ConcurrentSubscription;
import io.servicetalk.concurrent.internal.QueueFullAndRejectedSubscribeException;
import io.servicetalk.concurrent.internal.RejectedSubscribeException;
import io.servicetalk.concurrent.internal.ScalarValueSubscription;
import io.servicetalk.redis.api.RedisData;
import io.servicetalk.redis.api.RedisProtocolSupport.Command;
import io.servicetalk.redis.api.RedisRequest;
import io.servicetalk.redis.netty.SubscribedChannelReadStream.PubSubChannelMessage;
import io.servicetalk.redis.netty.SubscribedChannelReadStream.PubSubChannelMessage.KeyType;
import io.servicetalk.redis.netty.SubscribedChannelReadStream.PubSubChannelMessage.MessageType;
import io.servicetalk.redis.netty.TerminalMessagePredicates.TerminalMessagePredicate;
import io.servicetalk.transport.netty.internal.NettyConnection;

import io.netty.buffer.ByteBuf;
import org.slf4j.Logger;
import org.slf4j.LoggerFactory;

import java.util.HashMap;
import java.util.Map;
import java.util.Queue;
import java.util.concurrent.ConcurrentLinkedQueue;
import java.util.concurrent.atomic.AtomicIntegerFieldUpdater;
import java.util.function.Function;
import java.util.function.Predicate;
import javax.annotation.Nullable;

import static io.servicetalk.concurrent.internal.EmptySubscription.EMPTY_SUBSCRIPTION;
import static io.servicetalk.concurrent.internal.SubscriberUtils.checkDuplicateSubscription;
import static io.servicetalk.redis.api.RedisProtocolSupport.Command.PING;
import static io.servicetalk.redis.api.RedisProtocolSupport.Command.PUNSUBSCRIBE;
import static io.servicetalk.redis.api.RedisProtocolSupport.Command.UNSUBSCRIBE;
import static io.servicetalk.redis.api.RedisRequests.calculateInitialCommandBufferSize;
import static io.servicetalk.redis.api.RedisRequests.calculateRequestArgumentSize;
import static io.servicetalk.redis.api.RedisRequests.newRequest;
import static io.servicetalk.redis.api.RedisRequests.writeRequestArgument;
import static io.servicetalk.redis.api.RedisRequests.writeRequestArraySize;
import static io.servicetalk.redis.netty.SubscribedChannelReadStream.PubSubChannelMessage.KeyType.Channel;
import static io.servicetalk.redis.netty.SubscribedChannelReadStream.PubSubChannelMessage.KeyType.Pattern;
import static io.servicetalk.redis.netty.SubscribedChannelReadStream.PubSubChannelMessage.KeyType.SimpleString;
import static io.servicetalk.redis.netty.SubscribedChannelReadStream.PubSubChannelMessage.MessageType.SUBSCRIBE_ACK;
import static io.servicetalk.redis.netty.TerminalMessagePredicates.ZERO;
import static io.servicetalk.redis.netty.TerminalMessagePredicates.forCommand;
import static java.util.Objects.requireNonNull;
import static java.util.concurrent.atomic.AtomicIntegerFieldUpdater.newUpdater;

/**
 * A splitter of {@link NettyConnection#read()} {@link Publisher} so that it can be used concurrently with multiple
 * {@link Command#SUBSCRIBE}, {@link Command#PSUBSCRIBE} or {@link Command#PING} commands.
 *
 * <h2>Assumptions</h2>
 * This class assumes the following usage:
 * <ul>
 *     <li>No concurrent calls to {@link #registerNewCommand(Command)}.</li>
 *     <li>No concurrent calls to all {@link Publisher} returned by {@link #registerNewCommand(Command)}.</li>
 *     <li>Calls to {@link Publisher#subscribe(Subscriber)} to {@link Publisher} returned by
 *     {@link #registerNewCommand(Command)} is exactly in the same order as {@link #registerNewCommand(Command)} is
 *     called.</li>
 * </ul>
 *
 * The above rules mean that the caller of {@link #registerNewCommand(Command)} MUST immediately subscribe to the
 * returned {@link Publisher} and then proceed to any further writes. These rules are followed by
 * {@link InternalSubscribedRedisConnection}.
 */
final class ReadStreamSplitter {

    private static final int STATE_INIT = 0;
    private static final int STATE_READ_SUBSCRIBED = 1;
    private static final int STATE_TERMINATED = 2;

    private static final Logger LOGGER = LoggerFactory.getLogger(ReadStreamSplitter.class);

    private static final AtomicIntegerFieldUpdater<ReadStreamSplitter> pendingGroupRequestedUpdater =
            newUpdater(ReadStreamSplitter.class, "pendingGroupRequested");
    private static final AtomicIntegerFieldUpdater<ReadStreamSplitter> stateUpdater =
            newUpdater(ReadStreamSplitter.class, "state");

    private final Publisher<GroupedPublisher<Key, PubSubChannelMessage>> original;
    private final Queue<Subscriber<? super PubSubChannelMessage>> subscribers;
    private final LinkedPredicate predicate;
    private final NettyConnection<RedisData, ByteBuf> connection;
    private final Function<RedisRequest, Completable> unsubscribeWriter;

    @SuppressWarnings("unused")
    private volatile int pendingGroupRequested;
    @SuppressWarnings("unused")
    private volatile int state;
    @Nullable
    private volatile Subscription groupSubscription;

    ReadStreamSplitter(NettyConnection<RedisData, ByteBuf> connection, int maxConcurrentRequests,
                       int maxBufferPerGroup, Function<RedisRequest, Completable> unsubscribeWriter) {
        this.connection = requireNonNull(connection);
        this.unsubscribeWriter = requireNonNull(unsubscribeWriter);
        this.original = new SubscribedChannelReadStream(connection.read(),
                connection.executionContext().bufferAllocator())
                .groupBy(new GroupSelector(), maxBufferPerGroup, maxConcurrentRequests);
        NettyConnection.TerminalPredicate<RedisData> terminalMsgPredicate = connection.terminalMsgPredicate();
        // Max pending is enforced by the upstream connection for writes, so this can be unbounded.
        // poll() could be invoked from a group onNext in case of duplicate redis (p)subscribe commands
        // for the same channel name/pattern
        subscribers = new ConcurrentLinkedQueue<>();
        predicate = new LinkedPredicate();
        terminalMsgPredicate.replaceCurrent(predicate);
    }

    /**
     * Registers new {@link Command} with this splitter and returns a response {@link Publisher} for that command.
     *
     * <h2>Assumptions</h2>
     * As defined by the class javadoc: {@link ReadStreamSplitter}.
     *
     * @param command {@link Command} to register.
     * @return {@link Publisher} containing response for this command.
     */
    Publisher<PubSubChannelMessage> registerNewCommand(Command command) {
        return new Publisher<PubSubChannelMessage>() {
            @Override
            protected void handleSubscribe(Subscriber<? super PubSubChannelMessage> subscriber) {
                TerminalMessagePredicate cmdPredicate = null;
                if (command == PING) {
                    cmdPredicate = forCommand(command);
                    predicate.addPredicate(cmdPredicate);
                }

                if (!subscribers.offer(subscriber)) {
                    if (cmdPredicate != null) {
                        predicate.remove(cmdPredicate);
                    }
                    subscriber.onSubscribe(EMPTY_SUBSCRIPTION);
                    subscriber.onError(new QueueFullAndRejectedSubscribeException("subscribers-queue"));
                    return;
                }
                if (state == STATE_TERMINATED) {
                    if (subscribers.remove(subscriber)) {
                        subscriber.onSubscribe(EMPTY_SUBSCRIPTION);
                        subscriber.onError(new RejectedSubscribeException(
                                "Connection read stream has already terminated."));
                    }
                    return;
                }
                Subscription groupSub = groupSubscription;
                if (groupSub == null) {
                    pendingGroupRequestedUpdater.incrementAndGet(ReadStreamSplitter.this);
                    requestPendingGroups(groupSubscription);
                } else {
                    groupSub.request(1); // Subscription is concurrent.
                }
                // Since writes are sequential, there is no concurrency here. So, we don't need to be atomic.
                if (stateUpdater.compareAndSet(ReadStreamSplitter.this, STATE_INIT, STATE_READ_SUBSCRIBED)) {
                    subscribeToOriginal();
                }
            }
        };
    }

    private void requestPendingGroups(@Nullable Subscription groupSubscription) {
        if (groupSubscription == null) {
            return;
        }
        for (;;) {
            int pending = pendingGroupRequestedUpdater.getAndSet(ReadStreamSplitter.this, 0);
            if (pending == 0) {
                return;
            }
            groupSubscription.request(pending);
        }
    }

    private void subscribeToOriginal() {
        original.subscribe(new Subscriber<GroupedPublisher<Key, PubSubChannelMessage>>() {

            @Override
            public void onSubscribe(Subscription s) {
                if (checkDuplicateSubscription(groupSubscription, s)) {
                    groupSubscription = ConcurrentSubscription.wrap(s);
                    requestPendingGroups(groupSubscription);
                }
            }

            @Override
            public void onNext(GroupedPublisher<Key, PubSubChannelMessage> group) {
                final Key key = group.key();
                if (key == Key.IGNORE_GROUP) {
                    group.ignoreElements().subscribe();
                    return;
                }
                Subscriber<? super PubSubChannelMessage> subscriber = subscribers.poll();
                if (subscriber == null) {
                    Subscription subscription = groupSubscription;
                    assert subscription != null : "Subscription can not be null in onNext.";
                    subscription.cancel();
                    LOGGER.error("Group {} received but no group subscriber registered.", group);
                    return;
                }

                group.filter(msg -> msg.messageType() == MessageType.DATA)
                     .subscribe(new GroupSubscriber(subscriber, key.pChannel(), key.keyType() == Pattern));
            }

            @Override
            public void onError(Throwable t) {
                int oldState = stateUpdater.getAndSet(ReadStreamSplitter.this, STATE_TERMINATED);
                if (oldState != STATE_TERMINATED) {
                    for (;;) {
                        Subscriber<? super PubSubChannelMessage> next = subscribers.poll();
                        if (next == null) {
                            return;
                        }
                        next.onSubscribe(EMPTY_SUBSCRIPTION);
                        next.onError(t);
                    }
                }
            }

            @Override
            public void onComplete() {
                int oldState = stateUpdater.getAndSet(ReadStreamSplitter.this, STATE_TERMINATED);
                if (oldState != STATE_TERMINATED) {
                    RejectedSubscribeException cause = null;
                    for (;;) {
                        if (cause == null) {
                            cause = new RejectedSubscribeException(
                                    "Read stream completed with write commands pending.");
                        }
                        Subscriber<? super PubSubChannelMessage> next = subscribers.poll();
                        if (next == null) {
                            return;
                        }
                        next.onSubscribe(EMPTY_SUBSCRIPTION);
                        next.onError(cause);
                    }
                }
            }
        });
    }

    private final class GroupSubscriber implements Subscriber<PubSubChannelMessage> {

        private final Subscriber<? super PubSubChannelMessage> target;
        private final String channel;
        private final boolean isPatternSubscribe;

        private GroupSubscriber(Subscriber<? super PubSubChannelMessage> target, String channel,
                                boolean isPatternSubscribe) {
            this.target = target;
            this.channel = channel;
            this.isPatternSubscribe = isPatternSubscribe;
        }

        @Override
        public void onSubscribe(Subscription s) {
            // Request SUBSCRIBE_ACK, since we filter this ack from the stream, this does not create a mismatch between
            // what is requested and what is received. This request will at max emit a terminal event since ACK is
            // always the first item and it will be filtered before this Subscriber.
            s.request(1);
            target.onSubscribe(new Subscription() {
                @Override
                public void request(long n) {
                    s.request(n);
                }

                @Override
                public void cancel() {
                    final Command command = isPatternSubscribe ? PUNSUBSCRIBE : UNSUBSCRIBE;
                    final int capacity = calculateInitialCommandBufferSize(2, command) +
                            calculateRequestArgumentSize(channel);
                    final Buffer buf = connection.executionContext().bufferAllocator().newBuffer(capacity);
                    writeRequestArraySize(buf, 2);
                    command.encodeTo(buf);
                    writeRequestArgument(buf, channel);
                    final RedisRequest request = newRequest(command, buf);
                    unsubscribeWriter.apply(request).subscribe(new CompletableSource.Subscriber() {
                        @Override
                        public void onSubscribe(final Cancellable cancellable) {
                            // The cancel cannot be propagated because we don't want to cancel outside the scope of this
                            // group.
                        }

                        @Override
                        public void onComplete() {
                            // Cancel the group subscription. Unsubscribe ACKs come and gets processed on the main
                            // channel stream and this cancellation does not stop those messages from flowing in.
                            s.cancel();
                        }

                        @Override
                        public void onError(final Throwable t) {
                            LOGGER.debug("Failed sending unsubscribe to the server.", t);
                            // Cancel the group subscription. Unsubscribe ACKs come and gets processed on the main
                            // channel stream and this cancellation does not stop those messages from flowing in.
                            s.cancel();
                        }
                    });
                }
            });
        }

        @Override
        public void onNext(PubSubChannelMessage msg) {
            target.onNext(msg);
        }

        @Override
        public void onError(Throwable t) {
            target.onError(t);
        }

        @Override
        public void onComplete() {
            target.onComplete();
        }
    }

    private static final class LinkedPredicate implements Predicate<RedisData> {
        private final Queue<TerminalMessagePredicate> nonSubscribePredicates;
        volatile boolean unsubscribedFromAll;

        LinkedPredicate() {
            // Remove and poll can be concurrent.
            nonSubscribePredicates = new ConcurrentLinkedQueue<>();
        }

        void addPredicate(TerminalMessagePredicate predicate) {
            nonSubscribePredicates.add(predicate);
        }

        void remove(TerminalMessagePredicate predicate) {
            nonSubscribePredicates.remove(predicate);
        }

        @Override
        public boolean test(RedisData redisData) {
            TerminalMessagePredicate predicate = nonSubscribePredicates.peek();
            if (predicate != null) {
                predicate.trackMessage(redisData);
                if (predicate.test(redisData)) {
                    TerminalMessagePredicate polled = nonSubscribePredicates.poll(); // remove the peeked predicate.
                    assert polled == predicate : "Additional predicates queue modified (removed item) while testing.";
                }
            } else if (ZERO.equals(redisData)) {
                unsubscribedFromAll = true;
            }
            return false; // never complete. We close connection when we unsubscribe from all active subscribes.
        }
    }

    private final class GroupSelector implements Function<PubSubChannelMessage, Key> {

        private final Map<String, Key> pChannelToKey = new HashMap<>();

        @Override
        public Key apply(PubSubChannelMessage pubSubChannelMessage) {
            KeyType keyType = pubSubChannelMessage.keyType();
            if (isNotSubscribedCommand(keyType)) {
                handleNonSubscribeCommand(pubSubChannelMessage, keyType);
                return Key.IGNORE_GROUP; // Special value to signal ignore
            }
<<<<<<< HEAD
            final String pChannel = keyType == Pattern ? pubSubChannelMessage.pattern() : pubSubChannelMessage.channel();
=======
            final String pChannel = keyType == Pattern ? pubSubChannelMessage.getPattern() :
                    pubSubChannelMessage.getChannel();
>>>>>>> 3c257949
            assert pChannel != null;
            Key key = pChannelToKey.get(pChannel);
            if (key == null) {
                key = new Key(keyType, pChannel);
                if (pubSubChannelMessage.messageType() == SUBSCRIBE_ACK) {
                    pChannelToKey.put(pChannel, key);
                }
            } else if (pubSubChannelMessage.messageType() == SUBSCRIBE_ACK) {
                // Duplicate SUBSCRIBE, not supported.
                failDuplicateSubscriber(pChannel);
                return Key.IGNORE_GROUP; // Special value to signal ignore
            } else if (pubSubChannelMessage.messageType() == MessageType.UNSUBSCRIBE) {
                pChannelToKey.remove(pChannel); // Remove pChannel mapping post unsubscribe.
                if (predicate.unsubscribedFromAll) {
                    connection.closeAsync().subscribe();
                }
            }
            return key;
        }

        private void failDuplicateSubscriber(String channelStr) {
            Subscriber<? super PubSubChannelMessage> duplicate = subscribers.poll();
            if (duplicate == null) {
                throw new IllegalStateException("Duplicate subscribe ack received for channel: " + channelStr +
                        " but no subscriber found.");
            }
            duplicate.onSubscribe(EMPTY_SUBSCRIPTION);
            duplicate.onError(new RejectedSubscribeException("A subscription to channel " + channelStr +
                    " already exists."));
        }

        private void handleNonSubscribeCommand(PubSubChannelMessage pubSubChannelMessage, KeyType keyType) {
            // Since Redis does not multiplex any other command other than (P) Subscribe and we aggregate chunks,
            // all other responses must only contain a single message.
            Subscriber<? super PubSubChannelMessage> nextSub = subscribers.poll();
            if (nextSub == null) {
                throw new IllegalStateException("New message received for key: " + keyType +
                        " but no subscriber found.");
            }
            nextSub.onSubscribe(new ScalarValueSubscription<>(pubSubChannelMessage, nextSub));
        }
    }

    private static boolean isNotSubscribedCommand(KeyType keyType) {
        return keyType != Channel && keyType != Pattern;
    }

    private static final class Key {

        private static final Key IGNORE_GROUP = new Key();

        private final KeyType keyType;
        private final String pChannel;

        private Key() {
            this(SimpleString, "");
        }

        Key(KeyType keyType, String pChannel) {
            this.keyType = keyType;
            this.pChannel = pChannel;
        }

        KeyType keyType() {
            return keyType;
        }

        String pChannel() {
            return pChannel;
        }

        @Override
        public String toString() {
            return "Key{" +
                    "keyType=" + keyType +
                    ", pChannel='" + pChannel + '\'' +
                    '}';
        }
    }
}<|MERGE_RESOLUTION|>--- conflicted
+++ resolved
@@ -380,12 +380,7 @@
                 handleNonSubscribeCommand(pubSubChannelMessage, keyType);
                 return Key.IGNORE_GROUP; // Special value to signal ignore
             }
-<<<<<<< HEAD
             final String pChannel = keyType == Pattern ? pubSubChannelMessage.pattern() : pubSubChannelMessage.channel();
-=======
-            final String pChannel = keyType == Pattern ? pubSubChannelMessage.getPattern() :
-                    pubSubChannelMessage.getChannel();
->>>>>>> 3c257949
             assert pChannel != null;
             Key key = pChannelToKey.get(pChannel);
             if (key == null) {
