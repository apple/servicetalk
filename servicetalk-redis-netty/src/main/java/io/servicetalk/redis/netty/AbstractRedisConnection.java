/*
 * Copyright © 2018 Apple Inc. and the ServiceTalk project authors
 *
 * Licensed under the Apache License, Version 2.0 (the "License");
 * you may not use this file except in compliance with the License.
 * You may obtain a copy of the License at
 *
 *   http://www.apache.org/licenses/LICENSE-2.0
 *
 * Unless required by applicable law or agreed to in writing, software
 * distributed under the License is distributed on an "AS IS" BASIS,
 * WITHOUT WARRANTIES OR CONDITIONS OF ANY KIND, either express or implied.
 * See the License for the specific language governing permissions and
 * limitations under the License.
 */
package io.servicetalk.redis.netty;

import io.servicetalk.concurrent.Cancellable;
import io.servicetalk.concurrent.CompletableSource.Subscriber;
import io.servicetalk.concurrent.api.AsyncCloseable;
import io.servicetalk.concurrent.api.Completable;
import io.servicetalk.concurrent.api.Executor;
import io.servicetalk.concurrent.api.Publisher;
import io.servicetalk.concurrent.api.internal.SubscribableCompletable;
import io.servicetalk.concurrent.internal.SequentialCancellable;
import io.servicetalk.redis.api.RedisConnection;
import io.servicetalk.redis.api.RedisData;
import io.servicetalk.redis.api.RedisExecutionStrategy;
import io.servicetalk.redis.api.RedisRequest;
import io.servicetalk.transport.api.ExecutionContext;

import org.slf4j.Logger;

import java.nio.channels.ClosedChannelException;
import java.time.Duration;
import java.util.concurrent.CancellationException;
import java.util.function.Supplier;

import static io.servicetalk.concurrent.Cancellable.IGNORE_CANCEL;
<<<<<<< HEAD
import static io.servicetalk.concurrent.api.Publisher.error;
import static io.servicetalk.concurrent.api.Publisher.from;
import static io.servicetalk.concurrent.api.Single.success;
=======
import static io.servicetalk.concurrent.api.Publisher.failed;
import static io.servicetalk.concurrent.api.Publisher.just;
import static io.servicetalk.concurrent.api.Single.succeeded;
>>>>>>> ef6bc67b
import static io.servicetalk.concurrent.api.SourceAdapters.toSource;
import static io.servicetalk.redis.api.RedisConnection.SettingKey.MAX_CONCURRENCY;
import static java.util.concurrent.TimeUnit.NANOSECONDS;

abstract class AbstractRedisConnection extends RedisConnection {

    private static final Duration MINIMUM_PING_PERIOD = Duration.ofSeconds(1);
    private static final AsyncCloseable NOOP_PINGER = Completable::completed;

    final int maxPendingRequests;
    private final ExecutionContext executionContext;

    private final AsyncCloseable pinger;
    private final Completable closeAsync = new SubscribableCompletable() {
        @Override
        protected void handleSubscribe(Subscriber subscriber) {
            toSource(pinger.closeAsync().concat(doClose())).subscribe(subscriber);
        }
    };
    private final Executor pingTimerProvider;
    private final Publisher<Integer> maxConcurrencySetting;

    /**
     * New instance.
     *
     * @param pingTimerProvider {@link Executor} to use to schedule pings.
     * @param onClosing {@link Completable} that terminates when the connection is starting to close.
     * @param executionContext The {@link ExecutionContext} used to build this {@link RedisConnection}.
     * @param roConfig for this connection.
     */
    protected AbstractRedisConnection(Executor pingTimerProvider, Completable onClosing,
                                      ExecutionContext executionContext,
                                      ReadOnlyRedisClientConfig roConfig) {
        this.pingTimerProvider = pingTimerProvider;
        this.executionContext = executionContext;
        Duration pingPeriod = roConfig.pingPeriod();
        final int maxPipelinedRequests = roConfig.maxPipelinedRequests();
        if (pingPeriod != null) {
            if (pingPeriod.compareTo(MINIMUM_PING_PERIOD) < 0) {
                throw new IllegalArgumentException("pingPeriod: " + pingPeriod + " (expected >=" +
                        MINIMUM_PING_PERIOD + ')');
            }
            if (maxPipelinedRequests <= 1) {
                throw new IllegalArgumentException("Invalid configuration. When ping is enabled, " +
                        "maxPipelinedRequests MUST be 2 or more. Ping period: " + pingPeriod +
                        ", MaxPipelinedRequests: " + maxPipelinedRequests);
            }
            maxPendingRequests = maxPipelinedRequests - 1; // reserve one request for ping.
            pinger = new Pinger(pingPeriod);
        } else {
            pinger = NOOP_PINGER;
            maxPendingRequests = maxPipelinedRequests;
        }
<<<<<<< HEAD
        maxConcurrencySetting = from(roConfig.maxPipelinedRequests())
                .concat(onClosing.concat(success(0)));
=======
        maxConcurrencySetting = just(roConfig.maxPipelinedRequests())
                .concat(onClosing.concat(succeeded(0)));
>>>>>>> ef6bc67b
    }

    @Override
    public final Publisher<RedisData> request(final RedisExecutionStrategy strategy, final RedisRequest request) {
        return strategy.invokeClient(executionContext.executor(), request, this::handleRequest);
    }

    abstract Publisher<RedisData> handleRequest(RedisRequest request);

    @Override
    public final ExecutionContext executionContext() {
        return executionContext;
    }

    @SuppressWarnings("unchecked")
    @Override
    public final <T> Publisher<T> settingStream(SettingKey<T> settingKey) {
        if (settingKey == MAX_CONCURRENCY) {
            return (Publisher<T>) maxConcurrencySetting;
        }
        return failed(new IllegalArgumentException("Unknown option: " + settingKey));
    }

    @Override
    public final Completable closeAsync() {
        return closeAsync;
    }

    final void startPings() {
        if (pinger instanceof Pinger) {
            ((Pinger) pinger).startPings();
        }
    }

    /**
     * Implement close for this connection.
     *
     * @return {@link Completable} that encapsulates close.
     */
    abstract Completable doClose();

    /**
     * Send a PING to the server.
     *
     * @return {@link Completable} that encapsulates sending a PING request.
     */
    abstract Completable sendPing();

    abstract Logger logger();

    private final class Pinger implements AsyncCloseable {

        private final Completable closeAsync;
        private final long pingPeriodNanos;
        private final TimerSubscriber timerSubscriber;

        Pinger(Duration pingPeriod) {
            pingPeriodNanos = pingPeriod.toNanos();
            PingSubscriber pingSubscriber = new PingSubscriber();
            timerSubscriber = new TimerSubscriber(pingSubscriber, pingPeriod,
                    () -> toSource(sendPing()).subscribe(pingSubscriber),
                    () -> pingTimerProvider.timer(pingPeriodNanos, NANOSECONDS));
            closeAsync = new SubscribableCompletable() {
                @Override
                protected void handleSubscribe(Subscriber subscriber) {
                    timerSubscriber.cancel();
                    pingSubscriber.cancel();
                    subscriber.onSubscribe(IGNORE_CANCEL);
                    subscriber.onComplete();
                }
            };
        }

        void startPings() {
            logger().debug("Connection: {} starting PING timer.", AbstractRedisConnection.this);
            toSource(pingTimerProvider.timer(pingPeriodNanos, NANOSECONDS)).subscribe(timerSubscriber);
        }

        @Override
        public Completable closeAsync() {
            return closeAsync;
        }
    }

    private final class PingSubscriber extends SequentialCancellable implements Subscriber {

        private volatile boolean inProgress; // volatile for visibility.

        @Override
        public void onSubscribe(Cancellable cancellable) {
            inProgress = true;
            nextCancellable(cancellable);
        }

        @Override
        public void onComplete() {
            logger().debug("Connection: {} received PING response.", AbstractRedisConnection.this);
            inProgress = false;
        }

        @Override
        public void onError(Throwable t) {
            inProgress = false;
            // Ignore failures due to a saturated connection pipeline
            if (!(t instanceof ClosedChannelException || t instanceof PingRejectedException)) {
                logger().warn("Connection: {} failed to consume PING response, closing connection.",
                        AbstractRedisConnection.this, t);
                closeAsync().subscribe();
            }
        }

        boolean isInProgress() {
            return inProgress;
        }
    }

    private final class TimerSubscriber extends SequentialCancellable implements Subscriber {

        private final PingSubscriber pingSubscriber;
        private final Duration pingDuration;
        private final Runnable pingSender;
        private final Supplier<Completable> timer;

        TimerSubscriber(PingSubscriber pingSubscriber, Duration pingDuration, Runnable pingSender,
                        Supplier<Completable> timer) {
            this.pingSubscriber = pingSubscriber;
            this.pingDuration = pingDuration;
            this.pingSender = pingSender;
            this.timer = timer;
        }

        @Override
        public void onSubscribe(Cancellable cancellable) {
            nextCancellable(cancellable);
        }

        @Override
        public void onComplete() {
            if (pingSubscriber.isInProgress()) {
                logger().warn("Connection: {} ping did not complete within the ping duration: {}. " +
                                "Closing the connection.", AbstractRedisConnection.this, pingDuration);
                closeAsync().subscribe();
            } else {
                logger().debug("Connection: {} Sending ping.", AbstractRedisConnection.this);
                pingSender.run();
                toSource(timer.get()).subscribe(this);
            }
        }

        @Override
        public void onError(Throwable t) {
            if (!(t instanceof CancellationException)) {
                logger().error("Connection: {} unexpected timer error, stopping pings.",
                        AbstractRedisConnection.this, t);
            }
        }
    }
}<|MERGE_RESOLUTION|>--- conflicted
+++ resolved
@@ -37,15 +37,9 @@
 import java.util.function.Supplier;
 
 import static io.servicetalk.concurrent.Cancellable.IGNORE_CANCEL;
-<<<<<<< HEAD
-import static io.servicetalk.concurrent.api.Publisher.error;
+import static io.servicetalk.concurrent.api.Publisher.failed;
 import static io.servicetalk.concurrent.api.Publisher.from;
-import static io.servicetalk.concurrent.api.Single.success;
-=======
-import static io.servicetalk.concurrent.api.Publisher.failed;
-import static io.servicetalk.concurrent.api.Publisher.just;
 import static io.servicetalk.concurrent.api.Single.succeeded;
->>>>>>> ef6bc67b
 import static io.servicetalk.concurrent.api.SourceAdapters.toSource;
 import static io.servicetalk.redis.api.RedisConnection.SettingKey.MAX_CONCURRENCY;
 import static java.util.concurrent.TimeUnit.NANOSECONDS;
@@ -99,13 +93,8 @@
             pinger = NOOP_PINGER;
             maxPendingRequests = maxPipelinedRequests;
         }
-<<<<<<< HEAD
         maxConcurrencySetting = from(roConfig.maxPipelinedRequests())
-                .concat(onClosing.concat(success(0)));
-=======
-        maxConcurrencySetting = just(roConfig.maxPipelinedRequests())
                 .concat(onClosing.concat(succeeded(0)));
->>>>>>> ef6bc67b
     }
 
     @Override
