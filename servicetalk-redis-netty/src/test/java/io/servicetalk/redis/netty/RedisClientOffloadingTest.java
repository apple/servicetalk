--- conflicted
+++ resolved
@@ -108,13 +108,8 @@
 
     @Test
     public void reserveConnectionIsOffloaded() throws Exception {
-<<<<<<< HEAD
         env().client.reserveConnection(PING).doAfterFinally(terminated::countDown)
-                .subscribe(new Single.Subscriber<ReservedRedisConnection>() {
-=======
-        getEnv().client.reserveConnection(PING).doAfterFinally(terminated::countDown)
                 .subscribe(new SingleSource.Subscriber<ReservedRedisConnection>() {
->>>>>>> 3c257949
                     @Override
                     public void onSubscribe(final Cancellable cancellable) {
                         if (isInClientEventLoop(currentThread())) {
