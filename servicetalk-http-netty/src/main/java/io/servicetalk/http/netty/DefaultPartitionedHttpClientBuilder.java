--- conflicted
+++ resolved
@@ -97,18 +97,10 @@
         final Publisher<? extends PartitionedServiceDiscovererEvent<R>> psdEvents =
                 (Publisher<? extends PartitionedServiceDiscovererEvent<R>>) buildContext.discover();
 
-<<<<<<< HEAD
-        return assembler.apply(new DefaultPartitionedStreamingHttpClientFilter<>(psdEvents, serviceDiscoveryMaxQueueSize,
-                clientFactory, partitionAttributesBuilderFactory, buildContext.reqRespFactory,
-                buildContext.executionContext, partitionMapFactory), buildContext.executionStrategy());
-=======
-        final DefaultPartitionedStreamingHttpClient<U, R> partitionedFilterChain =
-                new DefaultPartitionedStreamingHttpClient<>(psdEvents, serviceDiscoveryMaxQueueSize, clientFactory,
-                        partitionAttributesBuilderFactory, reqRespFactory, exec, partitionMapFactory);
-
-        return StreamingHttpClient.newStreamingClientWorkAroundToBeFixed(partitionedFilterChain,
-                copy.executionStrategy());
->>>>>>> e09c161b
+        return assembler.apply(new DefaultPartitionedStreamingHttpClientFilter<>(psdEvents,
+                serviceDiscoveryMaxQueueSize, clientFactory, partitionAttributesBuilderFactory,
+                buildContext.reqRespFactory, buildContext.executionContext, partitionMapFactory),
+                buildContext.executionStrategy());
     }
 
     private static final class DefaultPartitionedStreamingHttpClientFilter<U, R> extends StreamingHttpClientFilter {
