/*
 * Copyright © 2019 Apple Inc. and the ServiceTalk project authors
 *
 * Licensed under the Apache License, Version 2.0 (the "License");
 * you may not use this file except in compliance with the License.
 * You may obtain a copy of the License at
 *
 *   http://www.apache.org/licenses/LICENSE-2.0
 *
 * Unless required by applicable law or agreed to in writing, software
 * distributed under the License is distributed on an "AS IS" BASIS,
 * WITHOUT WARRANTIES OR CONDITIONS OF ANY KIND, either express or implied.
 * See the License for the specific language governing permissions and
 * limitations under the License.
 */
package io.servicetalk.http.netty;

import io.servicetalk.buffer.api.BufferAllocator;
import io.servicetalk.concurrent.SingleSource.Subscriber;
import io.servicetalk.concurrent.api.Executor;
import io.servicetalk.concurrent.api.Single;
import io.servicetalk.concurrent.api.internal.SubscribableSingle;
import io.servicetalk.concurrent.internal.DelayedCancellable;
import io.servicetalk.http.api.HttpExecutionContext;
import io.servicetalk.http.api.HttpExecutionStrategy;
import io.servicetalk.http.api.StreamingHttpService;
import io.servicetalk.http.netty.NettyHttpServer.NettyHttpServerConnection;
import io.servicetalk.tcp.netty.internal.ReadOnlyTcpServerConfig;
import io.servicetalk.tcp.netty.internal.TcpServerBinder;
import io.servicetalk.tcp.netty.internal.TcpServerChannelInitializer;
import io.servicetalk.transport.api.ConnectionAcceptor;
import io.servicetalk.transport.api.ServerContext;
import io.servicetalk.transport.netty.internal.ChannelInitializer;
import io.servicetalk.transport.netty.internal.DefaultNettyConnection;
import io.servicetalk.transport.netty.internal.FlushStrategy;
import io.servicetalk.transport.netty.internal.NettyConnection.TerminalPredicate;
import io.servicetalk.transport.netty.internal.NettyPipelineSslUtils;

import io.netty.channel.Channel;
import io.netty.channel.ChannelHandlerContext;
import io.netty.channel.ChannelPipeline;
import io.netty.handler.codec.http2.Http2SettingsFrame;
import org.slf4j.Logger;
import org.slf4j.LoggerFactory;

import java.net.SocketAddress;
import javax.annotation.Nullable;

import static io.servicetalk.concurrent.Cancellable.IGNORE_CANCEL;
import static io.servicetalk.http.netty.HeaderUtils.LAST_CHUNK_PREDICATE;
import static io.servicetalk.http.netty.HttpDebugUtils.showPipeline;
import static io.servicetalk.transport.netty.internal.ChannelSet.CHANNEL_CLOSEABLE_KEY;
import static io.servicetalk.transport.netty.internal.CloseHandler.UNSUPPORTED_PROTOCOL_CLOSE_HANDLER;
import static java.util.Objects.requireNonNull;

final class H2ServerParentConnectionContext extends H2ParentConnectionContext implements ServerContext {
    private static final Logger LOGGER = LoggerFactory.getLogger(H2ServerParentConnectionContext.class);
    private final SocketAddress listenAddress;
    private H2ServerParentConnectionContext(final Channel channel, final BufferAllocator allocator,
                                            final Executor executor, final FlushStrategy flushStrategy,
                                            final HttpExecutionStrategy executionStrategy,
                                            final SocketAddress listenAddress) {
        super(channel, allocator, executor, flushStrategy, executionStrategy);
        this.listenAddress = requireNonNull(listenAddress);
    }

    @Override
    public SocketAddress listenAddress() {
        return listenAddress;
    }

    static Single<ServerContext> bind(final HttpExecutionContext executionContext,
                                      final ReadOnlyHttpServerConfig config,
                                      final SocketAddress listenAddress,
                                      @Nullable final ConnectionAcceptor connectionAcceptor,
                                      final StreamingHttpService service,
                                      final boolean drainRequestPayloadBody) {

        assert config.isH2PriorKnowledge();
        assert config.h2Config() != null;
        final ReadOnlyTcpServerConfig tcpServerConfig = config.tcpConfig();
        // Auto read is required for h2
        return TcpServerBinder.bind(listenAddress, tcpServerConfig, true, executionContext, connectionAcceptor,
                channel -> H2ServerParentConnectionContext.initChannel(listenAddress, channel,
                        executionContext, config,
                        new TcpServerChannelInitializer(tcpServerConfig), service, drainRequestPayloadBody),
                serverConnection -> { /* nothing to do as h2 uses auto read on the parent channel */ })
                .map(delegate -> {
                    LOGGER.debug("Started HTTP/2 prior-knowledge server for address {}.", delegate.listenAddress());
                    // The ServerContext returned by TcpServerBinder takes care of closing the connectionAcceptor.
                    return new NettyHttpServer.NettyHttpServerContext(delegate, service);
                });
    }

    static Single<H2ServerParentConnectionContext> initChannel(final SocketAddress listenAddress,
                final Channel channel, final HttpExecutionContext httpExecutionContext,
                final ReadOnlyHttpServerConfig config, final ChannelInitializer initializer,
                final StreamingHttpService service, final boolean drainRequestPayloadBody) {

        final H2ProtocolConfig h2ServerConfig = config.h2Config();
        assert h2ServerConfig != null;
        return showPipeline(new SubscribableSingle<H2ServerParentConnectionContext>() {
            @Override
            protected void handleSubscribe(final Subscriber<? super H2ServerParentConnectionContext> subscriber) {
                final DefaultH2ServerParentConnection parentChannelInitializer;
                final DelayedCancellable delayedCancellable;
                final ChannelPipeline pipeline;
                try {
                    delayedCancellable = new DelayedCancellable();
                    final FlushStrategy parentFlushStrategy = config.tcpConfig().flushStrategy();
                    final BufferAllocator allocator = httpExecutionContext.bufferAllocator();
                    final Executor executor = httpExecutionContext.executor();
                    final HttpExecutionStrategy executionStrategy = httpExecutionContext.executionStrategy();
                    H2ServerParentConnectionContext connection = new H2ServerParentConnectionContext(channel,
                            allocator, executor, parentFlushStrategy, executionStrategy, listenAddress);
                    channel.attr(CHANNEL_CLOSEABLE_KEY).set(connection);
                    // We need the NettyToStChannelInboundHandler to be last in the pipeline. We accomplish that by
                    // calling the ChannelInitializer before we do addLast for the NettyToStChannelInboundHandler.
                    // This could mean if there are any synchronous events generated via ChannelInitializer handlers
                    // that NettyToStChannelInboundHandler will not see them. This is currently not an issue and would
                    // require some pipeline modifications if we wanted to insert NettyToStChannelInboundHandler first,
                    // but not allow any other handlers to be after it.
                    initializer.init(channel);
                    pipeline = channel.pipeline();

                    parentChannelInitializer = new DefaultH2ServerParentConnection(connection, subscriber,
                            delayedCancellable, NettyPipelineSslUtils.isSslEnabled(pipeline));

                    new H2ServerParentChannelInitializer(h2ServerConfig,
                        new io.netty.channel.ChannelInitializer<Channel>() {
                            @Override
                            protected void initChannel(final Channel streamChannel) {
                                connection.trackActiveStream(streamChannel);
                                // Netty To ServiceTalk type conversion
                                streamChannel.pipeline().addLast(new H2ToStH1ServerDuplexHandler(
                                        connection.executionContext().bufferAllocator(),
                                        h2ServerConfig.headersFactory()));

                                // ServiceTalk <-> Netty netty utilities
                                DefaultNettyConnection<Object, Object> streamConnection =
                                        DefaultNettyConnection.initChildChannel(streamChannel,
                                                connection.executionContext().bufferAllocator(),
                                                connection.executionContext().executor(),
                                                new TerminalPredicate<>(LAST_CHUNK_PREDICATE),
                                                // Http2StreamChannel is not of type SocketChannel. Also Netty will
                                                // manage the half closure based upon stream state.
                                                UNSUPPORTED_PROTOCOL_CLOSE_HANDLER,
                                                // TODO(scott): after flushStrategy is no longer on the connection
                                                // level we can use DefaultNettyConnection.initChannel instead of this
                                                // custom method.
                                                connection.flushStrategyHolder.currentStrategy(),
                                                connection.executionContext().executionStrategy(),
                                                connection.sslSession());

                                // ServiceTalk HTTP service handler
<<<<<<< HEAD
                                final CompositeFlushStrategy streamFlushStrategy =
                                        new CompositeFlushStrategy(parentFlushStrategy);
                                startProcessing(new NettyHttpServer.NettyHttpServerConnection(streamConnection, service,
                                        executionStrategy, streamFlushStrategy, h2ServerConfig.headersFactory(),
                                        drainRequestPayloadBody), false);
=======
                                new NettyHttpServerConnection(streamConnection, service,
                                        executionStrategy, h2ServerConfig.h2HeadersFactory(),
                                        drainRequestPayloadBody).process(false);
>>>>>>> 2b103b5c
                            }
                    }).init(channel);
                } catch (Throwable cause) {
                    channel.close();
                    subscriber.onSubscribe(IGNORE_CANCEL);
                    subscriber.onError(cause);
                    return;
                }
                subscriber.onSubscribe(delayedCancellable);
                // We have to add to the pipeline AFTER we call onSubscribe, because adding to the pipeline may invoke
                // callbacks that interact with the subscriber.
                pipeline.addLast(parentChannelInitializer);
            }
        }, "HTTP/2.0", channel);
    }

    private static final class DefaultH2ServerParentConnection extends AbstractH2ParentConnection {
        @Nullable
        private Subscriber<? super H2ServerParentConnectionContext> subscriber;

        DefaultH2ServerParentConnection(final H2ServerParentConnectionContext parentContext,
                                        final Subscriber<? super H2ServerParentConnectionContext> subscriber,
                                        final DelayedCancellable delayedCancellable,
                                        final boolean waitForSslHandshake) {
            super(parentContext, delayedCancellable, waitForSslHandshake);
            this.subscriber = requireNonNull(subscriber);
        }

        @Override
        void tryCompleteSubscriber() {
            if (subscriber != null) {
                Subscriber<? super H2ServerParentConnectionContext> subscriberCopy = subscriber;
                subscriber = null;
                subscriberCopy.onSuccess((H2ServerParentConnectionContext) parentContext);
            }
        }

        @Override
        void tryFailSubscriber(Throwable cause) {
            if (subscriber != null) {
                parentContext.nettyChannel().close();
                Subscriber<? super H2ServerParentConnectionContext> subscriberCopy = subscriber;
                subscriber = null;
                subscriberCopy.onError(cause);
            }
        }

        @Override
        boolean ackSettings(final ChannelHandlerContext ctx, final Http2SettingsFrame settingsFrame) {
            // server side doesn't asynchronously need to ACK the settings because there is no need to coordinate
            // the maximum concurrent streams value with the application.
            return false;
        }
    }
}<|MERGE_RESOLUTION|>--- conflicted
+++ resolved
@@ -153,17 +153,9 @@
                                                 connection.sslSession());
 
                                 // ServiceTalk HTTP service handler
-<<<<<<< HEAD
-                                final CompositeFlushStrategy streamFlushStrategy =
-                                        new CompositeFlushStrategy(parentFlushStrategy);
-                                startProcessing(new NettyHttpServer.NettyHttpServerConnection(streamConnection, service,
-                                        executionStrategy, streamFlushStrategy, h2ServerConfig.headersFactory(),
-                                        drainRequestPayloadBody), false);
-=======
                                 new NettyHttpServerConnection(streamConnection, service,
-                                        executionStrategy, h2ServerConfig.h2HeadersFactory(),
+                                        executionStrategy, h2ServerConfig.headersFactory(),
                                         drainRequestPayloadBody).process(false);
->>>>>>> 2b103b5c
                             }
                     }).init(channel);
                 } catch (Throwable cause) {
