/*
 * Copyright © 2019-2021 Apple Inc. and the ServiceTalk project authors
 *
 * Licensed under the Apache License, Version 2.0 (the "License");
 * you may not use this file except in compliance with the License.
 * You may obtain a copy of the License at
 *
 *   http://www.apache.org/licenses/LICENSE-2.0
 *
 * Unless required by applicable law or agreed to in writing, software
 * distributed under the License is distributed on an "AS IS" BASIS,
 * WITHOUT WARRANTIES OR CONDITIONS OF ANY KIND, either express or implied.
 * See the License for the specific language governing permissions and
 * limitations under the License.
 */
package io.servicetalk.http.netty;

import io.servicetalk.client.api.ConnectionFactoryFilter;
import io.servicetalk.client.api.internal.ReservableRequestConcurrencyController;
import io.servicetalk.concurrent.api.Completable;
import io.servicetalk.concurrent.api.Single;
import io.servicetalk.http.api.FilterableStreamingHttpConnection;
import io.servicetalk.http.api.FilterableStreamingHttpLoadBalancedConnection;
import io.servicetalk.http.api.HttpExecutionContext;
import io.servicetalk.http.api.HttpExecutionStrategy;
import io.servicetalk.http.api.HttpProtocolVersion;
import io.servicetalk.http.api.StreamingHttpConnectionFilterFactory;
import io.servicetalk.http.api.StreamingHttpRequestResponseFactory;
import io.servicetalk.http.netty.AlpnChannelSingle.NoopChannelInitializer;
import io.servicetalk.tcp.netty.internal.ReadOnlyTcpClientConfig;
import io.servicetalk.tcp.netty.internal.TcpClientChannelInitializer;
import io.servicetalk.tcp.netty.internal.TcpConnector;
import io.servicetalk.transport.api.ConnectionObserver;
import io.servicetalk.transport.api.TransportObserver;

import io.netty.channel.Channel;

import java.util.function.Function;
import javax.annotation.Nullable;

import static io.servicetalk.client.api.internal.ReservableRequestConcurrencyControllers.newController;
import static io.servicetalk.concurrent.api.Single.failed;
import static io.servicetalk.http.api.HttpEventKey.MAX_CONCURRENCY;
import static io.servicetalk.http.netty.AlpnIds.HTTP_1_1;
import static io.servicetalk.http.netty.AlpnIds.HTTP_2;
import static io.servicetalk.http.netty.StreamingConnectionFactory.withSslConfigPeerHost;

final class AlpnLBHttpConnectionFactory<ResolvedAddress> extends AbstractLBHttpConnectionFactory<ResolvedAddress> {

    AlpnLBHttpConnectionFactory(
            final ReadOnlyHttpClientConfig config, final HttpExecutionContext executionContext,
            @Nullable final StreamingHttpConnectionFilterFactory connectionFilterFunction,
            final Function<HttpProtocolVersion, StreamingHttpRequestResponseFactory> reqRespFactoryFunc,
            final HttpExecutionStrategy chainStrategy,
            final ConnectionFactoryFilter<ResolvedAddress, FilterableStreamingHttpConnection> connectionFactoryFilter,
            final Function<FilterableStreamingHttpConnection,
                    FilterableStreamingHttpLoadBalancedConnection> protocolBinding) {
        super(config, executionContext, connectionFilterFunction, reqRespFactoryFunc, chainStrategy,
                connectionFactoryFilter, protocolBinding);
        assert config.h1Config() != null && config.h2Config() != null;
    }

    @Override
    Single<FilterableStreamingHttpConnection> newFilterableConnection(
            final ResolvedAddress resolvedAddress, final TransportObserver observer) {
        // This state is read only, so safe to keep a copy across Subscribers
        final ReadOnlyTcpClientConfig tcpConfig = withSslConfigPeerHost(resolvedAddress, config.tcpConfig());
        // We disable auto read by default so we can handle stuff in the ConnectionFilter before we accept any content.
        // In case ALPN negotiates h2, h2 connection MUST enable auto read for its Channel.
        return TcpConnector.connect(null, resolvedAddress, tcpConfig, false,
                executionContext, (channel, observer2) -> createConnection(channel, observer2, tcpConfig),
                observer);
    }

    private Single<FilterableStreamingHttpConnection> createConnection(
            final Channel channel, final ConnectionObserver connectionObserver,
            final ReadOnlyTcpClientConfig tcpConfig) {
        return new AlpnChannelSingle(channel,
                new TcpClientChannelInitializer(tcpConfig, connectionObserver), false).flatMap(protocol -> {
            switch (protocol) {
                case HTTP_1_1:
                    final H1ProtocolConfig h1Config = config.h1Config();
                    assert h1Config != null;
                    return StreamingConnectionFactory.createConnection(channel, executionContext, h1Config, tcpConfig,
                            NoopChannelInitializer.INSTANCE, connectionObserver)
                            .map(conn -> new PipelinedStreamingHttpConnection(conn, h1Config, executionContext,
                                    reqRespFactoryFunc.apply(HttpProtocolVersion.HTTP_1_1),
                                    config.allowDropTrailersReadFromTransport()));
                case HTTP_2:
                    final H2ProtocolConfig h2Config = config.h2Config();
                    assert h2Config != null;
                    return H2ClientParentConnectionContext.initChannel(channel, executionContext,
                            h2Config, reqRespFactoryFunc.apply(HttpProtocolVersion.HTTP_2_0), tcpConfig.flushStrategy(),
<<<<<<< HEAD
                            tcpConfig.isAsyncCloseOffloaded(), tcpConfig.idleTimeoutMs(),
                            new H2ClientParentChannelInitializer(h2Config), connectionObserver,
                            config.allowDropTrailersReadFromTransport());
=======
                            tcpConfig.idleTimeoutMs(), new H2ClientParentChannelInitializer(h2Config),
                            connectionObserver, config.allowDropTrailersReadFromTransport());
>>>>>>> f379c949
                default:
                    return failed(new IllegalStateException("Unknown ALPN protocol negotiated: " + protocol));
            }
        });
    }

    @Override
    ReservableRequestConcurrencyController newConcurrencyController(final FilterableStreamingHttpConnection connection,
                                                                    final Completable onClosing) {
        // We set initialMaxConcurrency to 1 here because we don't know what type of connection will be created when
        // ALPN completes. The actual maxConcurrency value will be updated by the MAX_CONCURRENCY stream,
        // when we create a connection.
        return newController(connection.transportEventStream(MAX_CONCURRENCY), onClosing, 1);
    }
}<|MERGE_RESOLUTION|>--- conflicted
+++ resolved
@@ -91,14 +91,9 @@
                     assert h2Config != null;
                     return H2ClientParentConnectionContext.initChannel(channel, executionContext,
                             h2Config, reqRespFactoryFunc.apply(HttpProtocolVersion.HTTP_2_0), tcpConfig.flushStrategy(),
-<<<<<<< HEAD
                             tcpConfig.isAsyncCloseOffloaded(), tcpConfig.idleTimeoutMs(),
                             new H2ClientParentChannelInitializer(h2Config), connectionObserver,
                             config.allowDropTrailersReadFromTransport());
-=======
-                            tcpConfig.idleTimeoutMs(), new H2ClientParentChannelInitializer(h2Config),
-                            connectionObserver, config.allowDropTrailersReadFromTransport());
->>>>>>> f379c949
                 default:
                     return failed(new IllegalStateException("Unknown ALPN protocol negotiated: " + protocol));
             }
