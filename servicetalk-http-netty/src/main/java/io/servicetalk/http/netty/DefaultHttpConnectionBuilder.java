--- conflicted
+++ resolved
@@ -135,36 +135,20 @@
                                 strategy)));
     }
 
-<<<<<<< HEAD
-    private static <ResolvedAddress> Single<StreamingHttpConnection> buildStreaming(
-            final ExecutionContext executionContext, ResolvedAddress resolvedAddress, ReadOnlyHttpClientConfig roConfig,
-            final Function<NettyConnection<Object, Object>, StreamingHttpConnection> mapper) {
-        return defer(() -> {
-            final CloseHandler closeHandler = forPipelinedRequestResponse(true);
-            final ChannelInitializer initializer = new TcpClientChannelInitializer(roConfig.tcpClientConfig())
-                    .andThen(new HttpClientChannelInitializer(roConfig, closeHandler));
-
-            final TcpConnector<Object, Object> connector = new TcpConnector<>(roConfig.tcpClientConfig(),
-                    initializer, DefaultHttpConnectionBuilder::lastChunkPredicate, null, closeHandler);
-            return connector.connect(executionContext, resolvedAddress, false).map(mapper)
-                    .subscribeShareContext();
-        });
-=======
     private static <ResolvedAddress> Single<? extends NettyConnection<Object, Object>> buildStreaming(
             final ExecutionContext executionContext, ResolvedAddress resolvedAddress,
             ReadOnlyHttpClientConfig roConfig) {
         // This state is read only, so safe to keep a copy across Subscribers
-        final ReadOnlyTcpClientConfig roTcpClientConfig = roConfig.getTcpClientConfig();
+        final ReadOnlyTcpClientConfig roTcpClientConfig = roConfig.tcpClientConfig();
         return TcpConnector.connect(null, resolvedAddress, roTcpClientConfig, executionContext)
                 .flatMap(channel -> {
                     CloseHandler closeHandler = forPipelinedRequestResponse(true, channel.config());
                     return DefaultNettyConnection.initChannel(channel, executionContext.bufferAllocator(),
                             executionContext.executor(), new TerminalPredicate<>(LAST_CHUNK_PREDICATE), closeHandler,
-                            roTcpClientConfig.getFlushStrategy(), new TcpClientChannelInitializer(
-                                    roConfig.getTcpClientConfig()).andThen(new HttpClientChannelInitializer(roConfig,
+                            roTcpClientConfig.flushStrategy(), new TcpClientChannelInitializer(
+                                    roConfig.tcpClientConfig()).andThen(new HttpClientChannelInitializer(roConfig,
                                     closeHandler)));
                 });
->>>>>>> 500bc034
     }
 
     /**
