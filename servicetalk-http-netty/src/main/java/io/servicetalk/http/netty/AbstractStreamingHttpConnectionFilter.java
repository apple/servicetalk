--- conflicted
+++ resolved
@@ -31,13 +31,8 @@
 
 import java.util.function.Function;
 
-<<<<<<< HEAD
-import static io.servicetalk.concurrent.api.Publisher.error;
+import static io.servicetalk.concurrent.api.Publisher.failed;
 import static io.servicetalk.concurrent.api.Publisher.from;
-=======
-import static io.servicetalk.concurrent.api.Publisher.failed;
-import static io.servicetalk.concurrent.api.Publisher.just;
->>>>>>> ef6bc67b
 import static io.servicetalk.http.api.StreamingHttpResponses.newResponseWithTrailers;
 import static io.servicetalk.http.netty.HeaderUtils.addRequestTransferEncodingIfNecessary;
 import static java.util.Objects.requireNonNull;
@@ -57,13 +52,8 @@
         this.executionContext = requireNonNull(executionContext);
         // TODO(jayv) we should concat with NettyConnectionContext.onClosing() once it's exposed such that both
         // this class and ConcurrentRequestsHttpConnectionFilter can listen to the same event to reduce ambiguity
-<<<<<<< HEAD
         maxConcurrencySetting = from(config.maxPipelinedRequests())
-                .concat(connection.onClose()).concat(Single.success(0));
-=======
-        maxConcurrencySetting = just(config.maxPipelinedRequests())
                 .concat(connection.onClose()).concat(Single.succeeded(0));
->>>>>>> ef6bc67b
     }
 
     @Override
