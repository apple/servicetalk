--- conflicted
+++ resolved
@@ -91,8 +91,13 @@
                         connectAddress, LOGGER);
                 return delegate().newConnection(resolvedAddress, contextMap, observer).flatMap(c -> {
                     try {
-<<<<<<< HEAD
-                        return c.request(c.connect(connectAddress).addHeader(CONTENT_LENGTH, ZERO))
+                        // Send CONNECT request: https://datatracker.ietf.org/doc/html/rfc9110#section-9.3.6
+                        // Host header value must be equal to CONNECT request target, see
+                        // https://github.com/haproxy/haproxy/issues/1159
+                        // https://datatracker.ietf.org/doc/html/rfc7230#section-5.4:
+                        //   If the target URI includes an authority component, then a client MUST send a field-value
+                        //   for Host that is identical to that authority component
+                        return c.request(c.connect(connectAddress).setHeader(HOST, connectAddress))
                                 // Successful response to CONNECT never has a message body, and we are not interested in
                                 // payload body for any non-200 status code. Drain it asap to free connection and RS
                                 // resources before starting TLS handshake.
@@ -100,16 +105,6 @@
                                         .concat(Single.defer(() -> handleConnectResponse(c, response)
                                                 .shareContextOnSubscribe()))
                                         .shareContextOnSubscribe())
-=======
-                        // Send CONNECT request: https://datatracker.ietf.org/doc/html/rfc9110#section-9.3.6
-                        // Host header value must be equal to CONNECT request target, see
-                        // https://github.com/haproxy/haproxy/issues/1159
-                        // https://datatracker.ietf.org/doc/html/rfc7230#section-5.4:
-                        //   If the target URI includes an authority component, then a client MUST send a field-value
-                        //   for Host that is identical to that authority component
-                        return c.request(c.connect(connectAddress).setHeader(HOST, connectAddress))
-                                .flatMap(response -> handleConnectResponse(c, response).shareContextOnSubscribe())
->>>>>>> 6b30d634
                                 // Close recently created connection in case of any error while it connects to the
                                 // proxy:
                                 .onErrorResume(t -> c.closeAsync().concat(failed(t)));
