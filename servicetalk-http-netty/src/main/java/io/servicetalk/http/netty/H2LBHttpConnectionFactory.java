/*
 * Copyright © 2019-2021 Apple Inc. and the ServiceTalk project authors
 *
 * Licensed under the Apache License, Version 2.0 (the "License");
 * you may not use this file except in compliance with the License.
 * You may obtain a copy of the License at
 *
 *   http://www.apache.org/licenses/LICENSE-2.0
 *
 * Unless required by applicable law or agreed to in writing, software
 * distributed under the License is distributed on an "AS IS" BASIS,
 * WITHOUT WARRANTIES OR CONDITIONS OF ANY KIND, either express or implied.
 * See the License for the specific language governing permissions and
 * limitations under the License.
 */
package io.servicetalk.http.netty;

import io.servicetalk.client.api.ConnectionFactoryFilter;
import io.servicetalk.client.api.internal.ReservableRequestConcurrencyController;
import io.servicetalk.concurrent.api.Completable;
import io.servicetalk.concurrent.api.Single;
import io.servicetalk.http.api.FilterableStreamingHttpConnection;
import io.servicetalk.http.api.FilterableStreamingHttpLoadBalancedConnection;
import io.servicetalk.http.api.HttpExecutionContext;
import io.servicetalk.http.api.HttpExecutionStrategy;
import io.servicetalk.http.api.StreamingHttpConnectionFilterFactory;
import io.servicetalk.http.api.StreamingHttpRequestResponseFactory;
import io.servicetalk.tcp.netty.internal.ReadOnlyTcpClientConfig;
import io.servicetalk.tcp.netty.internal.TcpClientChannelInitializer;
import io.servicetalk.tcp.netty.internal.TcpConnector;
import io.servicetalk.transport.api.TransportObserver;

import java.util.function.Function;
import javax.annotation.Nullable;

import static io.netty.handler.codec.http2.Http2CodecUtil.SMALLEST_MAX_CONCURRENT_STREAMS;
import static io.servicetalk.client.api.internal.ReservableRequestConcurrencyControllers.newController;
import static io.servicetalk.http.api.HttpEventKey.MAX_CONCURRENCY;
import static io.servicetalk.http.api.HttpProtocolVersion.HTTP_2_0;
import static io.servicetalk.http.netty.StreamingConnectionFactory.withSslConfigPeerHost;

final class H2LBHttpConnectionFactory<ResolvedAddress> extends AbstractLBHttpConnectionFactory<ResolvedAddress> {
    H2LBHttpConnectionFactory(
            final ReadOnlyHttpClientConfig config, final HttpExecutionContext executionContext,
            @Nullable final StreamingHttpConnectionFilterFactory connectionFilterFunction,
            final StreamingHttpRequestResponseFactory reqRespFactory,
            final HttpExecutionStrategy chainStrategy,
            final ConnectionFactoryFilter<ResolvedAddress, FilterableStreamingHttpConnection> connectionFactoryFilter,
            final Function<FilterableStreamingHttpConnection,
                    FilterableStreamingHttpLoadBalancedConnection> protocolBinding) {
        super(config, executionContext, connectionFilterFunction, version -> reqRespFactory, chainStrategy,
                connectionFactoryFilter, protocolBinding);
    }

    @Override
    Single<FilterableStreamingHttpConnection> newFilterableConnection(
            final ResolvedAddress resolvedAddress, final TransportObserver observer) {
        assert config.h2Config() != null;
        // This state is read only, so safe to keep a copy across Subscribers
        final ReadOnlyTcpClientConfig tcpConfig = withSslConfigPeerHost(resolvedAddress, config.tcpConfig());
        // Auto read is required for h2
        return TcpConnector.connect(null, resolvedAddress, tcpConfig, true, executionContext,
                (channel, connectionObserver) -> H2ClientParentConnectionContext.initChannel(channel,
<<<<<<< HEAD
                        executionContext,
                        config.h2Config(), reqRespFactoryFunc.apply(HTTP_2_0), roTcpClientConfig.flushStrategy(),
                        roTcpClientConfig.isAsyncCloseOffloaded(), roTcpClientConfig.idleTimeoutMs(),
                        new TcpClientChannelInitializer(roTcpClientConfig, connectionObserver).andThen(
=======
                        executionContext, config.h2Config(), reqRespFactoryFunc.apply(HTTP_2_0),
                        tcpConfig.flushStrategy(), tcpConfig.idleTimeoutMs(),
                        new TcpClientChannelInitializer(tcpConfig, connectionObserver).andThen(
>>>>>>> f379c949
                                new H2ClientParentChannelInitializer(config.h2Config())), connectionObserver,
                        config.allowDropTrailersReadFromTransport()), observer);
    }

    @Override
    ReservableRequestConcurrencyController newConcurrencyController(final FilterableStreamingHttpConnection connection,
                                                                    final Completable onClosing) {
        return newController(connection.transportEventStream(MAX_CONCURRENCY), onClosing,
                SMALLEST_MAX_CONCURRENT_STREAMS);
    }
}<|MERGE_RESOLUTION|>--- conflicted
+++ resolved
@@ -61,16 +61,10 @@
         // Auto read is required for h2
         return TcpConnector.connect(null, resolvedAddress, tcpConfig, true, executionContext,
                 (channel, connectionObserver) -> H2ClientParentConnectionContext.initChannel(channel,
-<<<<<<< HEAD
                         executionContext,
-                        config.h2Config(), reqRespFactoryFunc.apply(HTTP_2_0), roTcpClientConfig.flushStrategy(),
-                        roTcpClientConfig.isAsyncCloseOffloaded(), roTcpClientConfig.idleTimeoutMs(),
+                        config.h2Config(), reqRespFactoryFunc.apply(HTTP_2_0), tcpConfig.flushStrategy(),
+                        tcpConfig.isAsyncCloseOffloaded(), tcpConfig.idleTimeoutMs(),
                         new TcpClientChannelInitializer(roTcpClientConfig, connectionObserver).andThen(
-=======
-                        executionContext, config.h2Config(), reqRespFactoryFunc.apply(HTTP_2_0),
-                        tcpConfig.flushStrategy(), tcpConfig.idleTimeoutMs(),
-                        new TcpClientChannelInitializer(tcpConfig, connectionObserver).andThen(
->>>>>>> f379c949
                                 new H2ClientParentChannelInitializer(config.h2Config())), connectionObserver,
                         config.allowDropTrailersReadFromTransport()), observer);
     }
