/*
 * Copyright © 2018-2019, 2021-2022 Apple Inc. and the ServiceTalk project authors
 *
 * Licensed under the Apache License, Version 2.0 (the "License");
 * you may not use this file except in compliance with the License.
 * You may obtain a copy of the License at
 *
 *   http://www.apache.org/licenses/LICENSE-2.0
 *
 * Unless required by applicable law or agreed to in writing, software
 * distributed under the License is distributed on an "AS IS" BASIS,
 * WITHOUT WARRANTIES OR CONDITIONS OF ANY KIND, either express or implied.
 * See the License for the specific language governing permissions and
 * limitations under the License.
 */
package io.servicetalk.http.netty;

import io.servicetalk.client.api.ConsumableEvent;
import io.servicetalk.concurrent.api.Completable;
import io.servicetalk.concurrent.api.Publisher;
import io.servicetalk.concurrent.api.Single;
import io.servicetalk.concurrent.api.TerminalSignalConsumer;
import io.servicetalk.http.api.FilterableStreamingHttpConnection;
import io.servicetalk.http.api.HttpConnectionContext;
import io.servicetalk.http.api.HttpEventKey;
import io.servicetalk.http.api.HttpExecutionContext;
import io.servicetalk.http.api.HttpExecutionStrategy;
import io.servicetalk.http.api.HttpHeadersFactory;
import io.servicetalk.http.api.HttpMetaData;
import io.servicetalk.http.api.HttpRequestMetaData;
import io.servicetalk.http.api.HttpRequestMethod;
import io.servicetalk.http.api.HttpResponseMetaData;
import io.servicetalk.http.api.StreamingHttpRequest;
import io.servicetalk.http.api.StreamingHttpRequestResponseFactory;
import io.servicetalk.http.api.StreamingHttpResponse;
import io.servicetalk.http.api.StreamingHttpResponseFactory;
import io.servicetalk.http.netty.ReservableRequestConcurrencyControllers.IgnoreConsumedEvent;
import io.servicetalk.transport.api.IoThreadFactory;
import io.servicetalk.transport.netty.internal.FlushStrategy;
import io.servicetalk.transport.netty.internal.NettyConnectionContext;

import org.slf4j.Logger;
import org.slf4j.LoggerFactory;

import javax.annotation.Nullable;

import static io.servicetalk.concurrent.api.Executors.immediate;
import static io.servicetalk.concurrent.api.Publisher.failed;
import static io.servicetalk.concurrent.api.Publisher.from;
import static io.servicetalk.concurrent.api.Single.defer;
import static io.servicetalk.concurrent.api.Single.succeeded;
import static io.servicetalk.http.api.HttpApiConversions.isPayloadEmpty;
import static io.servicetalk.http.api.HttpApiConversions.isSafeToAggregate;
import static io.servicetalk.http.api.HttpContextKeys.HTTP_EXECUTION_STRATEGY_KEY;
import static io.servicetalk.http.api.StreamingHttpResponses.newTransportResponse;
import static io.servicetalk.http.netty.HeaderUtils.REQ_EXPECT_CONTINUE;
import static io.servicetalk.http.netty.HeaderUtils.addRequestTransferEncodingIfNecessary;
import static io.servicetalk.http.netty.HeaderUtils.canAddRequestContentLength;
import static io.servicetalk.http.netty.HeaderUtils.emptyMessageBody;
import static io.servicetalk.http.netty.HeaderUtils.flatEmptyMessage;
import static io.servicetalk.http.netty.HeaderUtils.setRequestContentLength;
import static io.servicetalk.http.netty.HeaderUtils.shouldAppendTrailers;
import static io.servicetalk.transport.netty.internal.FlushStrategies.flushOnEnd;
import static java.util.Objects.requireNonNull;

abstract class AbstractStreamingHttpConnection<CC extends NettyConnectionContext>
        implements FilterableStreamingHttpConnection {

    private static final Logger LOGGER = LoggerFactory.getLogger(AbstractStreamingHttpConnection.class);
    private static final IgnoreConsumedEvent<Integer> ZERO_MAX_CONCURRENCY_EVENT = new IgnoreConsumedEvent<>(0);

    final CC connection;
    private final HttpConnectionContext connectionContext;
    private final Publisher<? extends ConsumableEvent<Integer>> maxConcurrencySetting;
    private final StreamingHttpRequestResponseFactory reqRespFactory;
    private final HttpHeadersFactory headersFactory;
    private final boolean allowDropTrailersReadFromTransport;

    AbstractStreamingHttpConnection(final CC conn, final int maxPipelinedRequests,
                                    final HttpExecutionContext executionContext,
                                    final StreamingHttpRequestResponseFactory reqRespFactory,
                                    final HttpHeadersFactory headersFactory,
                                    final boolean allowDropTrailersReadFromTransport) {
        this.connection = requireNonNull(conn);
        this.connectionContext = new DefaultNettyHttpConnectionContext(conn, executionContext);
        this.reqRespFactory = requireNonNull(reqRespFactory);
        maxConcurrencySetting = from(new IgnoreConsumedEvent<>(maxPipelinedRequests))
                .concat(connection.onClosing())
                .concat(succeeded(ZERO_MAX_CONCURRENCY_EVENT))
                .publishOn(executionContext.executionStrategy().isEventOffloaded() ?
                        executionContext.executor() : immediate(),
                        IoThreadFactory.IoThread::currentThreadIsIoThread);
        this.headersFactory = headersFactory;
        this.allowDropTrailersReadFromTransport = allowDropTrailersReadFromTransport;
    }

    @Override
    public final HttpConnectionContext connectionContext() {
        return connectionContext;
    }

    @SuppressWarnings("unchecked")
    @Override
    public final <T> Publisher<? extends T> transportEventStream(final HttpEventKey<T> eventKey) {
        return eventKey == HttpEventKey.MAX_CONCURRENCY ? (Publisher<? extends T>) maxConcurrencySetting :
                failed(new IllegalArgumentException("Unknown key: " + eventKey));
    }

    private Single<StreamingHttpResponse> makeRequest(final HttpRequestMetaData requestMetaData,
                                                      final Publisher<Object> flattenedRequest,
                                                      @Nullable final FlushStrategy flushStrategy) {
        return writeAndRead(flattenedRequest, flushStrategy)
                // Handle cancellation for LoadBalancedStreamingHttpClient. We do it here for several reasons:
                //  1. Intercepting cancel next to the transport layer (after all user-defined filters and internal HTTP
                //     logic) helps to capture all possible sources of cancellation.
                //  2. Intercepting cancel on the caller thread before jumping to the event-loop thread helps to notify
                //     concurrency controller that the channel is going to close before potentially delivering a
                //     terminal event back to the response Subscriber (e.g. TimeoutHttpRequesterFilter emits "onError"
                //     right after propagating "cancel").
                //  3. Doing it before SpliceFlatStreamToMetaSingle helps to avoid the need for
                //     BeforeFinallyHttpOperator.
                //  4. Doing it before offloading of terminal signals helps to reduce the risk of closing a connection
                //     after response terminates.
                // We use beforeFinally instead of beforeCancel to avoid closing connection after response terminates.
                .beforeFinally(new TerminalSignalConsumer() {
                    @Override
                    public void onComplete() {
                        // noop
                    }

                    @Override
                    public void onError(final Throwable throwable) {
                        // noop
                    }

                    @Override
                    public void cancel() {
                        // If the HTTP/1.X request gets cancelled before termination, we pessimistically assume that the
                        // transport will close the connection since the Subscriber did not read the entire response and
                        // cancelled. This reduces the time window during which a connection is eligible for selection
                        // by the load balancer post cancel and the connection being closed by the transport.
                        // Transport MAY not close the connection if cancel raced with completion and completion was
                        // seen by the transport before cancel. We have no way of knowing at this layer if this indeed
                        // happen. Therefore, we close the connection manually to guarantee closure.
                        //
                        // For H2 and above, connection are multiplexed and use virtual streams for each
                        // request-response exchange. At the time users own a Cancellable, the stream already owns
                        // OnStreamClosedRunnable in H2ClientParentConnectionContext. It will update the concurrency
                        // controller state if cancellation results in stream closure instead of completion.
                        if (connectionContext().protocol().major() < 2) {
                            LOGGER.debug("{} {} request was cancelled before receiving the full response, " +
                                            "closing this {} connection to stop receiving more data",
                                    connectionContext, requestMetaData, connectionContext.protocol());
                            closeAsync().subscribe();
                        }
                    }
                })
                .liftSyncToSingle(new SpliceFlatStreamToMetaSingle<>(this::newSplicedResponse));
    }

    @Override
    public Single<StreamingHttpResponse> request(final StreamingHttpRequest request) {
        return defer(() -> {
            Publisher<Object> flatRequest;
            // See https://tools.ietf.org/html/rfc7230#section-3.3.3
            if (canAddRequestContentLength(request)) {
                flatRequest = setRequestContentLength(connectionContext().protocol(), request);
            } else {
                final Publisher<Object> messageBody = request.messageBody();
<<<<<<< HEAD
                if (emptyMessageBody(request, messageBody)) {
                    flatRequest = flatEmptyMessage(connectionContext().protocol(), request, messageBody, false);
                } else {
                    // 1. Defer subscribe to the messageBody until transport requests it to allow clients retry failed
                    // requests with non-replayable messageBody.
                    // 2. There is no need to do anything with messageBody if the flat publisher was cancelled before
                    // Single succeeded result is delivered. Client-side state machine does not depend on termination of
                    // the message body until after transport subscribes to it.
=======
                // Do not propagate cancel to the messageBody if cancel arrives before meta-data completes. Client-side
                // state machine does not depend on termination of the messageBody until after transport subscribes to
                // it. It's preferable to avoid subscribe to the messageBody in case of cancellation to allow requests
                // with non-replayable messageBody to retry.
                if (emptyMessageBody(request, messageBody)) {
                    flatRequest = flatEmptyMessage(connectionContext().protocol(), request, messageBody,
                            /* propagateCancel */ false);
                } else {
                    // Defer subscribe to the messageBody until transport requests it to allow clients retry failed
                    // requests with non-replayable messageBody
>>>>>>> abc0d75e
                    flatRequest = Single.<Object>succeeded(request).concat(messageBody, /* deferSubscribe */ true);
                    if (shouldAppendTrailers(connectionContext().protocol(), request)) {
                        flatRequest = flatRequest.scanWith(HeaderUtils::appendTrailersMapper);
                    }
                }
                addRequestTransferEncodingIfNecessary(request);
            }

            final HttpExecutionStrategy strategy = requestExecutionStrategy(request,
                    executionContext().executionStrategy());
            if (strategy.isSendOffloaded()) {
                flatRequest = flatRequest.subscribeOn(connectionContext.executionContext().executor(),
                        IoThreadFactory.IoThread::currentThreadIsIoThread);
            }
            Single<StreamingHttpResponse> resp = makeRequest(request, flatRequest,
                    determineFlushStrategyForApi(request));

            if (strategy.isMetadataReceiveOffloaded()) {
                resp = resp.publishOn(
                        connectionContext.executionContext().executor(),
                        IoThreadFactory.IoThread::currentThreadIsIoThread);
            }
            if (strategy.isDataReceiveOffloaded()) {
                resp = resp.map(response ->
                        response.transformMessageBody(payload -> payload.publishOn(
                                connectionContext.executionContext().executor(),
                                IoThreadFactory.IoThread::currentThreadIsIoThread)));
            }

            return resp.shareContextOnSubscribe();
        });
    }

    static HttpExecutionStrategy requestExecutionStrategy(final HttpRequestMetaData metaData,
                                                          final HttpExecutionStrategy fallback) {
        final HttpExecutionStrategy strategy = metaData.context().get(HTTP_EXECUTION_STRATEGY_KEY);
        return strategy != null ? strategy : fallback;
    }

    @Nullable
    private static FlushStrategy determineFlushStrategyForApi(final HttpRequestMetaData request) {
        // For non-aggregated requests or when "Expect: 100-continue" is detected, don't change the flush strategy,
        // keep the default.
        return isSafeToAggregateOrEmpty(request) && !REQ_EXPECT_CONTINUE.test(request) ? flushOnEnd() : null;
    }

    static boolean isSafeToAggregateOrEmpty(final HttpMetaData request) {
        return isPayloadEmpty(request) || isSafeToAggregate(request);
    }

    @Override
    public final HttpExecutionContext executionContext() {
        return connectionContext.executionContext();
    }

    protected abstract Publisher<Object> writeAndRead(Publisher<Object> stream,
                                                      @Nullable FlushStrategy flushStrategy);

    private StreamingHttpResponse newSplicedResponse(HttpResponseMetaData meta, Publisher<Object> pub) {
        return newTransportResponse(meta.status(), meta.version(), meta.headers(),
                connectionContext.executionContext().bufferAllocator(), pub,
                allowDropTrailersReadFromTransport, headersFactory);
    }

    @Override
    public final StreamingHttpRequest newRequest(HttpRequestMethod method, String requestTarget) {
        return reqRespFactory.newRequest(method, requestTarget);
    }

    @Override
    public final StreamingHttpResponseFactory httpResponseFactory() {
        return reqRespFactory;
    }

    @Override
    public final Completable onClose() {
        return connectionContext.onClose();
    }

    @Override
    public final Completable closeAsync() {
        return connectionContext.closeAsync();
    }

    @Override
    public final Completable closeAsyncGracefully() {
        return connectionContext.closeAsyncGracefully();
    }

    @Override
    public final String toString() {
        return getClass().getName() + '(' + connectionContext + ')';
    }
}<|MERGE_RESOLUTION|>--- conflicted
+++ resolved
@@ -167,16 +167,6 @@
                 flatRequest = setRequestContentLength(connectionContext().protocol(), request);
             } else {
                 final Publisher<Object> messageBody = request.messageBody();
-<<<<<<< HEAD
-                if (emptyMessageBody(request, messageBody)) {
-                    flatRequest = flatEmptyMessage(connectionContext().protocol(), request, messageBody, false);
-                } else {
-                    // 1. Defer subscribe to the messageBody until transport requests it to allow clients retry failed
-                    // requests with non-replayable messageBody.
-                    // 2. There is no need to do anything with messageBody if the flat publisher was cancelled before
-                    // Single succeeded result is delivered. Client-side state machine does not depend on termination of
-                    // the message body until after transport subscribes to it.
-=======
                 // Do not propagate cancel to the messageBody if cancel arrives before meta-data completes. Client-side
                 // state machine does not depend on termination of the messageBody until after transport subscribes to
                 // it. It's preferable to avoid subscribe to the messageBody in case of cancellation to allow requests
@@ -187,7 +177,6 @@
                 } else {
                     // Defer subscribe to the messageBody until transport requests it to allow clients retry failed
                     // requests with non-replayable messageBody
->>>>>>> abc0d75e
                     flatRequest = Single.<Object>succeeded(request).concat(messageBody, /* deferSubscribe */ true);
                     if (shouldAppendTrailers(connectionContext().protocol(), request)) {
                         flatRequest = flatRequest.scanWith(HeaderUtils::appendTrailersMapper);
