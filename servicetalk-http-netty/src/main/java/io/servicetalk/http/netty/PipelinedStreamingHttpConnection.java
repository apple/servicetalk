/*
 * Copyright © 2018 Apple Inc. and the ServiceTalk project authors
 *
 * Licensed under the Apache License, Version 2.0 (the "License");
 * you may not use this file except in compliance with the License.
 * You may obtain a copy of the License at
 *
 *   http://www.apache.org/licenses/LICENSE-2.0
 *
 * Unless required by applicable law or agreed to in writing, software
 * distributed under the License is distributed on an "AS IS" BASIS,
 * WITHOUT WARRANTIES OR CONDITIONS OF ANY KIND, either express or implied.
 * See the License for the specific language governing permissions and
 * limitations under the License.
 */
package io.servicetalk.http.netty;

import io.servicetalk.concurrent.api.Publisher;
import io.servicetalk.concurrent.api.Single;
import io.servicetalk.http.api.HttpExecutionStrategy;
import io.servicetalk.http.api.HttpProtocolVersion;
import io.servicetalk.http.api.StreamingHttpRequest;
import io.servicetalk.http.api.StreamingHttpRequestResponseFactory;
import io.servicetalk.http.api.StreamingHttpResponse;
import io.servicetalk.transport.api.ExecutionContext;
import io.servicetalk.transport.netty.internal.DefaultNettyPipelinedConnection;
import io.servicetalk.transport.netty.internal.NettyConnection;

<<<<<<< HEAD
import static io.servicetalk.concurrent.api.Single.error;
import static io.servicetalk.http.api.HttpProtocolVersions.HTTP_1_1;
=======
import static io.servicetalk.http.api.HttpProtocolVersion.HTTP_1_1;
>>>>>>> d4d0673f

final class PipelinedStreamingHttpConnection
        extends AbstractStreamingHttpConnection<DefaultNettyPipelinedConnection<Object, Object>> {

    PipelinedStreamingHttpConnection(final NettyConnection<Object, Object> connection,
                                     final ReadOnlyHttpClientConfig config,
                                     final ExecutionContext executionContext,
                                     final StreamingHttpRequestResponseFactory reqRespFactory,
                                     final HttpExecutionStrategy strategy) {
        super(new DefaultNettyPipelinedConnection<>(connection, config.maxPipelinedRequests()),
                config, executionContext, reqRespFactory, strategy);
    }

    @Override
    public Single<StreamingHttpResponse> request(final HttpExecutionStrategy strategy, StreamingHttpRequest request) {
        HttpProtocolVersion version = request.version();
<<<<<<< HEAD
        if (!HTTP_1_1.equals(version)) {
            return error(new IllegalArgumentException(
=======
        if (version != HTTP_1_1 && (version.major() != HTTP_1_1.major()
                || version.minor() != HTTP_1_1.minor())) {
            return Single.error(new IllegalArgumentException(
>>>>>>> d4d0673f
                    "Pipelining unsupported in protocol version: " + request.version()));
        }
        return super.request(strategy, request);
    }

    @Override
    protected Publisher<Object> writeAndRead(Publisher<Object> requestStream) {
        return connection.request(requestStream);
    }
}<|MERGE_RESOLUTION|>--- conflicted
+++ resolved
@@ -26,12 +26,8 @@
 import io.servicetalk.transport.netty.internal.DefaultNettyPipelinedConnection;
 import io.servicetalk.transport.netty.internal.NettyConnection;
 
-<<<<<<< HEAD
 import static io.servicetalk.concurrent.api.Single.error;
-import static io.servicetalk.http.api.HttpProtocolVersions.HTTP_1_1;
-=======
 import static io.servicetalk.http.api.HttpProtocolVersion.HTTP_1_1;
->>>>>>> d4d0673f
 
 final class PipelinedStreamingHttpConnection
         extends AbstractStreamingHttpConnection<DefaultNettyPipelinedConnection<Object, Object>> {
@@ -48,14 +44,8 @@
     @Override
     public Single<StreamingHttpResponse> request(final HttpExecutionStrategy strategy, StreamingHttpRequest request) {
         HttpProtocolVersion version = request.version();
-<<<<<<< HEAD
         if (!HTTP_1_1.equals(version)) {
             return error(new IllegalArgumentException(
-=======
-        if (version != HTTP_1_1 && (version.major() != HTTP_1_1.major()
-                || version.minor() != HTTP_1_1.minor())) {
-            return Single.error(new IllegalArgumentException(
->>>>>>> d4d0673f
                     "Pipelining unsupported in protocol version: " + request.version()));
         }
         return super.request(strategy, request);
