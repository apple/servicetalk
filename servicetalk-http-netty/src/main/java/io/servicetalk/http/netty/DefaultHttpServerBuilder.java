--- conflicted
+++ resolved
@@ -353,9 +353,8 @@
                 });
     }
 
-<<<<<<< HEAD
     private Single<ServerContext> doBind(final HttpExecutionContext executionContext,
-                                         @Nullable final ConnectionAcceptor connectionAcceptor,
+                                         @Nullable final InfluencerConnectionAcceptor connectionAcceptor,
                                          StreamingHttpService service) {
         ReadOnlyHttpServerConfig roConfig = config.asReadOnly();
         service = applyInternalFilters(service, roConfig.lifecycleObserver());
@@ -372,27 +371,6 @@
         }
         return NettyHttpServer.bind(
                 executionContext, roConfig, address, connectionAcceptor, service, drainRequestPayloadBody);
-=======
-    private Single<ServerContext> doListen(@Nullable final InfluencerConnectionAcceptor connectionAcceptor,
-                                           final HttpExecutionContext serviceContext,
-                                           StreamingHttpService service,
-                                           final boolean drainRequestPayloadBody) {
-        final ReadOnlyHttpServerConfig roConfig = this.config.asReadOnly();
-        service = applyInternalFilters(service, roConfig.lifecycleObserver());
-
-        if (roConfig.tcpConfig().isAlpnConfigured()) {
-            return DeferredServerChannelBinder.bind(serviceContext, roConfig, address, connectionAcceptor,
-                    service, drainRequestPayloadBody, false);
-        } else if (roConfig.tcpConfig().sniMapping() != null) {
-            return DeferredServerChannelBinder.bind(serviceContext, roConfig, address, connectionAcceptor,
-                    service, drainRequestPayloadBody, true);
-        } else if (roConfig.isH2PriorKnowledge()) {
-            return H2ServerParentConnectionContext.bind(serviceContext, roConfig, address, connectionAcceptor,
-                    service, drainRequestPayloadBody);
-        }
-        return NettyHttpServer.bind(serviceContext, roConfig, address, connectionAcceptor,
-                service, drainRequestPayloadBody);
->>>>>>> 2e8b4a4c
     }
 
     private HttpExecutionStrategy computeServiceStrategy(Object service) {
