--- conflicted
+++ resolved
@@ -345,19 +345,14 @@
         }
 
         // XXX This modifies the builder state.
-        if (noOffloadsStrategy() == executionContext.executionStrategy() &&
+        if (offloadNever() == executionContext.executionStrategy() &&
                 !config.tcpConfig().isAsyncCloseOffloadedConfigured()) {
            config.tcpConfig().asyncCloseOffload(false);
         }
 
         return doBind(executionContext, connectionAcceptor, filteredService)
-<<<<<<< HEAD
-                .afterOnSuccess(serverContext ->
-                        LOGGER.debug("Server for address {} uses strategy {}", serverContext.listenAddress(), strategy));
-=======
                 .afterOnSuccess(serverContext -> LOGGER.debug("Server for address {} uses strategy {}",
                         serverContext.listenAddress(), strategy));
->>>>>>> 40ba1fa4
     }
 
     private Single<ServerContext> doBind(final HttpExecutionContext executionContext,
