--- conflicted
+++ resolved
@@ -24,23 +24,16 @@
 import io.servicetalk.http.api.HttpExecutionContext;
 import io.servicetalk.http.api.HttpExecutionStrategy;
 import io.servicetalk.http.api.HttpExecutionStrategyInfluencer;
-<<<<<<< HEAD
-=======
 import io.servicetalk.http.api.HttpHeaderNames;
 import io.servicetalk.http.api.HttpLifecycleObserver;
->>>>>>> 3f58ab77
 import io.servicetalk.http.api.HttpProtocolConfig;
 import io.servicetalk.http.api.HttpResponseStatus;
 import io.servicetalk.http.api.HttpServerBuilder;
-<<<<<<< HEAD
 import io.servicetalk.http.api.HttpService;
-import io.servicetalk.http.api.StreamingHttpRequest;
-=======
 import io.servicetalk.http.api.HttpServiceContext;
 import io.servicetalk.http.api.StreamingHttpRequest;
 import io.servicetalk.http.api.StreamingHttpResponse;
 import io.servicetalk.http.api.StreamingHttpResponseFactory;
->>>>>>> 3f58ab77
 import io.servicetalk.http.api.StreamingHttpService;
 import io.servicetalk.http.api.StreamingHttpServiceFilter;
 import io.servicetalk.http.api.StreamingHttpServiceFilterFactory;
@@ -67,23 +60,18 @@
 import java.util.stream.Stream;
 import javax.annotation.Nullable;
 
-<<<<<<< HEAD
+import static io.servicetalk.concurrent.api.Single.failed;
 import static io.servicetalk.http.api.HttpApiConversions.toStreamingHttpService;
 import static io.servicetalk.http.api.HttpExecutionStrategies.defaultStrategy;
 import static io.servicetalk.http.api.HttpExecutionStrategies.noOffloadsStrategy;
 import static io.servicetalk.http.api.HttpExecutionStrategyInfluencer.defaultStreamingInfluencer;
-import static io.servicetalk.transport.api.ConnectionAcceptor.ACCEPT_ALL;
-import static java.util.Objects.requireNonNull;
-=======
-import static io.servicetalk.concurrent.api.Single.failed;
 import static io.servicetalk.http.api.HttpHeaderNames.CONTENT_LENGTH;
 import static io.servicetalk.http.api.HttpHeaderValues.ZERO;
 import static io.servicetalk.http.api.HttpResponseStatus.INTERNAL_SERVER_ERROR;
 import static io.servicetalk.http.api.HttpResponseStatus.SERVICE_UNAVAILABLE;
 import static io.servicetalk.http.api.HttpResponseStatus.UNSUPPORTED_MEDIA_TYPE;
-
-final class DefaultHttpServerBuilder extends HttpServerBuilder {
->>>>>>> 3f58ab77
+import static io.servicetalk.transport.api.ConnectionAcceptor.ACCEPT_ALL;
+import static java.util.Objects.requireNonNull;
 
 final class DefaultHttpServerBuilder implements HttpServerBuilder {
 
@@ -315,42 +303,15 @@
         return listenForAdapter(toStreamingHttpService(service, strategyInfluencer(service)));
     }
 
-    /**
-     * Build the execution context for this builder.
-     *
-     * @param strategy The execution strategy to be used for the context
-     * @return the configured and built HTTP execution context.
-     */
     private HttpExecutionContext buildExecutionContext(final HttpExecutionStrategy strategy) {
         executionContextBuilder.executionStrategy(strategy);
         return executionContextBuilder.build();
     }
 
-<<<<<<< HEAD
-    /**
-     * Starts this server and returns the {@link ServerContext} after the server has been successfully started.
-     * <p>
-     * If the underlying protocol (e.g. TCP) supports it this should result in a socket bind/listen on {@code address}.
-     *
-     * @param connectionAcceptor {@link ConnectionAcceptor} to use for the server.
-     * @param context the {@link HttpExecutionContext} to use for the service.
-     * @param service {@link StreamingHttpService} to use for the server.
-     * @param drainRequestPayloadBody if {@code true} the server implementation should automatically subscribe and
-     * ignore the {@link StreamingHttpRequest#payloadBody() payload body} of incoming requests.
-     * @return A {@link Single} that completes when the server is successfully started or terminates with an error if
-     * the server could not be started.
-     */
     private Single<ServerContext> doListen(@Nullable final ConnectionAcceptor connectionAcceptor,
                                            final HttpExecutionContext context,
-                                           final StreamingHttpService service,
+                                           StreamingHttpService service,
                                            final boolean drainRequestPayloadBody) {
-=======
-    @Override
-    protected Single<ServerContext> doListen(@Nullable final ConnectionAcceptor connectionAcceptor,
-                                             final HttpExecutionContext context,
-                                             StreamingHttpService service,
-                                             final boolean drainRequestPayloadBody) {
->>>>>>> 3f58ab77
         final ReadOnlyHttpServerConfig roConfig = this.config.asReadOnly();
         service = applyInternalFilters(service, roConfig.lifecycleObserver());
 
@@ -367,7 +328,6 @@
         return NettyHttpServer.bind(context, roConfig, address, connectionAcceptor, service, drainRequestPayloadBody);
     }
 
-<<<<<<< HEAD
     private Single<ServerContext> listenForAdapter(HttpApiConversions.ServiceAdapterHolder adapterHolder) {
         return listenForService(adapterHolder.adaptor(), adapterHolder.serviceInvocationStrategy());
     }
@@ -427,7 +387,8 @@
         HttpExecutionStrategy useStrategy = influencer.influenceStrategy(strategy);
 
         return s -> s.merge(useStrategy);
-=======
+    }
+
     private static StreamingHttpService applyInternalFilters(StreamingHttpService service,
                                                              @Nullable final HttpLifecycleObserver lifecycleObserver) {
         service = ExceptionMapperServiceFilter.INSTANCE.create(service);
@@ -536,6 +497,5 @@
         public HttpExecutionStrategy influenceStrategy(final HttpExecutionStrategy strategy) {
             return strategy;    // no influence since we do not block
         }
->>>>>>> 3f58ab77
     }
 }