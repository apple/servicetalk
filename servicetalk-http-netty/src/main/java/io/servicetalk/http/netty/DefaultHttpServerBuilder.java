--- conflicted
+++ resolved
@@ -96,21 +96,12 @@
     }
 
     @Override
-<<<<<<< HEAD
-=======
     public <T> HttpServerBuilder listenSocketOption(final SocketOption<T> option, final T value) {
         config.tcpConfig().listenSocketOption(option, value);
         return this;
     }
 
     @Override
-    public HttpServerBuilder enableWireLogging(final String loggerName) {
-        config.tcpConfig().enableWireLogging(loggerName);
-        return this;
-    }
-
-    @Override
->>>>>>> 0510d1c1
     public HttpServerBuilder enableWireLogging(final String loggerName, final LogLevel logLevel,
                                                final BooleanSupplier logUserData) {
         config.tcpConfig().enableWireLogging(loggerName, logLevel, logUserData);
