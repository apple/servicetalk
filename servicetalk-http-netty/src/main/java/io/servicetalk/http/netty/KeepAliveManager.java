--- conflicted
+++ resolved
@@ -182,13 +182,8 @@
         }
     }
 
-<<<<<<< HEAD
     void trackActiveStream(final Http2StreamChannel streamChannel) {
-        activeChildChannelsUpdater.incrementAndGet(this);
-=======
-    void trackActiveStream(final Channel streamChannel) {
         activeStreamsUpdater.incrementAndGet(this);
->>>>>>> f3929d27
         streamChannel.closeFuture().addListener(f -> {
             if (activeStreamsUpdater.decrementAndGet(this) == 0 &&
                     gracefulCloseState == State.GRACEFUL_CLOSE_SECOND_GO_AWAY_SENT) {
