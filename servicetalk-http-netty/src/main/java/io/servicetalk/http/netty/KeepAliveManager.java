/*
 * Copyright © 2020, 2023 Apple Inc. and the ServiceTalk project authors
 *
 * Licensed under the Apache License, Version 2.0 (the "License");
 * you may not use this file except in compliance with the License.
 * You may obtain a copy of the License at
 *
 *   http://www.apache.org/licenses/LICENSE-2.0
 *
 * Unless required by applicable law or agreed to in writing, software
 * distributed under the License is distributed on an "AS IS" BASIS,
 * WITHOUT WARRANTIES OR CONDITIONS OF ANY KIND, either express or implied.
 * See the License for the specific language governing permissions and
 * limitations under the License.
 */
package io.servicetalk.http.netty;

import io.servicetalk.http.netty.H2ProtocolConfig.KeepAlivePolicy;

import io.netty.channel.Channel;
import io.netty.channel.ChannelHandlerContext;
import io.netty.channel.EventLoop;
import io.netty.channel.socket.DuplexChannel;
import io.netty.handler.codec.http2.DefaultHttp2GoAwayFrame;
import io.netty.handler.codec.http2.DefaultHttp2PingFrame;
import io.netty.handler.codec.http2.Http2PingFrame;
import io.netty.handler.ssl.SslHandler;
import io.netty.handler.timeout.IdleStateEvent;
import io.netty.handler.timeout.IdleStateHandler;
import io.netty.util.concurrent.Future;
import io.netty.util.concurrent.GenericFutureListener;
import org.slf4j.Logger;
import org.slf4j.LoggerFactory;

import java.util.concurrent.ThreadLocalRandom;
import java.util.concurrent.TimeUnit;
import java.util.concurrent.atomic.AtomicIntegerFieldUpdater;
import java.util.function.Predicate;
import javax.annotation.Nullable;

import static io.netty.buffer.Unpooled.EMPTY_BUFFER;
import static io.netty.channel.ChannelOption.ALLOW_HALF_CLOSURE;
import static io.netty.handler.codec.http2.Http2Error.NO_ERROR;
import static io.servicetalk.http.netty.H2KeepAlivePolicies.DEFAULT_ACK_TIMEOUT;
import static java.lang.Boolean.TRUE;
import static java.util.concurrent.TimeUnit.NANOSECONDS;

/**
 * An implementation of {@link KeepAlivePolicy} per {@link Channel}.
 */
final class KeepAliveManager {
    private enum State {
        GRACEFUL_CLOSE_START,
        GRACEFUL_CLOSE_SECOND_GO_AWAY_SENT,
        KEEP_ALIVE_ACK_PENDING,
        KEEP_ALIVE_ACK_TIMEDOUT,
        CLOSED
    }

    private static final Logger LOGGER = LoggerFactory.getLogger(KeepAliveManager.class);
    private static final AtomicIntegerFieldUpdater<KeepAliveManager> activeStreamsUpdater =
            AtomicIntegerFieldUpdater.newUpdater(KeepAliveManager.class, "activeStreams");
    private static final long GRACEFUL_CLOSE_PING_CONTENT = ThreadLocalRandom.current().nextLong();
    private static final long KEEP_ALIVE_PING_CONTENT = ThreadLocalRandom.current().nextLong();

    private volatile int activeStreams;

    private final Channel channel;
    private final long pingAckTimeoutNanos;
    private final boolean disallowKeepAliveWithoutActiveStreams;
    private final Scheduler scheduler;

    // below state should only be accessed from eventloop
    /**
     * This stores the following possible values:
     * <ul>
     *     <li>{@code null} if graceful close has not started.</li>
     *     <li>{@link State#GRACEFUL_CLOSE_START} if graceful close process has been initiated.</li>
     *     <li>{@link Future} instance to timeout ack of PING sent to measure RTT.</li>
     *     <li>{@link State#GRACEFUL_CLOSE_SECOND_GO_AWAY_SENT} if we have sent the second go away frame.</li>
     *     <li>{@link State#CLOSED} if the channel is closed.</li>
     * </ul>
     */
    @Nullable
    private Object gracefulCloseState;

    /**
     * This stores the following possible values:
     * <ul>
     *     <li>{@code null} if keep-alive PING process is not started.</li>
     *     <li>{@link State#KEEP_ALIVE_ACK_PENDING} if a keep-alive PING has been sent but ack is not received.</li>
     *     <li>{@link Future} instance to timeout ack of PING sent.</li>
     *     <li>{@link State#KEEP_ALIVE_ACK_TIMEDOUT} if we fail to receive a PING ack for the configured timeout.</li>
     *     <li>{@link State#CLOSED} if the channel is closed.</li>
     * </ul>
     */
    @Nullable
    private Object keepAliveState;
    @Nullable
    private final GenericFutureListener<Future<? super Void>> pingWriteCompletionListener;

    KeepAliveManager(final Channel channel, @Nullable final KeepAlivePolicy keepAlivePolicy) {
        this(channel, keepAlivePolicy, (task, delay, unit) ->
                        channel.eventLoop().schedule(task, delay, unit),
                (ch, idlenessThresholdNanos, onIdle) -> ch.pipeline().addLast(
                        new IdleStateHandler(0, 0, idlenessThresholdNanos, NANOSECONDS) {
                            @Override
                            protected void channelIdle(final ChannelHandlerContext ctx, final IdleStateEvent evt) {
                                onIdle.run();
                            }
                        }));
    }

    KeepAliveManager(final Channel channel, @Nullable final KeepAlivePolicy keepAlivePolicy,
                     final Scheduler scheduler, final IdlenessDetector idlenessDetector) {
        if (channel instanceof DuplexChannel) {
            channel.config().setOption(ALLOW_HALF_CLOSURE, TRUE);
            channel.config().setAutoClose(false);
        }
        this.channel = channel;
        this.scheduler = scheduler;
        // Before 0.42.30, H2ProtocolConfig.keepAlivePolicy() was @Nullable. For backward compatibility, we keep
        // tolerance for null values.
        if (keepAlivePolicy != null) {  // FIXME: 0.43.x - consider removing null check
            // KeepAlivePolicy with idlenessThresholdNanos <= 0 disables PINGs, but allows configuring
            // pingAckTimeoutNanos for graceful closure (GO_AWAY).
            disallowKeepAliveWithoutActiveStreams = !keepAlivePolicy.withoutActiveStreams();
            pingAckTimeoutNanos = keepAlivePolicy.ackTimeout().toNanos();
<<<<<<< HEAD
            pingWriteCompletionListener = future -> {
                assert channel.eventLoop().inEventLoop();
                if (future.isSuccess() && keepAliveState == State.KEEP_ALIVE_ACK_PENDING) {
=======
            final long idlenessThresholdNanos = keepAlivePolicy.idleDuration().toNanos();
            pingWriteCompletionListener = idlenessThresholdNanos > 0 ? future -> {
                if (future.isSuccess() && keepAliveState == KEEP_ALIVE_ACK_PENDING) {
>>>>>>> eeebde9a
                    // Schedule a task to verify ping ack within the pingAckTimeoutMillis
                    keepAliveState = scheduler.afterDuration(() -> {
                        if (keepAliveState != null) {
                            keepAliveState = State.KEEP_ALIVE_ACK_TIMEDOUT;
                            LOGGER.debug(
                                    "{} Timeout after {}ms waiting for keep-alive PING(ACK), writing GO_AWAY and " +
                                            "closing the channel",
                                    this.channel, NANOSECONDS.toMillis(pingAckTimeoutNanos));
                            channel.writeAndFlush(new DefaultHttp2GoAwayFrame(NO_ERROR))
                                    .addListener(f -> {
                                        if (f.isSuccess()) {
                                            KeepAliveManager.this.close0();
                                        }
                                    });
                        }
                    }, pingAckTimeoutNanos, NANOSECONDS);
                }
            } : null;
            if (idlenessThresholdNanos > 0) {
                idlenessDetector.configure(channel, idlenessThresholdNanos, this::channelIdle);
            }
        } else {
            disallowKeepAliveWithoutActiveStreams = false;
            pingAckTimeoutNanos = DEFAULT_ACK_TIMEOUT.toNanos();
            pingWriteCompletionListener = null;
        }
        LOGGER.debug("{} Configured for {}duplex channel with policy={}",
                channel, channel instanceof DuplexChannel ? "" : "non-", keepAlivePolicy);
    }

    void pingReceived(final Http2PingFrame pingFrame) {
        assert channel.eventLoop().inEventLoop();

        if (pingFrame.ack()) {
            long pingAckContent = pingFrame.content();
            if (pingAckContent == GRACEFUL_CLOSE_PING_CONTENT) {
                LOGGER.debug("{} Graceful close PING(ACK) received, writing the second GO_AWAY, activeStreams={}",
                        channel, activeStreams);
                cancelIfStateIsAFuture(gracefulCloseState);
                gracefulCloseWriteSecondGoAway();
            } else if (pingAckContent == KEEP_ALIVE_PING_CONTENT) {
                LOGGER.trace("{} PING(ACK) received, activeStreams={}", channel, activeStreams);
                cancelIfStateIsAFuture(keepAliveState);
                keepAliveState = null;
            }
        } else {
            // Send an ack for the received ping
            channel.writeAndFlush(new DefaultHttp2PingFrame(pingFrame.content(), true));
        }
    }

    void trackActiveStream(final Channel streamChannel) {
        activeStreamsUpdater.incrementAndGet(this);
        streamChannel.closeFuture().addListener(f -> {
            if (activeStreamsUpdater.decrementAndGet(this) == 0 &&
                    gracefulCloseState == State.GRACEFUL_CLOSE_SECOND_GO_AWAY_SENT) {
                close0();
            }
        });
    }

    void channelClosed() {
        assert channel.eventLoop().inEventLoop();
        LOGGER.debug("{} Channel closed with activeStreams={}, gracefulCloseState={}, keepAliveState={}",
                channel, activeStreams, gracefulCloseState, keepAliveState);

        cancelIfStateIsAFuture(gracefulCloseState);
        cancelIfStateIsAFuture(keepAliveState);
        gracefulCloseState = State.CLOSED;
        keepAliveState = State.CLOSED;
    }

    void initiateGracefulClose(final Runnable whenInitiated) {
        EventLoop eventLoop = channel.eventLoop();
        if (eventLoop.inEventLoop()) {
            doCloseAsyncGracefully0(whenInitiated);
        } else {
            eventLoop.execute(() -> doCloseAsyncGracefully0(whenInitiated));
        }
    }

    void channelIdle() {
        assert channel.eventLoop().inEventLoop();
        assert pingWriteCompletionListener != null;

        if (keepAliveState != null || disallowKeepAliveWithoutActiveStreams && activeStreams == 0) {
            return;
        }
        LOGGER.debug("{}, Idleness detected with activeStreams={}", channel, activeStreams);
        // idleness detected for the first time, send a ping to detect closure, if any.
        keepAliveState = State.KEEP_ALIVE_ACK_PENDING;
        channel.writeAndFlush(new DefaultHttp2PingFrame(KEEP_ALIVE_PING_CONTENT, false))
                .addListener(pingWriteCompletionListener);
    }

    void channelOutputShutdown() {
        assert channel.eventLoop().inEventLoop();
        channelHalfShutdown("output", DuplexChannel::isInputShutdown);
    }

    void channelInputShutdown() {
        assert channel.eventLoop().inEventLoop();
        channelHalfShutdown("input", DuplexChannel::isOutputShutdown);
    }

    /**
     * Scheduler of {@link Runnable}s.
     */
    @FunctionalInterface
    interface Scheduler {

        /**
         * Run the passed {@link Runnable} after {@code delay} milliseconds.
         *
         * @param task {@link Runnable} to run.
         * @param delay after which the task is to be run.
         * @param unit {@link TimeUnit} for the delay.
         * @return {@link Future} for the scheduled task.
         */
        Future<?> afterDuration(Runnable task, long delay, TimeUnit unit);
    }

    /**
     * Scheduler of {@link Runnable}s.
     */
    @FunctionalInterface
    interface IdlenessDetector {
        /**
         * Configure idleness detection for the passed {@code channel}.
         *
         * @param channel {@link Channel} for which idleness detection is to be configured.
         * @param idlenessThresholdNanos Nanoseconds of idleness after which {@link Runnable#run()} should be called on
         * the passed {@code onIdle}.
         * @param onIdle {@link Runnable} to call when the channel is idle more than {@code idlenessThresholdNanos}.
         */
        void configure(Channel channel, long idlenessThresholdNanos, Runnable onIdle);
    }

    private void channelHalfShutdown(String side, Predicate<DuplexChannel> otherSideShutdown) {
        if (channel instanceof DuplexChannel) {
            final DuplexChannel duplexChannel = (DuplexChannel) channel;
            if (otherSideShutdown.test(duplexChannel)) {
                LOGGER.debug("{} Observed {} shutdown, other side is shutdown too, closing the channel with " +
                                "activeStreams={}, gracefulCloseState={}, keepAliveState={}",
                        channel, side, activeStreams, gracefulCloseState, keepAliveState);
                channel.close();
            } else if (gracefulCloseState != State.GRACEFUL_CLOSE_SECOND_GO_AWAY_SENT &&
                    gracefulCloseState != State.CLOSED) {
                // If we have not started the graceful close process, or waiting for ack/read to complete the graceful
                // close process just force a close now because we will not read any more data.
                LOGGER.debug("{} Observed {} shutdown, graceful close is not started or in progress, must force " +
                                "channel closure with activeStreams={}, gracefulCloseState={}, keepAliveState={}",
                        channel, side, activeStreams, gracefulCloseState, keepAliveState);
                channel.close();
            }
        } else {
            channel.close();
        }
    }

    private void doCloseAsyncGracefully0(final Runnable whenInitiated) {
        assert channel.eventLoop().inEventLoop();

        if (gracefulCloseState != null) {
            // either we are already closed or have already initiated graceful closure.
            return;
        }
        LOGGER.debug("{} Close gracefully with activeStreams={}, keepAliveState={}",
                channel, activeStreams, keepAliveState);

        whenInitiated.run();

        // Set the pingState before doing the write, because we will reference the state
        // when we receive the PING(ACK) to determine if action is necessary, and it is conceivable that the
        // write future may not be executed which sets the timer.
        gracefulCloseState = State.GRACEFUL_CLOSE_START;

        // The graceful close process is described in [1]. It involves sending 2 GOAWAY frames. The first
        // GOAWAY has last-stream-id=<maximum stream ID> to indicate no new streams can be created, wait for 2 RTT
        // time duration for inflight frames to land, and the second GOAWAY includes the maximum known stream ID.
        // To account for 2 RTTs we can send a PING and when the PING(ACK) comes back we can send the second GOAWAY.
        // [1] https://tools.ietf.org/html/rfc7540#section-6.8
        DefaultHttp2GoAwayFrame goAwayFrame = new DefaultHttp2GoAwayFrame(NO_ERROR);
        goAwayFrame.setExtraStreamIds(Integer.MAX_VALUE);
        channel.write(goAwayFrame);
        channel.writeAndFlush(new DefaultHttp2PingFrame(GRACEFUL_CLOSE_PING_CONTENT)).addListener(future -> {
            assert channel.eventLoop().inEventLoop();
            // If gracefulCloseState is not GRACEFUL_CLOSE_START that means we have already received the PING(ACK) and
            // there is no need to apply the timeout.
            if (future.isSuccess() && gracefulCloseState == State.GRACEFUL_CLOSE_START) {
                gracefulCloseState = scheduler.afterDuration(() -> {
                    // If the PING(ACK) times out we may have under estimated the 2RTT time so we
                    // optimistically keep the connection open and rely upon higher level timeouts to tear
                    // down the connection.
                    LOGGER.debug(
                            "{} Timeout after {}ms waiting for graceful close PING(ACK), writing the second GO_AWAY",
                            channel, NANOSECONDS.toMillis(pingAckTimeoutNanos));
                    gracefulCloseWriteSecondGoAway();
                }, pingAckTimeoutNanos, NANOSECONDS);
            }
        });
    }

    private void gracefulCloseWriteSecondGoAway() {
        assert channel.eventLoop().inEventLoop();

        if (gracefulCloseState == State.GRACEFUL_CLOSE_SECOND_GO_AWAY_SENT) {
            return;
        }

        gracefulCloseState = State.GRACEFUL_CLOSE_SECOND_GO_AWAY_SENT;

        channel.writeAndFlush(new DefaultHttp2GoAwayFrame(NO_ERROR)).addListener(future -> {
            if (activeStreams == 0) {
                close0();
            }
        });
    }

    private void close0() {
        assert channel.eventLoop().inEventLoop();

        if (gracefulCloseState == State.CLOSED && keepAliveState == State.CLOSED) {
            return;
        }
        LOGGER.debug("{} Marking all states as CLOSED with activeStreams={}, gracefulCloseState={}, keepAliveState={}",
                channel, activeStreams, gracefulCloseState, keepAliveState);
        gracefulCloseState = State.CLOSED;
        keepAliveState = State.CLOSED;

        // The way netty H2 stream state machine works, we may trigger stream closures during writes with flushes
        // pending behind the writes. In such cases, we may close too early ignoring the writes. Hence we flush before
        // closure, if there is no write pending then flush is a noop.
        channel.writeAndFlush(EMPTY_BUFFER).addListener(f -> {
            SslHandler sslHandler = channel.pipeline().get(SslHandler.class);
            if (sslHandler != null) {
                // send close_notify: https://tools.ietf.org/html/rfc5246#section-7.2.1
                sslHandler.closeOutbound().addListener(f2 -> doShutdownOutput());
            } else {
                doShutdownOutput();
            }
        });
    }

    private void doShutdownOutput() {
        if (channel instanceof DuplexChannel) {
            final DuplexChannel duplexChannel = (DuplexChannel) channel;
            duplexChannel.shutdownOutput().addListener(f -> {
                if (duplexChannel.isInputShutdown()) {
                    LOGGER.debug("{} input and output shutdown, closing the channel with activeStreams={}",
                            channel, activeStreams);
                    channel.close();
                }
            });
        } else {
            channel.close();
        }
    }

    private void cancelIfStateIsAFuture(@Nullable final Object state) {
        if (state instanceof Future) {
            try {
                ((Future<?>) state).cancel(true);
            } catch (Throwable t) {
                LOGGER.debug("{} Failed to cancel {} scheduled future",
                        channel, state == keepAliveState ? "keep-alive" : "graceful close", t);
            }
        }
    }
}<|MERGE_RESOLUTION|>--- conflicted
+++ resolved
@@ -126,15 +126,10 @@
             // pingAckTimeoutNanos for graceful closure (GO_AWAY).
             disallowKeepAliveWithoutActiveStreams = !keepAlivePolicy.withoutActiveStreams();
             pingAckTimeoutNanos = keepAlivePolicy.ackTimeout().toNanos();
-<<<<<<< HEAD
-            pingWriteCompletionListener = future -> {
+            final long idlenessThresholdNanos = keepAlivePolicy.idleDuration().toNanos();
+            pingWriteCompletionListener = idlenessThresholdNanos > 0 ? future -> {
                 assert channel.eventLoop().inEventLoop();
                 if (future.isSuccess() && keepAliveState == State.KEEP_ALIVE_ACK_PENDING) {
-=======
-            final long idlenessThresholdNanos = keepAlivePolicy.idleDuration().toNanos();
-            pingWriteCompletionListener = idlenessThresholdNanos > 0 ? future -> {
-                if (future.isSuccess() && keepAliveState == KEEP_ALIVE_ACK_PENDING) {
->>>>>>> eeebde9a
                     // Schedule a task to verify ping ack within the pingAckTimeoutMillis
                     keepAliveState = scheduler.afterDuration(() -> {
                         if (keepAliveState != null) {
