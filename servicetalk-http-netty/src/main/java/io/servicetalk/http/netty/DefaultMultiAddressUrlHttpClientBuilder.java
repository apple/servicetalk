--- conflicted
+++ resolved
@@ -110,7 +110,7 @@
             final HttpClientBuildContext<HostAndPort, InetSocketAddress> buildContext = builderTemplate.copyBuildCtx();
 
             final ClientFactory clientFactory = new ClientFactory(buildContext.builder,
-                    clientFilterFactory, unresolvedAddressToHostFunction, sslConfigFunction, maxRedirects);
+                    clientFilterFactory, unresolvedAddressToHostFunction, sslConfigFunction);
 
             final CachingKeyFactory keyFactory = closeables.prepend(new CachingKeyFactory());
 
@@ -228,31 +228,17 @@
         @Nullable
         private final Function<HostAndPort, CharSequence> hostHeaderTransformer;
         @Nullable
-<<<<<<< HEAD
-        private BiConsumer<HostAndPort, ClientSslConfigBuilder<? extends
-                SingleAddressHttpClientBuilder<HostAndPort, InetSocketAddress>>> sslConfigFunction;
-        private final int maxRedirects;
-=======
         private BiConsumer<HostAndPort, ClientSecurityConfigurator> sslConfigFunction;
->>>>>>> 44fd8691
 
         ClientFactory(
                 final DefaultSingleAddressHttpClientBuilder<HostAndPort, InetSocketAddress> builderTemplate,
                 @Nullable final MultiAddressHttpClientFilterFactory<HostAndPort> clientFilterFactory,
                 @Nullable final Function<HostAndPort, CharSequence> hostHeaderTransformer,
-<<<<<<< HEAD
-                @Nullable final BiConsumer<HostAndPort, ClientSslConfigBuilder<? extends
-                        SingleAddressHttpClientBuilder<HostAndPort, InetSocketAddress>>>
-                        sslConfigFunction,
-                final int maxRedirects) {
-=======
                 @Nullable final BiConsumer<HostAndPort, ClientSecurityConfigurator> sslConfigFunction) {
->>>>>>> 44fd8691
             this.builderTemplate = builderTemplate;
             this.clientFilterFactory = clientFilterFactory;
             this.hostHeaderTransformer = hostHeaderTransformer;
             this.sslConfigFunction = sslConfigFunction;
-            this.maxRedirects = maxRedirects;
         }
 
         @Override
@@ -265,15 +251,9 @@
                 buildContext.builder.unresolvedAddressToHost(hostHeaderTransformer);
             }
 
-<<<<<<< HEAD
-            if (HTTPS_SCHEME.equals(urlKey.scheme)) {
-                final ClientSslConfigBuilder<DefaultSingleAddressHttpClientBuilder<HostAndPort, InetSocketAddress>>
-                        sslConfigBuilder = buildContext.builder.enableSsl();
-=======
-            if ("https".equalsIgnoreCase(urlKey.scheme)) {
+            if (HTTPS_SCHEME.equalsIgnoreCase(urlKey.scheme)) {
                 final SingleAddressHttpClientSecurityConfigurator<HostAndPort, InetSocketAddress> securityConfigurator =
                         buildContext.builder.secure();
->>>>>>> 44fd8691
                 if (sslConfigFunction != null) {
                     sslConfigFunction.accept(urlKey.hostAndPort, securityConfigurator);
                 }
@@ -458,21 +438,8 @@
     }
 
     @Override
-<<<<<<< HEAD
-    public MultiAddressHttpClientBuilder<HostAndPort, InetSocketAddress> configureSsl(
-            BiConsumer<HostAndPort, ClientSslConfigBuilder<? extends
-                    SingleAddressHttpClientBuilder<HostAndPort, InetSocketAddress>>> sslConfigFunction) {
-=======
-    public MultiAddressHttpClientBuilder<HostAndPort, InetSocketAddress> effectiveScheme(
-            final Function<HttpRequestMetaData, String> effectiveSchemeFunction) {
-        this.effectiveSchemeFunction = effectiveSchemeFunction;
-        return this;
-    }
-
-    @Override
     public MultiAddressHttpClientBuilder<HostAndPort, InetSocketAddress> secure(
             final BiConsumer<HostAndPort, ClientSecurityConfigurator> sslConfigFunction) {
->>>>>>> 44fd8691
         this.sslConfigFunction = requireNonNull(sslConfigFunction);
         return this;
     }
