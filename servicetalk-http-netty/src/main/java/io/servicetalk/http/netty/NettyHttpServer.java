--- conflicted
+++ resolved
@@ -133,17 +133,9 @@
                                                          final ChannelInitializer initializer,
                                                          final StreamingHttpService service,
                                                          final boolean drainRequestPayloadBody) {
-<<<<<<< HEAD
-        final H1ProtocolConfig h1Config = config.h1Config();
-        assert h1Config != null;
-        final CloseHandler closeHandler = forPipelinedRequestResponse(false, channel.config());
-        final NettyHttpServerConnection.CompositeFlushStrategy flushStrategy =
-                new NettyHttpServerConnection.CompositeFlushStrategy(config.tcpConfig().flushStrategy());
-=======
         return initChannel(channel, httpExecutionContext, config, initializer, service, drainRequestPayloadBody,
                 forPipelinedRequestResponse(false, channel.config()));
     }
->>>>>>> 2b103b5c
 
     static Single<NettyHttpServerConnection> initChannel(final Channel channel,
                                                          final HttpExecutionContext httpExecutionContext,
@@ -152,28 +144,15 @@
                                                          final StreamingHttpService service,
                                                          final boolean drainRequestPayloadBody,
                                                          final CloseHandler closeHandler) {
+        final H1ProtocolConfig h1Config = config.h1Config();
+        assert h1Config != null;
         return showPipeline(DefaultNettyConnection.initChannel(channel,
                 httpExecutionContext.bufferAllocator(), httpExecutionContext.executor(),
-<<<<<<< HEAD
-                new TerminalPredicate<>(LAST_CHUNK_PREDICATE), closeHandler, flushStrategy,
+                new TerminalPredicate<>(LAST_CHUNK_PREDICATE), closeHandler, config.tcpConfig().flushStrategy(),
                 initializer.andThen(getChannelInitializer(h1Config, closeHandler)),
                 httpExecutionContext.executionStrategy())
                 .map(conn -> new NettyHttpServerConnection(conn, service, httpExecutionContext.executionStrategy(),
-                        flushStrategy, h1Config.headersFactory(), drainRequestPayloadBody)),
-                "HTTP/1.1", channel);
-    }
-
-    static void startProcessing(final NettyHttpServerConnection serverConnection,
-                                final boolean handleMultipleRequests) {
-        toSource(serverConnection.process(handleMultipleRequests))
-                .subscribe(new ErrorLoggingHttpSubscriber());
-=======
-                new TerminalPredicate<>(LAST_CHUNK_PREDICATE), closeHandler, config.tcpConfig().flushStrategy(),
-                initializer.andThen(getChannelInitializer(config, closeHandler)),
-                httpExecutionContext.executionStrategy())
-                .map(conn -> new NettyHttpServerConnection(conn, service, httpExecutionContext.executionStrategy(),
-                        config.headersFactory(), drainRequestPayloadBody)), "HTTP/1.1", channel);
->>>>>>> 2b103b5c
+                        h1Config.headersFactory(), drainRequestPayloadBody)), "HTTP/1.1", channel);
     }
 
     private static ChannelInitializer getChannelInitializer(final H1ProtocolConfig config,
