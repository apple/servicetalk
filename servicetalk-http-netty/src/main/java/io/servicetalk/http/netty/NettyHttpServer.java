/*
 * Copyright © 2018-2024 Apple Inc. and the ServiceTalk project authors
 *
 * Licensed under the Apache License, Version 2.0 (the "License");
 * you may not use this file except in compliance with the License.
 * You may obtain a copy of the License at
 *
 *   http://www.apache.org/licenses/LICENSE-2.0
 *
 * Unless required by applicable law or agreed to in writing, software
 * distributed under the License is distributed on an "AS IS" BASIS,
 * WITHOUT WARRANTIES OR CONDITIONS OF ANY KIND, either express or implied.
 * See the License for the specific language governing permissions and
 * limitations under the License.
 */
package io.servicetalk.http.netty;

import io.servicetalk.concurrent.Cancellable;
import io.servicetalk.concurrent.CompletableSource;
import io.servicetalk.concurrent.CompletableSource.Processor;
import io.servicetalk.concurrent.PublisherSource.Subscriber;
import io.servicetalk.concurrent.PublisherSource.Subscription;
import io.servicetalk.concurrent.api.AsyncContext;
import io.servicetalk.concurrent.api.Completable;
import io.servicetalk.concurrent.api.ListenableAsyncCloseable;
import io.servicetalk.concurrent.api.Processors;
import io.servicetalk.concurrent.api.Publisher;
import io.servicetalk.concurrent.api.Single;
import io.servicetalk.concurrent.api.TerminalSignalConsumer;
import io.servicetalk.concurrent.api.internal.SubscribableCompletable;
import io.servicetalk.concurrent.internal.CancelImmediatelySubscriber;
import io.servicetalk.concurrent.internal.DuplicateSubscribeException;
import io.servicetalk.concurrent.internal.RejectedSubscribeError;
import io.servicetalk.concurrent.internal.TerminalNotification;
import io.servicetalk.http.api.DefaultHttpExecutionContext;
import io.servicetalk.http.api.Http2ErrorCode;
import io.servicetalk.http.api.Http2Exception;
import io.servicetalk.http.api.HttpExecutionContext;
import io.servicetalk.http.api.HttpExecutionStrategies;
import io.servicetalk.http.api.HttpHeadersFactory;
import io.servicetalk.http.api.HttpProtocolVersion;
import io.servicetalk.http.api.HttpRequestMetaData;
import io.servicetalk.http.api.HttpRequestMethod;
import io.servicetalk.http.api.HttpResponseMetaData;
import io.servicetalk.http.api.HttpServerContext;
import io.servicetalk.http.api.HttpServiceContext;
import io.servicetalk.http.api.StreamingHttpRequest;
import io.servicetalk.http.api.StreamingHttpResponse;
import io.servicetalk.http.api.StreamingHttpService;
import io.servicetalk.tcp.netty.internal.ReadOnlyTcpServerConfig;
import io.servicetalk.tcp.netty.internal.TcpServerBinder;
import io.servicetalk.tcp.netty.internal.TcpServerChannelInitializer;
import io.servicetalk.transport.api.ConnectionContext;
import io.servicetalk.transport.api.ConnectionObserver;
import io.servicetalk.transport.api.EarlyConnectionAcceptor;
import io.servicetalk.transport.api.LateConnectionAcceptor;
import io.servicetalk.transport.api.ServerContext;
import io.servicetalk.transport.api.SslConfig;
import io.servicetalk.transport.netty.internal.ChannelCloseUtils;
import io.servicetalk.transport.netty.internal.ChannelInitializer;
import io.servicetalk.transport.netty.internal.CloseHandler;
import io.servicetalk.transport.netty.internal.CloseHandler.CloseEventObservedException;
import io.servicetalk.transport.netty.internal.CopyByteBufHandlerChannelInitializer;
import io.servicetalk.transport.netty.internal.DefaultNettyConnection;
import io.servicetalk.transport.netty.internal.FlushStrategy;
import io.servicetalk.transport.netty.internal.FlushStrategyHolder;
import io.servicetalk.transport.netty.internal.InfluencerConnectionAcceptor;
import io.servicetalk.transport.netty.internal.NettyConnection;
import io.servicetalk.transport.netty.internal.NettyConnectionContext;
import io.servicetalk.transport.netty.internal.NettyConnectionContext.FlushStrategyProvider;

import io.netty.buffer.ByteBufAllocator;
import io.netty.channel.Channel;
import io.netty.channel.ChannelPipeline;
import io.netty.handler.codec.DecoderException;
import org.slf4j.Logger;
import org.slf4j.LoggerFactory;

import java.io.IOException;
import java.net.SocketAddress;
import java.net.SocketOption;
import java.nio.channels.ClosedChannelException;
import java.util.ArrayDeque;
import java.util.Queue;
import java.util.concurrent.atomic.AtomicBoolean;
import java.util.concurrent.atomic.AtomicReferenceFieldUpdater;
import javax.annotation.Nonnull;
import javax.annotation.Nullable;
import javax.net.ssl.SSLSession;

import static io.servicetalk.buffer.netty.BufferUtils.getByteBufAllocator;
import static io.servicetalk.concurrent.api.AsyncCloseables.newCompositeCloseable;
import static io.servicetalk.concurrent.api.AsyncCloseables.toListenableAsyncCloseable;
import static io.servicetalk.concurrent.api.Completable.defer;
import static io.servicetalk.concurrent.api.Single.failed;
import static io.servicetalk.concurrent.api.SourceAdapters.toSource;
import static io.servicetalk.concurrent.internal.SubscriberUtils.handleExceptionFromOnSubscribe;
import static io.servicetalk.http.api.Http2ErrorCode.CANCEL;
import static io.servicetalk.http.api.Http2ErrorCode.COMPRESSION_ERROR;
import static io.servicetalk.http.api.Http2ErrorCode.FLOW_CONTROL_ERROR;
import static io.servicetalk.http.api.Http2ErrorCode.FRAME_SIZE_ERROR;
import static io.servicetalk.http.api.Http2ErrorCode.HTTP_1_1_REQUIRED;
import static io.servicetalk.http.api.Http2ErrorCode.INADEQUATE_SECURITY;
import static io.servicetalk.http.api.Http2ErrorCode.INTERNAL_ERROR;
import static io.servicetalk.http.api.Http2ErrorCode.NO_ERROR;
import static io.servicetalk.http.api.Http2ErrorCode.PROTOCOL_ERROR;
import static io.servicetalk.http.api.Http2ErrorCode.SETTINGS_TIMEOUT;
import static io.servicetalk.http.api.Http2ErrorCode.STREAM_CLOSED;
import static io.servicetalk.http.api.HttpProtocolVersion.HTTP_1_1;
import static io.servicetalk.http.api.HttpProtocolVersion.HTTP_2_0;
import static io.servicetalk.http.api.StreamingHttpRequests.newTransportRequest;
import static io.servicetalk.http.netty.AbstractStreamingHttpConnection.isSafeToAggregateOrEmpty;
import static io.servicetalk.http.netty.HeaderUtils.REQ_EXPECT_CONTINUE;
import static io.servicetalk.http.netty.HeaderUtils.addResponseTransferEncodingIfNecessary;
import static io.servicetalk.http.netty.HeaderUtils.canAddResponseContentLength;
import static io.servicetalk.http.netty.HeaderUtils.emptyMessageBody;
import static io.servicetalk.http.netty.HeaderUtils.flatEmptyMessage;
import static io.servicetalk.http.netty.HeaderUtils.setResponseContentLength;
import static io.servicetalk.http.netty.HeaderUtils.shouldAppendTrailers;
import static io.servicetalk.http.netty.HttpDebugUtils.showPipeline;
import static io.servicetalk.http.netty.HttpExecutionContextUtils.channelExecutionContext;
import static io.servicetalk.transport.netty.internal.CloseHandler.CloseEvent.CHANNEL_CLOSED_INBOUND;
import static io.servicetalk.transport.netty.internal.CloseHandler.forPipelinedRequestResponse;
import static io.servicetalk.transport.netty.internal.FlushStrategies.flushOnEnd;
import static java.util.concurrent.atomic.AtomicReferenceFieldUpdater.newUpdater;

final class NettyHttpServer {
    private static final Logger LOGGER = LoggerFactory.getLogger(NettyHttpServer.class);

    private NettyHttpServer() {
        // No instances
    }

    static Single<HttpServerContext> bind(final HttpExecutionContext executionContext,
                                          final ReadOnlyHttpServerConfig config,
                                          final SocketAddress address,
                                          @Nullable final InfluencerConnectionAcceptor connectionAcceptor,
                                          final StreamingHttpService service,
                                          final boolean drainRequestPayloadBody,
                                          @Nullable final EarlyConnectionAcceptor earlyConnectionAcceptor,
                                          @Nullable final LateConnectionAcceptor lateConnectionAcceptor) {
        if (config.h1Config() == null) {
            return failed(newH1ConfigException());
        }
        // This state is read only, so safe to keep a copy across Subscribers
        final ReadOnlyTcpServerConfig tcpServerConfig = config.tcpConfig();
        return TcpServerBinder.bind(address, tcpServerConfig, executionContext, connectionAcceptor,
                (channel, connectionObserver) -> initChannel(channel, executionContext, config,
                        new TcpServerChannelInitializer(tcpServerConfig, connectionObserver, executionContext), service,
                        drainRequestPayloadBody, connectionObserver),
                serverConnection -> serverConnection.process(true),
                        earlyConnectionAcceptor, lateConnectionAcceptor)
                .map(delegate -> {
                    LOGGER.debug("Started HTTP/1.1 server for address {}.", delegate.listenAddress());
                    // The ServerContext returned by TcpServerBinder takes care of closing the connectionAcceptor.
                    return new NettyHttpServerContext(delegate, service, executionContext);
                });
    }

    private static Throwable newH1ConfigException() {
        return new IllegalStateException(
                "HTTP/1.x channel initialization failure due to missing HTTP/1.x configuration");
    }

    static Single<NettyHttpServerConnection> initChannel(final Channel channel,
                                                         final HttpExecutionContext builderExecutionContext,
                                                         final ReadOnlyHttpServerConfig config,
                                                         final ChannelInitializer initializer,
                                                         final StreamingHttpService service,
                                                         final boolean drainRequestPayloadBody,
                                                         final ConnectionObserver observer) {
        return initChannel(channel, builderExecutionContext, config, initializer, service, drainRequestPayloadBody,
                observer, forPipelinedRequestResponse(false, channel.config()));
    }

    private static Single<NettyHttpServerConnection> initChannel(final Channel channel,
                                                                 final HttpExecutionContext builderExecutionContext,
                                                                 final ReadOnlyHttpServerConfig config,
                                                                 final ChannelInitializer initializer,
                                                                 final StreamingHttpService service,
                                                                 final boolean drainRequestPayloadBody,
                                                                 final ConnectionObserver observer,
                                                                 final CloseHandler closeHandler) {
        final H1ProtocolConfig h1Config = config.h1Config();
        if (h1Config == null) {
            return failed(newH1ConfigException());
        }
        final ReadOnlyTcpServerConfig tcpConfig = config.tcpConfig();
        return showPipeline(DefaultNettyConnection.initChannel(channel,
                channelExecutionContext(channel, builderExecutionContext),
                closeHandler, tcpConfig.flushStrategy(), tcpConfig.idleTimeoutMs(), tcpConfig.sslConfig(),
                initializer.andThen(getChannelInitializer(
                        getByteBufAllocator(builderExecutionContext.bufferAllocator()), h1Config, closeHandler)),
                HTTP_1_1, observer, false, __ -> false)
                .map(conn -> new NettyHttpServerConnection(conn, service,
                        HTTP_1_1, h1Config.headersFactory(), drainRequestPayloadBody,
                        config.allowDropTrailersReadFromTransport())),
                HTTP_1_1, channel);
    }

    private static ChannelInitializer getChannelInitializer(final ByteBufAllocator alloc, final H1ProtocolConfig config,
                                                            final CloseHandler closeHandler) {
        // H1 slices passed memory chunks into headers and payload body without copying and will emit them to the
        // user-code. Therefore, ByteBufs must be copied to unpooled memory before HttpObjectDecoder.
        return new CopyByteBufHandlerChannelInitializer(alloc).andThen(channel -> {
            Queue<HttpRequestMethod> methodQueue = new ArrayDeque<>(2);
            final ChannelPipeline pipeline = channel.pipeline();
            final HttpRequestDecoder decoder = new HttpRequestDecoder(methodQueue, alloc, config.headersFactory(),
                    config.maxStartLineLength(), config.maxHeaderFieldLength(),
                    config.specExceptions().allowPrematureClosureBeforePayloadBody(),
                    config.specExceptions().allowLFWithoutCR(), closeHandler);
            pipeline.addLast(decoder);
            pipeline.addLast(new HttpResponseEncoder(methodQueue, config.headersEncodedSizeEstimate(),
                    config.trailersEncodedSizeEstimate(), closeHandler, decoder));
        });
    }

    static final class NettyHttpServerContext implements HttpServerContext {
        private final ServerContext delegate;
        private final ListenableAsyncCloseable asyncCloseable;
        private final HttpExecutionContext executionContext;

        NettyHttpServerContext(final ServerContext delegate, final StreamingHttpService service,
                               final HttpExecutionContext executionContext) {
            this.delegate = delegate;
            asyncCloseable = toListenableAsyncCloseable(newCompositeCloseable().appendAll(service, delegate));
            this.executionContext = executionContext;
        }

        @Override
        public SocketAddress listenAddress() {
            return delegate.listenAddress();
        }

        @Override
        public void acceptConnections(final boolean accept) {
            delegate.acceptConnections(accept);
        }

        @Override
        public HttpExecutionContext executionContext() {
            return executionContext;
        }

        @Override
        public Completable closeAsync() {
            return asyncCloseable.closeAsync()
                    .whenFinally(() -> LOGGER.debug("Stopped HTTP server for address {}.", listenAddress()));
        }

        @Override
        public Completable closeAsyncGracefully() {
            return asyncCloseable.closeAsyncGracefully();
        }

        @Override
        public Completable onClose() {
            return asyncCloseable.onClose();
        }

        @Override
        public Completable onClosing() {
            return asyncCloseable.onClosing();
        }

        @Override
        public String toString() {
            return delegate.toString();
        }
    }

    static final class NettyHttpServerConnection extends HttpServiceContext implements NettyConnectionContext {
        private final StreamingHttpService service;
        private final NettyConnection<Object, Object> connection;
        private final HttpHeadersFactory headersFactory;
        private final HttpExecutionContext executionContext;
        private final ChangingFlushStrategy flushStrategy;
        private final boolean drainRequestPayloadBody;
        private final boolean requireTrailerHeader;

        NettyHttpServerConnection(final NettyConnection<Object, Object> connection,
                                  final StreamingHttpService service,
                                  final HttpProtocolVersion version,
                                  final HttpHeadersFactory headersFactory,
                                  final boolean drainRequestPayloadBody,
                                  final boolean requireTrailerHeader) {
            super(headersFactory,
                    new DefaultHttpResponseFactory(headersFactory, connection.executionContext().bufferAllocator(),
                            version),
                    new DefaultStreamingHttpResponseFactory(headersFactory,
                            connection.executionContext().bufferAllocator(), version),
                    new DefaultBlockingStreamingHttpResponseFactory(headersFactory,
                            connection.executionContext().bufferAllocator(), version));
            this.connection = connection;
            this.headersFactory = headersFactory;
            executionContext = new DefaultHttpExecutionContext(connection.executionContext().bufferAllocator(),
                    connection.executionContext().ioExecutor(), connection.executionContext().executor(),
                    HttpExecutionStrategies.offloadNone());
            this.service = service;
            this.flushStrategy = new ChangingFlushStrategy(new FlushStrategyHolder(connection.defaultFlushStrategy()));
            connection.updateFlushStrategy((current, isCurrentOriginal) -> flushStrategy);
            this.drainRequestPayloadBody = drainRequestPayloadBody;
            this.requireTrailerHeader = requireTrailerHeader;
        }

        void process(final boolean handleMultipleRequests) {
            // We must clear the context before starting to read from the connection to make sure every request read
            // has an empty context
            AsyncContext.clear();

            final Single<StreamingHttpRequest> requestSingle =
                    connection.read().firstAndTail((head, payload) -> {
                        HttpRequestMetaData meta = (HttpRequestMetaData) head;
                        return newTransportRequest(meta.method(), meta.requestTarget(), meta.version(),
                                meta.headers(), executionContext().bufferAllocator(), payload,
                                requireTrailerHeader, headersFactory);
                    });
            toSource(handleRequestAndWriteResponse(requestSingle, handleMultipleRequests))
                    .subscribe(new ErrorLoggingHttpSubscriber(this));
        }

        @Override
        public Cancellable updateFlushStrategy(final FlushStrategyProvider strategyProvider) {
            return flushStrategy.updateFlushStrategy(strategyProvider);
        }

        @Override
        public FlushStrategy defaultFlushStrategy() {
            return connection.defaultFlushStrategy();
        }

        private Completable handleRequestAndWriteResponse(final Single<StreamingHttpRequest> requestSingle,
                                                          final boolean handleMultipleRequests) {
            final Completable exchange = requestSingle.flatMapCompletable(rawRequest -> {
                // We transform the request and delay the completion of the result flattened stream to avoid
                // resubscribing to the NettyChannelPublisher before the previous subscriber has terminated. Otherwise
                // we may attempt to do duplicate subscribe on NettyChannelPublisher, which will result in a connection
                // closure.
                final SingleSubscriberProcessor requestCompletion = new SingleSubscriberProcessor();
                final AtomicBoolean payloadSubscribed = drainRequestPayloadBody ? new AtomicBoolean() : null;
                final AtomicBoolean responseSent = REQ_EXPECT_CONTINUE.test(rawRequest) ? new AtomicBoolean() : null;
                final StreamingHttpRequest request = rawRequest.transformMessageBody(
                        // Cancellation is assumed to close the connection, or be ignored if this Subscriber has already
                        // terminated. That means we don't need to trigger the processor as completed because we don't
                        // care about processing more requests.
                        payload -> payload.afterSubscriber(() -> {
                            if (drainRequestPayloadBody) {
                                payloadSubscribed.set(true);
                            }
                            if (responseSent != null && !responseSent.get()) {
                                // After users subscribe to the request payload body, generate 100 (Continue) response
                                // if the final response wasn't sent already for this request. Concurrency between
                                // 100 (Continue) and the final response is handled by Netty outbound encoders.
                                // Use Netty Channel directly to avoid adjustments for SplittingFlushStrategy,
                                // WriteStreamSubscriber, and CloseHandler state machines.
                                final Channel channel = nettyChannel();
                                if (channel.eventLoop().inEventLoop()) {
                                    channel.write(streamingResponseFactory().continueResponse());
                                } else {
                                    channel.eventLoop().execute(() ->
                                            channel.write(streamingResponseFactory().continueResponse()));
                                }
                            }
                            return new Subscriber<Object>() {
                                @Override
                                public void onSubscribe(final Subscription s) {
                                }

                                @Override
                                public void onNext(final Object obj) {
                                }

                                @Override
                                public void onError(final Throwable t) {
                                    // After the response payload has terminated, we may attempt to subscribe to the
                                    // request payload and drain/discard the content (in case the user forgets to
                                    // consume the stream). However, this means we may introduce a duplicate subscribe
                                    // and this doesn't mean the request content has not terminated.
                                    if (!drainRequestPayloadBody || !(t instanceof RejectedSubscribeError)) {
                                        requestCompletion.onComplete();
                                    }
                                }

                                @Override
                                public void onComplete() {
                                    requestCompletion.onComplete();
                                }
                            };
                        }));

                // Remember the original request method before users can modify it.
                final HttpRequestMethod requestMethod = request.method();
                // We can not concat response flat Publisher with `requestCompletion` or draining because by deferring
                // stream completion we will defer flushing. We concat with `responseWrite` Completable instead to let
                // the response go through first. After `responseWrite` completes we can immediately start draining the
                // request message body because completion of the `responseWrite` means completion of the flat response
                // stream and completion of the business logic.
                Completable responseWrite = connection.write(
                        // Don't expect any exceptions from service because it's already wrapped with
                        // HttpExceptionMapperServiceFilter.
                        service.handle(this, request, streamingResponseFactory())
                        .flatMapPublisher(response -> {
                            if (responseSent != null) {
                                // While concurrency between 100 (Continue) and the final response is handled in Netty
                                // encoders, it's necessary to prevent generating 100 (Continue) response after the full
                                // final response is sent. Otherwise, there is a risk of sending 100 (Continue) after
                                // the final response, which may trigger continuation for the next request in pipeline.
                                responseSent.set(true);
                            }
                            Cancellable resetFlushStrategy = null;
                            final FlushStrategy flushStrategy = determineFlushStrategyForApi(response);
                            if (flushStrategy != null) {
                                resetFlushStrategy = updateFlushStrategy(
                                        (prev, isOriginal) -> isOriginal ? flushStrategy : prev);
                            }
                            Publisher<Object> pub = handleResponse(protocol(), requestMethod, response);
                            return (resetFlushStrategy == null ? pub : pub.beforeFinally(resetFlushStrategy::cancel))
                                    // No need to make a copy of the context while consuming response message body.
                                    .shareContextOnSubscribe();
                        // There is no need to call shareContextOnSubscribe() at the end of the `write` Publisher here
                        // because `connection.write(...)` will do it for us internally after applying FlushStrategy.
                        }));

                if (drainRequestPayloadBody) {
<<<<<<< HEAD
                    responseWrite = responseWrite.afterFinally(() -> {
                        if (!payloadSubscribed.get()) {
                            // At this point, discarding the request payload body is an operation which should not
                            // impact the state of request/response processing, and we need to do it in order to both
                            // reuse the connection and finish any operators that may depend on both the request and
                            // response bodies to have been fully processed.
                            request.messageBody().ignoreElements().shareContextOnSubscribe().subscribe();
                        }
                    });
                }
                return responseWrite.concat(requestCompletion);
=======
                    responseWrite = responseWrite.afterFinally(new TerminalSignalConsumer() {
                        @Override
                        public void onComplete() {
                            if (payloadSubscribed.compareAndSet(false, true)) {
                                // At this point, discarding the request payload body is an operation which should not
                                // impact the state of request/response processing, and we need to do it in order to
                                // both reuse the connection and finish any operators that may depend on both the
                                // request and response bodies to have been fully processed.
                                request.messageBody().ignoreElements().shareContextOnSubscribe().subscribe();
                            }
                        }

                        @Override
                        public void onError(Throwable throwable) {
                            // We cancel instead of complete to mimic the behavior of the concatPropagateCancel
                            // operator.
                            cancel();
                        }

                        @Override
                        public void cancel() {
                            if (payloadSubscribed.compareAndSet(false, true)) {
                                // For the cancellation pathway we want to subscribe and cancel the request body
                                toSource(request.messageBody().shareContextOnSubscribe())
                                        .subscribe(CancelImmediatelySubscriber.INSTANCE);
                            }
                        }
                    });
                }
                return responseWrite.concat(requestCompletion).shareContextOnSubscribe();
>>>>>>> 67331d19
            });
            // For pipelined connection (repeated reads) we need to wrap each `exchange` with `defer` to isolate
            // AsyncContext state between repeated cycles.
            return handleMultipleRequests ? defer(() -> exchange).repeat(__ -> true).ignoreElements() : exchange;
        }

        @Nonnull
        private static Publisher<Object> handleResponse(final HttpProtocolVersion protocolVersion,
                                                        final HttpRequestMethod requestMethod,
                                                        final StreamingHttpResponse response) {
            // Add the content-length if necessary, falling back to transfer-encoding otherwise.
            if (canAddResponseContentLength(response, requestMethod)) {
                return setResponseContentLength(protocolVersion, response);
            } else {
                Publisher<Object> flatResponse;
                final Publisher<Object> messageBody = response.messageBody();
                // Ensure cancel is propagated through the messageBody. Otherwise, if cancel from transport races with
                // execution of this method and wins, BeforeFinallyHttpOperator won't trigger and observers won't
                // complete the exchange.
                if (emptyMessageBody(response, messageBody)) {
                    flatResponse = flatEmptyMessage(protocolVersion, response, messageBody, /* propagateCancel */ true);
                } else {
                    flatResponse = Single.<Object>succeeded(response)
                            .concatPropagateCancel(messageBody.shareContextOnSubscribe());
                    if (shouldAppendTrailers(protocolVersion, response)) {
                        flatResponse = flatResponse.scanWithMapper(HeaderUtils::appendTrailersMapper);
                    }
                }
                addResponseTransferEncodingIfNecessary(response, requestMethod);
                return flatResponse;
            }
        }

        @Nullable
        private static FlushStrategy determineFlushStrategyForApi(final HttpResponseMetaData response) {
            // For non-aggregated, don't change the flush strategy, keep the default.
            return isSafeToAggregateOrEmpty(response) ? flushOnEnd() : null;
        }

        @Override
        public SocketAddress localAddress() {
            return connection.localAddress();
        }

        @Override
        public SocketAddress remoteAddress() {
            return connection.remoteAddress();
        }

        @Nullable
        @Override
        public SslConfig sslConfig() {
            return connection.sslConfig();
        }

        @Nullable
        @Override
        public SSLSession sslSession() {
            return connection.sslSession();
        }

        @Override
        public HttpExecutionContext executionContext() {
            return executionContext;
        }

        @Nullable
        @Override
        public <T> T socketOption(final SocketOption<T> option) {
            return connection.socketOption(option);
        }

        @Override
        public HttpProtocolVersion protocol() {
            return (HttpProtocolVersion) connection.protocol();
        }

        @Nullable
        @Override
        public ConnectionContext parent() {
            return connection.parent();
        }

        @Override
        public Single<Throwable> transportError() {
            return connection.transportError();
        }

        @Override
        public Completable onClosing() {
            return connection.onClosing();
        }

        @Override
        public Completable onClose() {
            return connection.onClose();
        }

        @Override
        public Completable closeAsync() {
            return connection.closeAsync();
        }

        @Override
        public Completable closeAsyncGracefully() {
            return connection.closeAsyncGracefully();
        }

        @Override
        public Channel nettyChannel() {
            return connection.nettyChannel();
        }

        @Override
        public void acceptConnections(final boolean accept) {
            assert connection.nettyChannel().parent() != null;
            connection.nettyChannel().parent().config().setAutoRead(accept);
        }

        @Override
        public String toString() {
            return connection.toString();
        }
    }

    /**
     * Equivalent of {@link Processors#newCompletableProcessor()} that doesn't handle multiple
     * {@link Subscriber#subscribe(Subscriber) subscribes}.
     */
    private static final class SingleSubscriberProcessor extends SubscribableCompletable implements Processor,
                                                                                                    Cancellable {
        private static final Object CANCELLED = new Object();

        private static final AtomicReferenceFieldUpdater<SingleSubscriberProcessor, Object> stateUpdater =
                AtomicReferenceFieldUpdater.newUpdater(SingleSubscriberProcessor.class, Object.class, "state");

        @Nullable
        private volatile Object state;

        @Override
        protected void handleSubscribe(final Subscriber subscriber) {
            try {
                subscriber.onSubscribe(this);
            } catch (Throwable t) {
                handleExceptionFromOnSubscribe(subscriber, t);
                return;
            }
            for (;;) {
                final Object cState = state;
                if (cState instanceof TerminalNotification) {
                    TerminalNotification terminalNotification = (TerminalNotification) cState;
                    terminalNotification.terminate(subscriber);
                    break;
                } else if (cState instanceof Subscriber) {
                    subscriber.onError(new DuplicateSubscribeException(cState, subscriber));
                    break;
                } else if (cState == CANCELLED ||
                        cState == null && stateUpdater.compareAndSet(this, null, subscriber)) {
                    break;
                }
            }
        }

        @Override
        public void onSubscribe(final Cancellable cancellable) {
            // no op, we never cancel as Subscribers and subscribes are decoupled.
        }

        @Override
        public void onComplete() {
            final Object oldState = stateUpdater.getAndSet(this, TerminalNotification.complete());
            if (oldState instanceof Subscriber) {
                ((Subscriber) oldState).onComplete();
            }
        }

        @Override
        public void onError(final Throwable t) {
            final Object oldState = stateUpdater.getAndSet(this, TerminalNotification.error(t));
            if (oldState instanceof Subscriber) {
                ((Subscriber) oldState).onError(t);
            }
        }

        @Override
        public void cancel() {
            state = CANCELLED;
        }
    }

    private static final class ErrorLoggingHttpSubscriber implements CompletableSource.Subscriber {

        private static final Logger LOGGER = LoggerFactory.getLogger(ErrorLoggingHttpSubscriber.class);

        private final NettyHttpServerConnection connection;

        ErrorLoggingHttpSubscriber(final NettyHttpServerConnection connection) {
            this.connection = connection;
        }

        @Override
        public void onSubscribe(final Cancellable cancellable) {
            // We never cancel from this Subscriber
        }

        @Override
        public void onComplete() {
            // NOOP
        }

        @Override
        public void onError(final Throwable t) {
            final boolean isOpen = connection.nettyChannel().isOpen();
            Throwable cause = t;
            if (t instanceof CloseEventObservedException) {
                final CloseEventObservedException ceoe = (CloseEventObservedException) t;
                if (ceoe.event() == CHANNEL_CLOSED_INBOUND && t.getCause() instanceof ClosedChannelException) {
                    LOGGER.trace("{} Client closed the {} connection without sending {}.",
                            connection, connection.protocol(),
                            HTTP_2_0.equals(connection.protocol()) ? "GO_AWAY" : "'Connection: close' header", t);
                } else if (t.getCause() instanceof DecoderException) {
                    cause = t.getCause();
                    logDecoderException((DecoderException) cause, connection, isOpen);
                } else {
                    cause = t.getCause() instanceof IOException ? t.getCause() : t;
                    logUnexpectedException(cause, connection);
                }
            } else if (t instanceof DecoderException) {
                logDecoderException((DecoderException) t, connection, isOpen);
            } else if (t instanceof Http2Exception) {
                logHttp2Exception((Http2Exception) t, connection);
            } else {
                logUnexpectedException(t, connection);
            }
            if (isOpen) {
                ChannelCloseUtils.close(connection.nettyChannel(), cause);
            }
        }

        private static void logDecoderException(final DecoderException e, final NettyHttpServerConnection connection,
                                                final boolean isOpen) {
            final String whatClosing = HTTP_2_0.compareTo(connection.protocol()) <= 0 ? "stream" : "connection";
            final String closeStatement = isOpen ? ", closing it" : "";
            LOGGER.warn("{} Can not decode a message, no more requests will be received on this {} {}{} due to:",
                    connection, connection.protocol(), whatClosing, closeStatement, e);
        }

        private static void logHttp2Exception(final Http2Exception e, final NettyHttpServerConnection connection) {
            final Http2ErrorCode errorCode = e.errorCode();
            if (CANCEL.equals(errorCode)) {
                LOGGER.debug(
                        "{} HTTP/2 stream was cancelled by a remote peer, most likely due to timeout or lost interest",
                        connection, e);
            } else if (STREAM_CLOSED.equals(errorCode)) {
                LOGGER.debug("{} HTTP/2 stream was closed, most likely because regular frames sent raced with " +
                        "cancellation received from a remote peer", connection, e);
            } else if (NO_ERROR.equals(errorCode)) {
                LOGGER.debug("{} HTTP/2 stream was interrupted because underlying connection closed due to GO_AWAY",
                        connection, e);
            } else if (SETTINGS_TIMEOUT.equals(errorCode)) {
                LOGGER.warn("{} HTTP/2 stream was interrupted because underlying connection did not receive SETTINGS " +
                        "acknowledgement on time", connection, e);
            } else if (PROTOCOL_ERROR.equals(errorCode) || INTERNAL_ERROR.equals(errorCode) ||
                    FLOW_CONTROL_ERROR.equals(errorCode) || FRAME_SIZE_ERROR.equals(errorCode) ||
                    COMPRESSION_ERROR.equals(errorCode) || INADEQUATE_SECURITY.equals(errorCode) ||
                    HTTP_1_1_REQUIRED.equals(errorCode)) {
                LOGGER.warn("{} HTTP/2 stream failed with an error indicating client misbehavior", connection, e);
            } else {
                // REFUSED_STREAM & ENHANCE_YOUR_CALM - we don't support ServerPush, should only happen on client side
                // CONNECT_ERROR - expected to happen only on client side
                // Any other non-standard error code - we don't know how to handle it
                LOGGER.warn("{} HTTP/2 stream failed with an error unexpected for the server-side", connection, e);
            }
        }

        private static void logUnexpectedException(final Throwable t, final NettyHttpServerConnection connection) {
            final String whatClosing = HTTP_2_0.compareTo(connection.protocol()) <= 0 ? "stream" : "connection";
            LOGGER.debug("{} Unexpected error received, closing {} {} due to:",
                    connection, connection.protocol(), whatClosing, t);
        }
    }

    /**
     * Simplified variant of {@link io.servicetalk.transport.netty.internal.SplittingFlushStrategy}. Introduced
     * temporarily until the {@link FlushStrategy} API is re-designed.
     */
    private static final class ChangingFlushStrategy implements FlushStrategy {
        private static final AtomicReferenceFieldUpdater<ChangingFlushStrategy, ChangingWriteEventsListener>
                listenerUpdater = newUpdater(ChangingFlushStrategy.class, ChangingWriteEventsListener.class,
                "listener");

        @Nullable
        private volatile ChangingWriteEventsListener listener;

        private final FlushStrategyHolder flushStrategyHolder;

        private ChangingFlushStrategy(final FlushStrategyHolder flushStrategyHolder) {
            this.flushStrategyHolder = flushStrategyHolder;
        }

        Cancellable updateFlushStrategy(FlushStrategyProvider strategyProvider) {
            return flushStrategyHolder.updateFlushStrategy(strategyProvider);
        }

        @Override
        public WriteEventsListener apply(final FlushSender sender) {
            ChangingWriteEventsListener cListener = listener;
            if (cListener != null) {
                return cListener;
            }
            ChangingWriteEventsListener l = listenerUpdater.updateAndGet(this,
                    existing -> existing != null ? existing :
                            new ChangingWriteEventsListener(sender, flushStrategyHolder));
            assert l != null;
            return l;
        }

        @Override
        public boolean shouldFlushOnUnwritable() {
            return flushStrategyHolder.currentStrategy().shouldFlushOnUnwritable();
        }

        private static final class ChangingWriteEventsListener implements WriteEventsListener {

            private final FlushSender sender;
            private final FlushStrategyHolder flushStrategyHolder;
            private final FlushStrategy defaultStrategy;
            private final WriteEventsListener defaultListener;
            private WriteEventsListener delegate;
            private boolean firstWrite = true;

            ChangingWriteEventsListener(final FlushSender sender, final FlushStrategyHolder flushStrategyHolder) {
                this.sender = sender;
                this.flushStrategyHolder = flushStrategyHolder;
                this.defaultStrategy = flushStrategyHolder.currentStrategy();
                this.defaultListener = defaultStrategy.apply(sender);
                this.delegate = defaultListener;
            }

            @Override
            public void writeStarted() {
                firstWrite = true;
                delegate = defaultListener;
                // Invocation of "delegate.writeStarted()" is intentionally deferred until the first item is written.
                // This is required to observe any changes for the FlushStrategy inside the service handle method.
                // Deferring this invocation does not change the contract defined in the javadoc of this method.
            }

            @Override
            public void itemWritten(@Nullable final Object written) {
                if (firstWrite) {
                    final FlushStrategy currentStrategy = flushStrategyHolder.currentStrategy();
                    if (currentStrategy != defaultStrategy) {
                        this.delegate = currentStrategy.apply(sender);
                    }
                    delegate.writeStarted();
                    firstWrite = false;
                }
                delegate.itemWritten(written);
            }

            @Override
            public void writeTerminated() {
                delegate.writeTerminated();
            }

            @Override
            public void writeCancelled() {
                delegate.writeCancelled();
            }
        }
    }
}<|MERGE_RESOLUTION|>--- conflicted
+++ resolved
@@ -422,19 +422,6 @@
                         }));
 
                 if (drainRequestPayloadBody) {
-<<<<<<< HEAD
-                    responseWrite = responseWrite.afterFinally(() -> {
-                        if (!payloadSubscribed.get()) {
-                            // At this point, discarding the request payload body is an operation which should not
-                            // impact the state of request/response processing, and we need to do it in order to both
-                            // reuse the connection and finish any operators that may depend on both the request and
-                            // response bodies to have been fully processed.
-                            request.messageBody().ignoreElements().shareContextOnSubscribe().subscribe();
-                        }
-                    });
-                }
-                return responseWrite.concat(requestCompletion);
-=======
                     responseWrite = responseWrite.afterFinally(new TerminalSignalConsumer() {
                         @Override
                         public void onComplete() {
@@ -465,7 +452,6 @@
                     });
                 }
                 return responseWrite.concat(requestCompletion).shareContextOnSubscribe();
->>>>>>> 67331d19
             });
             // For pipelined connection (repeated reads) we need to wrap each `exchange` with `defer` to isolate
             // AsyncContext state between repeated cycles.
