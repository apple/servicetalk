/*
 * Copyright © 2018-2021 Apple Inc. and the ServiceTalk project authors
 *
 * Licensed under the Apache License, Version 2.0 (the "License");
 * you may not use this file except in compliance with the License.
 * You may obtain a copy of the License at
 *
 *   http://www.apache.org/licenses/LICENSE-2.0
 *
 * Unless required by applicable law or agreed to in writing, software
 * distributed under the License is distributed on an "AS IS" BASIS,
 * WITHOUT WARRANTIES OR CONDITIONS OF ANY KIND, either express or implied.
 * See the License for the specific language governing permissions and
 * limitations under the License.
 */
package io.servicetalk.http.netty;

import io.servicetalk.concurrent.Cancellable;
import io.servicetalk.concurrent.CompletableSource;
import io.servicetalk.concurrent.CompletableSource.Processor;
import io.servicetalk.concurrent.PublisherSource.Subscriber;
import io.servicetalk.concurrent.PublisherSource.Subscription;
import io.servicetalk.concurrent.api.Completable;
import io.servicetalk.concurrent.api.ListenableAsyncCloseable;
import io.servicetalk.concurrent.api.Processors;
import io.servicetalk.concurrent.api.Publisher;
import io.servicetalk.concurrent.api.Single;
import io.servicetalk.concurrent.api.internal.SubscribableCompletable;
import io.servicetalk.concurrent.internal.CancelImmediatelySubscriber;
import io.servicetalk.concurrent.internal.DuplicateSubscribeException;
import io.servicetalk.concurrent.internal.RejectedSubscribeError;
import io.servicetalk.concurrent.internal.TerminalNotification;
import io.servicetalk.http.api.DefaultHttpExecutionContext;
import io.servicetalk.http.api.HttpExecutionContext;
import io.servicetalk.http.api.HttpExecutionStrategies;
import io.servicetalk.http.api.HttpHeadersFactory;
import io.servicetalk.http.api.HttpProtocolVersion;
import io.servicetalk.http.api.HttpRequestMetaData;
import io.servicetalk.http.api.HttpRequestMethod;
import io.servicetalk.http.api.HttpResponseMetaData;
import io.servicetalk.http.api.HttpServerContext;
import io.servicetalk.http.api.HttpServiceContext;
import io.servicetalk.http.api.StreamingHttpRequest;
import io.servicetalk.http.api.StreamingHttpResponse;
import io.servicetalk.http.api.StreamingHttpService;
import io.servicetalk.tcp.netty.internal.ReadOnlyTcpServerConfig;
import io.servicetalk.tcp.netty.internal.TcpServerBinder;
import io.servicetalk.tcp.netty.internal.TcpServerChannelInitializer;
import io.servicetalk.transport.api.ConnectionContext;
import io.servicetalk.transport.api.ConnectionObserver;
import io.servicetalk.transport.api.ServerContext;
import io.servicetalk.transport.api.SslConfig;
import io.servicetalk.transport.netty.internal.ChannelInitializer;
import io.servicetalk.transport.netty.internal.CloseHandler;
import io.servicetalk.transport.netty.internal.CloseHandler.CloseEventObservedException;
import io.servicetalk.transport.netty.internal.CopyByteBufHandlerChannelInitializer;
import io.servicetalk.transport.netty.internal.DefaultNettyConnection;
import io.servicetalk.transport.netty.internal.FlushStrategy;
import io.servicetalk.transport.netty.internal.FlushStrategyHolder;
import io.servicetalk.transport.netty.internal.InfluencerConnectionAcceptor;
import io.servicetalk.transport.netty.internal.NettyConnection;
import io.servicetalk.transport.netty.internal.NettyConnectionContext;
import io.servicetalk.transport.netty.internal.NettyConnectionContext.FlushStrategyProvider;

import io.netty.buffer.ByteBufAllocator;
import io.netty.channel.Channel;
import io.netty.channel.ChannelPipeline;
import io.netty.handler.codec.DecoderException;
import org.slf4j.Logger;
import org.slf4j.LoggerFactory;

import java.io.IOException;
import java.net.SocketAddress;
import java.net.SocketOption;
import java.nio.channels.ClosedChannelException;
import java.util.ArrayDeque;
import java.util.Queue;
import java.util.concurrent.atomic.AtomicBoolean;
import java.util.concurrent.atomic.AtomicReferenceFieldUpdater;
import javax.annotation.Nonnull;
import javax.annotation.Nullable;
import javax.net.ssl.SSLSession;

import static io.servicetalk.buffer.netty.BufferUtils.getByteBufAllocator;
import static io.servicetalk.concurrent.api.AsyncCloseables.newCompositeCloseable;
import static io.servicetalk.concurrent.api.AsyncCloseables.toListenableAsyncCloseable;
import static io.servicetalk.concurrent.api.Completable.defer;
import static io.servicetalk.concurrent.api.Publisher.defer;
import static io.servicetalk.concurrent.api.Publisher.empty;
import static io.servicetalk.concurrent.api.Single.failed;
import static io.servicetalk.concurrent.api.SourceAdapters.toSource;
import static io.servicetalk.http.api.HttpProtocolVersion.HTTP_1_1;
import static io.servicetalk.http.api.HttpProtocolVersion.HTTP_2_0;
import static io.servicetalk.http.api.StreamingHttpRequests.newTransportRequest;
import static io.servicetalk.http.netty.AbstractStreamingHttpConnection.isSafeToAggregateOrEmpty;
import static io.servicetalk.http.netty.HeaderUtils.REQ_EXPECT_CONTINUE;
import static io.servicetalk.http.netty.HeaderUtils.addResponseTransferEncodingIfNecessary;
import static io.servicetalk.http.netty.HeaderUtils.canAddResponseContentLength;
import static io.servicetalk.http.netty.HeaderUtils.emptyMessageBody;
import static io.servicetalk.http.netty.HeaderUtils.flatEmptyMessage;
import static io.servicetalk.http.netty.HeaderUtils.setResponseContentLength;
import static io.servicetalk.http.netty.HeaderUtils.shouldAppendTrailers;
import static io.servicetalk.http.netty.HttpDebugUtils.showPipeline;
import static io.servicetalk.transport.netty.internal.CloseHandler.CloseEvent.CHANNEL_CLOSED_INBOUND;
import static io.servicetalk.transport.netty.internal.CloseHandler.forPipelinedRequestResponse;
import static io.servicetalk.transport.netty.internal.FlushStrategies.flushOnEnd;
import static java.util.concurrent.atomic.AtomicReferenceFieldUpdater.newUpdater;

final class NettyHttpServer {
    private static final Logger LOGGER = LoggerFactory.getLogger(NettyHttpServer.class);

    private NettyHttpServer() {
        // No instances
    }

    static Single<HttpServerContext> bind(final HttpExecutionContext executionContext,
                                          final ReadOnlyHttpServerConfig config,
                                          final SocketAddress address,
                                          @Nullable final InfluencerConnectionAcceptor connectionAcceptor,
                                          final StreamingHttpService service,
                                          final boolean drainRequestPayloadBody) {
        if (config.h1Config() == null) {
            return failed(newH1ConfigException());
        }
        // This state is read only, so safe to keep a copy across Subscribers
        final ReadOnlyTcpServerConfig tcpServerConfig = config.tcpConfig();
        // We disable auto read so that we can handle stuff in the ConnectionFilter before we accept any content.
        return TcpServerBinder.bind(address, tcpServerConfig, false, executionContext, connectionAcceptor,
                (channel, connectionObserver) -> initChannel(channel, executionContext, config,
                        new TcpServerChannelInitializer(tcpServerConfig, connectionObserver), service,
                        drainRequestPayloadBody, connectionObserver),
                serverConnection -> serverConnection.process(true))
                .map(delegate -> {
                    LOGGER.debug("Started HTTP/1.1 server for address {}.", delegate.listenAddress());
                    // The ServerContext returned by TcpServerBinder takes care of closing the connectionAcceptor.
                    return new NettyHttpServerContext(delegate, service, executionContext);
                });
    }

    private static Throwable newH1ConfigException() {
        return new IllegalStateException(
                "HTTP/1.x channel initialization failure due to missing HTTP/1.x configuration");
    }

    static Single<NettyHttpServerConnection> initChannel(final Channel channel,
                                                         final HttpExecutionContext httpExecutionContext,
                                                         final ReadOnlyHttpServerConfig config,
                                                         final ChannelInitializer initializer,
                                                         final StreamingHttpService service,
                                                         final boolean drainRequestPayloadBody,
                                                         final ConnectionObserver observer) {
        return initChannel(channel, httpExecutionContext, config, initializer, service, drainRequestPayloadBody,
                observer, forPipelinedRequestResponse(false, channel.config()));
    }

    private static Single<NettyHttpServerConnection> initChannel(final Channel channel,
                                                                 final HttpExecutionContext httpExecutionContext,
                                                                 final ReadOnlyHttpServerConfig config,
                                                                 final ChannelInitializer initializer,
                                                                 final StreamingHttpService service,
                                                                 final boolean drainRequestPayloadBody,
                                                                 final ConnectionObserver observer,
                                                                 final CloseHandler closeHandler) {
        final H1ProtocolConfig h1Config = config.h1Config();
        if (h1Config == null) {
            return failed(newH1ConfigException());
        }
        final ReadOnlyTcpServerConfig tcpConfig = config.tcpConfig();
        return showPipeline(DefaultNettyConnection.initChannel(channel,
                httpExecutionContext.bufferAllocator(), httpExecutionContext.executor(),
                httpExecutionContext.ioExecutor(), closeHandler, tcpConfig.flushStrategy(), tcpConfig.idleTimeoutMs(),
                tcpConfig.sslConfig(),
                initializer.andThen(getChannelInitializer(getByteBufAllocator(httpExecutionContext.bufferAllocator()),
                        h1Config, closeHandler)), httpExecutionContext.executionStrategy(), HTTP_1_1, observer, false,
                        __ -> false)
                .map(conn -> new NettyHttpServerConnection(conn, service,
                        HTTP_1_1, h1Config.headersFactory(), drainRequestPayloadBody,
                        config.allowDropTrailersReadFromTransport())), HTTP_1_1, channel);
    }

    private static ChannelInitializer getChannelInitializer(final ByteBufAllocator alloc, final H1ProtocolConfig config,
                                                            final CloseHandler closeHandler) {
        // H1 slices passed memory chunks into headers and payload body without copying and will emit them to the
        // user-code. Therefore, ByteBufs must be copied to unpooled memory before HttpObjectDecoder.
        return new CopyByteBufHandlerChannelInitializer(alloc).andThen(channel -> {
            Queue<HttpRequestMethod> methodQueue = new ArrayDeque<>(2);
            final ChannelPipeline pipeline = channel.pipeline();
            final HttpRequestDecoder decoder = new HttpRequestDecoder(methodQueue, alloc, config.headersFactory(),
                    config.maxStartLineLength(), config.maxHeaderFieldLength(),
                    config.specExceptions().allowPrematureClosureBeforePayloadBody(),
                    config.specExceptions().allowLFWithoutCR(), closeHandler);
            pipeline.addLast(decoder);
            pipeline.addLast(new HttpResponseEncoder(methodQueue, config.headersEncodedSizeEstimate(),
                    config.trailersEncodedSizeEstimate(), closeHandler, decoder));
        });
    }

    static final class NettyHttpServerContext implements HttpServerContext {
        private final ServerContext delegate;
        private final ListenableAsyncCloseable asyncCloseable;
        private final HttpExecutionContext executionContext;

        NettyHttpServerContext(final ServerContext delegate, final StreamingHttpService service,
                               final HttpExecutionContext executionContext) {
            this.delegate = delegate;
            asyncCloseable = toListenableAsyncCloseable(newCompositeCloseable().appendAll(service, delegate));
            this.executionContext = executionContext;
        }

        @Override
        public SocketAddress listenAddress() {
            return delegate.listenAddress();
        }

        @Override
        public void acceptConnections(final boolean accept) {
            delegate.acceptConnections(accept);
        }

        @Override
        public HttpExecutionContext executionContext() {
            return executionContext;
        }

        @Override
        public Completable closeAsync() {
            return asyncCloseable.closeAsync()
                    .whenFinally(() -> LOGGER.debug("Stopped HTTP server for address {}.", listenAddress()));
        }

        @Override
        public Completable closeAsyncGracefully() {
            return asyncCloseable.closeAsyncGracefully();
        }

        @Override
        public Completable onClose() {
            return asyncCloseable.onClose();
        }

        @Override
        public String toString() {
            return delegate.toString();
        }
    }

    static final class NettyHttpServerConnection extends HttpServiceContext implements NettyConnectionContext {
        private final StreamingHttpService service;
        private final NettyConnection<Object, Object> connection;
        private final HttpHeadersFactory headersFactory;
        private final HttpExecutionContext executionContext;
        private final ChangingFlushStrategy flushStrategy;
        private final boolean drainRequestPayloadBody;
        private final boolean requireTrailerHeader;

        NettyHttpServerConnection(final NettyConnection<Object, Object> connection,
                                  final StreamingHttpService service,
                                  final HttpProtocolVersion version,
                                  final HttpHeadersFactory headersFactory,
                                  final boolean drainRequestPayloadBody,
                                  final boolean requireTrailerHeader) {
            super(headersFactory,
                    new DefaultHttpResponseFactory(headersFactory, connection.executionContext().bufferAllocator(),
                            version),
                    new DefaultStreamingHttpResponseFactory(headersFactory,
                            connection.executionContext().bufferAllocator(), version),
                    new DefaultBlockingStreamingHttpResponseFactory(headersFactory,
                            connection.executionContext().bufferAllocator(), version));
            this.connection = connection;
            this.headersFactory = headersFactory;
            executionContext = new DefaultHttpExecutionContext(connection.executionContext().bufferAllocator(),
                    connection.executionContext().ioExecutor(), connection.executionContext().executor(),
                    HttpExecutionStrategies.offloadNone());
            this.service = service;
            this.flushStrategy = new ChangingFlushStrategy(new FlushStrategyHolder(connection.defaultFlushStrategy()));
            connection.updateFlushStrategy((current, isCurrentOriginal) -> flushStrategy);
            this.drainRequestPayloadBody = drainRequestPayloadBody;
            this.requireTrailerHeader = requireTrailerHeader;
        }

        void process(final boolean handleMultipleRequests) {
            final Single<StreamingHttpRequest> requestSingle =
                    connection.read().liftSyncToSingle(new SpliceFlatStreamToMetaSingle<>(
                            (HttpRequestMetaData meta, Publisher<Object> payload) ->
                                    newTransportRequest(meta.method(), meta.requestTarget(), meta.version(),
                                            meta.headers(), executionContext().bufferAllocator(), payload,
                                            requireTrailerHeader, headersFactory)));
            toSource(handleRequestAndWriteResponse(requestSingle, handleMultipleRequests))
                    .subscribe(new ErrorLoggingHttpSubscriber(connection));
        }

        @Override
        public Cancellable updateFlushStrategy(final FlushStrategyProvider strategyProvider) {
            return flushStrategy.updateFlushStrategy(strategyProvider);
        }

        @Override
        public FlushStrategy defaultFlushStrategy() {
            return connection.defaultFlushStrategy();
        }

        private Completable handleRequestAndWriteResponse(final Single<StreamingHttpRequest> requestSingle,
                                                          final boolean handleMultipleRequests) {
            final Completable exchange = requestSingle.flatMapCompletable(rawRequest -> {
                // We transform the request and delay the completion of the result flattened stream to avoid
                // resubscribing to the NettyChannelPublisher before the previous subscriber has terminated. Otherwise
                // we may attempt to do duplicate subscribe on NettyChannelPublisher, which will result in a connection
                // closure.
                final SingleSubscriberProcessor requestCompletion = new SingleSubscriberProcessor();
                final AtomicBoolean payloadSubscribed = drainRequestPayloadBody ? new AtomicBoolean() : null;
                final AtomicBoolean responseSent = REQ_EXPECT_CONTINUE.test(rawRequest) ? new AtomicBoolean() : null;
                final StreamingHttpRequest request = rawRequest.transformMessageBody(
                        // Cancellation is assumed to close the connection, or be ignored if this Subscriber has already
                        // terminated. That means we don't need to trigger the processor as completed because we don't
                        // care about processing more requests.
                        payload -> payload.afterSubscriber(() -> {
                            if (drainRequestPayloadBody) {
                                payloadSubscribed.set(true);
                            }
                            if (responseSent != null && !responseSent.get()) {
                                // After users subscribe to the request payload body, generate 100 (Continue) response
                                // if the final response wasn't sent already for this request. Concurrency between
                                // 100 (Continue) and the final response is handled by Netty outbound encoders.
                                // Use Netty Channel directly to avoid adjustments for SplittingFlushStrategy,
                                // WriteStreamSubscriber, and CloseHandler state machines.
                                final Channel channel = nettyChannel();
                                if (channel.eventLoop().inEventLoop()) {
                                    channel.write(streamingResponseFactory().continueResponse());
                                } else {
                                    channel.eventLoop().execute(() ->
                                            channel.write(streamingResponseFactory().continueResponse()));
                                }
                            }
                            return new Subscriber<Object>() {
                                @Override
                                public void onSubscribe(final Subscription s) {
                                }

                                @Override
                                public void onNext(final Object obj) {
                                }

                                @Override
                                public void onError(final Throwable t) {
                                    // After the response payload has terminated, we may attempt to subscribe to the
                                    // request payload and drain/discard the content (in case the user forgets to
                                    // consume the stream). However this means we may introduce a duplicate subscribe
                                    // and this doesn't mean the request content has not terminated.
                                    if (!drainRequestPayloadBody || !(t instanceof RejectedSubscribeError)) {
                                        requestCompletion.onComplete();
                                    }
                                }

                                @Override
                                public void onComplete() {
                                    requestCompletion.onComplete();
                                }
                            };
                        }));

                // Use additional flag to track completion of the flat response stream. We can not concat Publisher with
                // `requestCompletion` or draining because by deferring stream completion we will defer flushing. We
                // concat with `responseWrite` Completable instead to let the response go through. After `responseWrite`
                // completes we can not immediately start draining the request message body because completion of the
                // `responseWrite` is identified at protocol level but does not necessarily mean that the service
                // business logic also completed.
                final SingleSubscriberProcessor responseCompletion = new SingleSubscriberProcessor();
                // Remember the original request method before users can modify it.
                final HttpRequestMethod requestMethod = request.method();
                final Completable responseWrite = connection.write(
                        // Don't expect any exceptions from service because it's already wrapped with
                        // HttpExceptionMapperServiceFilter.
                        service.handle(this, request, streamingResponseFactory())
                        .flatMapPublisher(response -> {
                            if (responseSent != null) {
                                // While concurrency between 100 (Continue) and the final response is handled in Netty
                                // encoders, it's necessary to prevent generating 100 (Continue) response after the full
                                // final response is sent. Otherwise, there is a risk of sending 100 (Continue) after
                                // the final response, which may trigger continuation for the next request in pipeline.
                                responseSent.set(true);
                            }
                            Cancellable c = null;
                            final FlushStrategy flushStrategy = determineFlushStrategyForApi(response);
                            if (flushStrategy != null) {
                                c = updateFlushStrategy((prev, isOriginal) -> isOriginal ? flushStrategy : prev);
                            }
                            Publisher<Object> pub = handleResponse(protocol(), requestMethod, response);
                            return (c == null ? pub : pub.beforeFinally(c::cancel))
                                    // No need to make a copy of the context while consuming response message body.
                                    .shareContextOnSubscribe();
                        }).whenOnComplete(responseCompletion::onComplete)).concat(responseCompletion);

                if (drainRequestPayloadBody) {
                    return responseWrite.concat(defer(() -> (payloadSubscribed.get() ?
                            // Discarding the request payload body is an operation which should not impact the state of
                            // request/response processing. It's appropriate to recover from any error here.
                            // ST may introduce RejectedSubscribeError if user already consumed the request payload body
                            requestCompletion : request.messageBody().ignoreElements().onErrorComplete())
                            // No need to make a copy of the context in both cases.
                            .shareContextOnSubscribe()));
                } else {
                    return responseWrite.concat(requestCompletion);
                }
            });
            return handleMultipleRequests ? exchange.repeat(__ -> true).ignoreElements() : exchange;
        }

        @Nonnull
        private static Publisher<Object> handleResponse(final HttpProtocolVersion protocolVersion,
                                                        final HttpRequestMethod requestMethod,
                                                        final StreamingHttpResponse response) {
            // Add the content-length if necessary, falling back to transfer-encoding otherwise.
            if (canAddResponseContentLength(response, requestMethod)) {
                return setResponseContentLength(protocolVersion, response);
            } else {
                Publisher<Object> flatResponse;
                final Publisher<Object> messageBody = response.messageBody();
<<<<<<< HEAD
                if (emptyMessageBody(response, messageBody)) {
                    flatResponse = flatEmptyMessage(protocolVersion, response, messageBody, true);
                } else {
                    // No need to wrap the state with `defer` because this method is executed inside `flatMapPublisher`.
                    final AtomicBoolean messageBodySubscribed = new AtomicBoolean(false);
                    flatResponse = Single.<Object>succeeded(response)
                            // Because `concat` won't subscribe to the messageBody in case of cancellation or an error,
                            // we use `afterCancel` + `messageBodySubscribed` to guarantee messageBody sees cancel too.
                            // Otherwise, BeforeFinallyHttpOperator won't trigger, and observers won't complete the
                            // exchange.
                            .afterCancel(() -> {
                                if (messageBodySubscribed.compareAndSet(false, true)) {
                                    toSource(messageBody).subscribe(CancelImmediatelySubscriber.INSTANCE);
                                }
                            })
                            // Not necessary to defer subscribe to the messageBody because server does not retry
                            // responses, and we don't need to replay messageBody.
                            .concat(defer(() -> (messageBodySubscribed.compareAndSet(false, true) ?
                                            messageBody : empty()).shareContextOnSubscribe()),
                                    /* deferSubscribe */ false);
=======
                // Ensure cancel is propagated through the messageBody. Otherwise, if cancel from transport races with
                // execution of this method and wins, BeforeFinallyHttpOperator won't trigger and observers won't
                // complete the exchange.
                if (emptyMessageBody(response, messageBody)) {
                    flatResponse = flatEmptyMessage(protocolVersion, response, messageBody, /* propagateCancel */ true);
                } else {
                    flatResponse = Single.<Object>succeeded(response).concatPropagateCancel(messageBody);
>>>>>>> abc0d75e
                    if (shouldAppendTrailers(protocolVersion, response)) {
                        flatResponse = flatResponse.scanWith(HeaderUtils::appendTrailersMapper);
                    }
                }
                addResponseTransferEncodingIfNecessary(response, requestMethod);
                return flatResponse;
            }
        }

        @Nullable
        private static FlushStrategy determineFlushStrategyForApi(final HttpResponseMetaData response) {
            // For non-aggregated, don't change the flush strategy, keep the default.
            return isSafeToAggregateOrEmpty(response) ? flushOnEnd() : null;
        }

        @Override
        public SocketAddress localAddress() {
            return connection.localAddress();
        }

        @Override
        public SocketAddress remoteAddress() {
            return connection.remoteAddress();
        }

        @Nullable
        @Override
        public SslConfig sslConfig() {
            return connection.sslConfig();
        }

        @Nullable
        @Override
        public SSLSession sslSession() {
            return connection.sslSession();
        }

        @Override
        public HttpExecutionContext executionContext() {
            return executionContext;
        }

        @Nullable
        @Override
        public <T> T socketOption(final SocketOption<T> option) {
            return connection.socketOption(option);
        }

        @Override
        public HttpProtocolVersion protocol() {
            return (HttpProtocolVersion) connection.protocol();
        }

        @Nullable
        @Override
        public ConnectionContext parent() {
            return connection.parent();
        }

        @Override
        public Single<Throwable> transportError() {
            return connection.transportError();
        }

        @Override
        public Completable onClosing() {
            return connection.onClosing();
        }

        @Override
        public Completable onClose() {
            return connection.onClose();
        }

        @Override
        public Completable closeAsync() {
            return connection.closeAsync();
        }

        @Override
        public Completable closeAsyncGracefully() {
            return connection.closeAsyncGracefully();
        }

        @Override
        public Channel nettyChannel() {
            return connection.nettyChannel();
        }

        @Override
        public void acceptConnections(final boolean accept) {
            assert connection.nettyChannel().parent() != null;
            connection.nettyChannel().parent().config().setAutoRead(accept);
        }

        @Override
        public String toString() {
            return connection.toString();
        }
    }

    /**
     * Equivalent of {@link Processors#newCompletableProcessor()} that doesn't handle multiple
     * {@link Subscriber#subscribe(Subscriber) subscribes}.
     */
    private static final class SingleSubscriberProcessor extends SubscribableCompletable implements Processor,
                                                                                                    Cancellable {
        private static final Object CANCELLED = new Object();

        private static final AtomicReferenceFieldUpdater<SingleSubscriberProcessor, Object> stateUpdater =
                AtomicReferenceFieldUpdater.newUpdater(SingleSubscriberProcessor.class, Object.class, "state");

        @Nullable
        private volatile Object state;

        @Override
        protected void handleSubscribe(final Subscriber subscriber) {
            subscriber.onSubscribe(this);
            for (;;) {
                final Object cState = state;
                if (cState instanceof TerminalNotification) {
                    TerminalNotification terminalNotification = (TerminalNotification) cState;
                    terminalNotification.terminate(subscriber);
                    break;
                } else if (cState instanceof Subscriber) {
                    subscriber.onError(new DuplicateSubscribeException(cState, subscriber));
                    break;
                } else if (cState == CANCELLED ||
                        cState == null && stateUpdater.compareAndSet(this, null, subscriber)) {
                    break;
                }
            }
        }

        @Override
        public void onSubscribe(final Cancellable cancellable) {
            // no op, we never cancel as Subscribers and subscribes are decoupled.
        }

        @Override
        public void onComplete() {
            final Object oldState = stateUpdater.getAndSet(this, TerminalNotification.complete());
            if (oldState instanceof Subscriber) {
                ((Subscriber) oldState).onComplete();
            }
        }

        @Override
        public void onError(final Throwable t) {
            final Object oldState = stateUpdater.getAndSet(this, TerminalNotification.error(t));
            if (oldState instanceof Subscriber) {
                ((Subscriber) oldState).onError(t);
            }
        }

        @Override
        public void cancel() {
            state = CANCELLED;
        }
    }

    private static final class ErrorLoggingHttpSubscriber implements CompletableSource.Subscriber {

        private static final Logger LOGGER = LoggerFactory.getLogger(ErrorLoggingHttpSubscriber.class);

        private final NettyConnection<Object, Object> connection;

        ErrorLoggingHttpSubscriber(final NettyConnection<Object, Object> connection) {
            this.connection = connection;
        }

        @Override
        public void onSubscribe(final Cancellable cancellable) {
            // We never cancel from this Subscriber
        }

        @Override
        public void onComplete() {
            // NOOP
        }

        @Override
        public void onError(final Throwable t) {
            if (t instanceof CloseEventObservedException) {
                final CloseEventObservedException ceoe = (CloseEventObservedException) t;
                if (ceoe.event() == CHANNEL_CLOSED_INBOUND && t.getCause() instanceof ClosedChannelException) {
                    LOGGER.trace("{} Client closed the {} connection without sending {}.",
                            connection, connection.protocol(),
                            HTTP_2_0.equals(connection.protocol()) ? "GO_AWAY" : "'Connection: close' header", t);
                } else if (t.getCause() instanceof DecoderException) {
                    logDecoderException((DecoderException) t.getCause(), connection);
                } else {
                    logUnexpectedException(t.getCause() instanceof IOException ? t.getCause() : t, connection);
                }
            } else if (t instanceof DecoderException) {
                logDecoderException((DecoderException) t, connection);
            } else {
                logUnexpectedException(t, connection);
            }
        }

        private static void logDecoderException(final DecoderException e,
                                                final NettyConnection<Object, Object> connection) {
            LOGGER.warn("{} Can not decode a message, no more requests will be received on this {} {}.", connection,
                    connection.protocol(), HTTP_2_0.equals(connection.protocol()) ? "stream" : "connection", e);
        }

        private static void logUnexpectedException(final Throwable t, NettyConnection<Object, Object> connection) {
            LOGGER.debug("{} Unexpected error received, closing {} {} due to:", connection, connection.protocol(),
                    HTTP_2_0.equals(connection.protocol()) ? "stream" : "connection", t);
        }
    }

    /**
     * Simplified variant of {@link io.servicetalk.transport.netty.internal.SplittingFlushStrategy}. Introduced
     * temporarily until the {@link FlushStrategy} API is re-designed.
     */
    private static final class ChangingFlushStrategy implements FlushStrategy {
        private static final AtomicReferenceFieldUpdater<ChangingFlushStrategy, ChangingWriteEventsListener>
                listenerUpdater = newUpdater(ChangingFlushStrategy.class, ChangingWriteEventsListener.class,
                "listener");

        @Nullable
        private volatile ChangingWriteEventsListener listener;

        private final FlushStrategyHolder flushStrategyHolder;

        private ChangingFlushStrategy(final FlushStrategyHolder flushStrategyHolder) {
            this.flushStrategyHolder = flushStrategyHolder;
        }

        Cancellable updateFlushStrategy(FlushStrategyProvider strategyProvider) {
            return flushStrategyHolder.updateFlushStrategy(strategyProvider);
        }

        @Override
        public WriteEventsListener apply(final FlushSender sender) {
            ChangingWriteEventsListener cListener = listener;
            if (cListener != null) {
                return cListener;
            }
            ChangingWriteEventsListener l = listenerUpdater.updateAndGet(this,
                    existing -> existing != null ? existing :
                            new ChangingWriteEventsListener(sender, flushStrategyHolder));
            assert l != null;
            return l;
        }

        @Override
        public boolean shouldFlushOnUnwritable() {
            return flushStrategyHolder.currentStrategy().shouldFlushOnUnwritable();
        }

        private static final class ChangingWriteEventsListener implements WriteEventsListener {

            private final FlushSender sender;
            private final FlushStrategyHolder flushStrategyHolder;
            private final FlushStrategy defaultStrategy;
            private final WriteEventsListener defaultListener;
            private WriteEventsListener delegate;
            private boolean firstWrite = true;

            ChangingWriteEventsListener(final FlushSender sender, final FlushStrategyHolder flushStrategyHolder) {
                this.sender = sender;
                this.flushStrategyHolder = flushStrategyHolder;
                this.defaultStrategy = flushStrategyHolder.currentStrategy();
                this.defaultListener = defaultStrategy.apply(sender);
                this.delegate = defaultListener;
            }

            @Override
            public void writeStarted() {
                firstWrite = true;
                delegate = defaultListener;
                // Invocation of "delegate.writeStarted()" is intentionally deferred until the first item is written.
                // This is required to observe any changes for the FlushStrategy inside the service handle method.
                // Deferring this invocation does not change the contract defined in the javadoc of this method.
            }

            @Override
            public void itemWritten(@Nullable final Object written) {
                if (firstWrite) {
                    final FlushStrategy currentStrategy = flushStrategyHolder.currentStrategy();
                    if (currentStrategy != defaultStrategy) {
                        this.delegate = currentStrategy.apply(sender);
                    }
                    delegate.writeStarted();
                    firstWrite = false;
                }
                delegate.itemWritten(written);
            }

            @Override
            public void writeTerminated() {
                delegate.writeTerminated();
            }

            @Override
            public void writeCancelled() {
                delegate.writeCancelled();
            }
        }
    }
}<|MERGE_RESOLUTION|>--- conflicted
+++ resolved
@@ -26,7 +26,6 @@
 import io.servicetalk.concurrent.api.Publisher;
 import io.servicetalk.concurrent.api.Single;
 import io.servicetalk.concurrent.api.internal.SubscribableCompletable;
-import io.servicetalk.concurrent.internal.CancelImmediatelySubscriber;
 import io.servicetalk.concurrent.internal.DuplicateSubscribeException;
 import io.servicetalk.concurrent.internal.RejectedSubscribeError;
 import io.servicetalk.concurrent.internal.TerminalNotification;
@@ -85,8 +84,6 @@
 import static io.servicetalk.concurrent.api.AsyncCloseables.newCompositeCloseable;
 import static io.servicetalk.concurrent.api.AsyncCloseables.toListenableAsyncCloseable;
 import static io.servicetalk.concurrent.api.Completable.defer;
-import static io.servicetalk.concurrent.api.Publisher.defer;
-import static io.servicetalk.concurrent.api.Publisher.empty;
 import static io.servicetalk.concurrent.api.Single.failed;
 import static io.servicetalk.concurrent.api.SourceAdapters.toSource;
 import static io.servicetalk.http.api.HttpProtocolVersion.HTTP_1_1;
@@ -415,28 +412,6 @@
             } else {
                 Publisher<Object> flatResponse;
                 final Publisher<Object> messageBody = response.messageBody();
-<<<<<<< HEAD
-                if (emptyMessageBody(response, messageBody)) {
-                    flatResponse = flatEmptyMessage(protocolVersion, response, messageBody, true);
-                } else {
-                    // No need to wrap the state with `defer` because this method is executed inside `flatMapPublisher`.
-                    final AtomicBoolean messageBodySubscribed = new AtomicBoolean(false);
-                    flatResponse = Single.<Object>succeeded(response)
-                            // Because `concat` won't subscribe to the messageBody in case of cancellation or an error,
-                            // we use `afterCancel` + `messageBodySubscribed` to guarantee messageBody sees cancel too.
-                            // Otherwise, BeforeFinallyHttpOperator won't trigger, and observers won't complete the
-                            // exchange.
-                            .afterCancel(() -> {
-                                if (messageBodySubscribed.compareAndSet(false, true)) {
-                                    toSource(messageBody).subscribe(CancelImmediatelySubscriber.INSTANCE);
-                                }
-                            })
-                            // Not necessary to defer subscribe to the messageBody because server does not retry
-                            // responses, and we don't need to replay messageBody.
-                            .concat(defer(() -> (messageBodySubscribed.compareAndSet(false, true) ?
-                                            messageBody : empty()).shareContextOnSubscribe()),
-                                    /* deferSubscribe */ false);
-=======
                 // Ensure cancel is propagated through the messageBody. Otherwise, if cancel from transport races with
                 // execution of this method and wins, BeforeFinallyHttpOperator won't trigger and observers won't
                 // complete the exchange.
@@ -444,7 +419,6 @@
                     flatResponse = flatEmptyMessage(protocolVersion, response, messageBody, /* propagateCancel */ true);
                 } else {
                     flatResponse = Single.<Object>succeeded(response).concatPropagateCancel(messageBody);
->>>>>>> abc0d75e
                     if (shouldAppendTrailers(protocolVersion, response)) {
                         flatResponse = flatResponse.scanWith(HeaderUtils::appendTrailersMapper);
                     }
