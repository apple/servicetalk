--- conflicted
+++ resolved
@@ -88,33 +88,20 @@
     static Single<ServerContext> bind(final ExecutionContext executionContext, final ReadOnlyHttpServerConfig config,
                                       final SocketAddress address, final ConnectionAcceptor connectionAcceptor,
                                       final StreamingHttpService service) {
-<<<<<<< HEAD
-        final TcpServerInitializer initializer = new TcpServerInitializer(executionContext, config.tcpConfig());
-
-        final ChannelInitializer channelInitializer = new TcpServerChannelInitializer(config.tcpConfig(),
-                connectionAcceptor).andThen(getChannelInitializer(config, service));
-
-        // The ServerContext returned by TcpServerInitializer takes care of closing the connectionAcceptor.
-        return initializer.start(address, connectionAcceptor, channelInitializer, false, true)
-                .map((ServerContext delegate) -> {
-                    LOGGER.debug("Started HTTP server for address {}.", delegate.listenAddress());
-                    return new NettyHttpServerContext(delegate, service);
-                });
-=======
         // This state is read only, so safe to keep a copy across Subscribers
-        final ReadOnlyTcpServerConfig tcpServerConfig = config.getTcpConfig();
+        final ReadOnlyTcpServerConfig tcpServerConfig = config.tcpConfig();
         return TcpServerBinder.bind(address, tcpServerConfig, executionContext, connectionAcceptor,
                 channel -> {
                     final CloseHandler closeHandler = forPipelinedRequestResponse(false, channel.config());
                     final NettyHttpServerConnection.CompositeFlushStrategy flushStrategy =
-                            new NettyHttpServerConnection.CompositeFlushStrategy(tcpServerConfig.getFlushStrategy());
+                            new NettyHttpServerConnection.CompositeFlushStrategy(tcpServerConfig.flushStrategy());
                     return DefaultNettyConnection.initChannel(
                             channel, executionContext.bufferAllocator(), executionContext.executor(),
                             new TerminalPredicate<>(LAST_HTTP_PAYLOAD_CHUNK_OBJECT_PREDICATE), closeHandler,
                             flushStrategy, new TcpServerChannelInitializer(tcpServerConfig)
                                     .andThen(getChannelInitializer(config, closeHandler)))
                         .map(conn -> new NettyHttpServerConnection(conn, service, flushStrategy,
-                                config.getHeadersFactory()));
+                                config.headersFactory()));
                 },
                 serverConnection -> serverConnection.process().subscribe())
             .map(delegate -> {
@@ -122,26 +109,16 @@
                 // The ServerContext returned by TcpServerBinder takes care of closing the connectionAcceptor.
                 return new NettyHttpServerContext(delegate, service);
             });
->>>>>>> 500bc034
     }
 
     private static ChannelInitializer getChannelInitializer(final ReadOnlyHttpServerConfig config,
                                                             final CloseHandler closeHandler) {
         return (channel, context) -> {
             Queue<HttpRequestMethod> methodQueue = new ArrayDeque<>(2);
-<<<<<<< HEAD
             channel.pipeline().addLast(new HttpRequestDecoder(methodQueue, config.headersFactory(),
                     config.maxInitialLineLength(), config.maxHeaderSize(), closeHandler));
             channel.pipeline().addLast(new HttpResponseEncoder(methodQueue, config.headersEncodedSizeEstimate(),
                     config.trailersEncodedSizeEstimate(), closeHandler));
-            channel.pipeline().addLast(new HttpChannelReadHandler(closeHandler, context, service,
-                    config.tcpConfig().flushStrategy(), config.headersFactory()));
-=======
-            channel.pipeline().addLast(new HttpRequestDecoder(methodQueue, config.getHeadersFactory(),
-                    config.getMaxInitialLineLength(), config.getMaxHeaderSize(), closeHandler));
-            channel.pipeline().addLast(new HttpResponseEncoder(methodQueue, config.getHeadersEncodedSizeEstimate(),
-                    config.getTrailersEncodedSizeEstimate(), closeHandler));
->>>>>>> 500bc034
             return context;
         };
     }
@@ -259,7 +236,7 @@
                         }));
 
                 final HttpRequestMethod requestMethod = request2.method();
-                final HttpKeepAlive keepAlive = HttpKeepAlive.getResponseKeepAlive(request2);
+                final HttpKeepAlive keepAlive = HttpKeepAlive.responseKeepAlive(request2);
                 final Completable drainRequestPayloadBody = request2.payloadBody().ignoreElements()
                         // ignore error about duplicate subscriptions, we are forcing a subscription here and the user
                         // may also subscribe, so it is OK if we fail here.
@@ -378,10 +355,6 @@
         }
 
         @Override
-<<<<<<< HEAD
-        public NettyConnection<Object, Object> connection() {
-            return connection == null ? null : connection.connection();
-=======
         public String toString() {
             return connection.toString();
         }
@@ -508,7 +481,6 @@
                     }
                 }
             }
->>>>>>> 500bc034
         }
     }
 }