/*
 * Copyright © 2019 Apple Inc. and the ServiceTalk project authors
 *
 * Licensed under the Apache License, Version 2.0 (the "License");
 * you may not use this file except in compliance with the License.
 * You may obtain a copy of the License at
 *
 *   http://www.apache.org/licenses/LICENSE-2.0
 *
 * Unless required by applicable law or agreed to in writing, software
 * distributed under the License is distributed on an "AS IS" BASIS,
 * WITHOUT WARRANTIES OR CONDITIONS OF ANY KIND, either express or implied.
 * See the License for the specific language governing permissions and
 * limitations under the License.
 */
package io.servicetalk.http.netty;

import io.servicetalk.buffer.api.BufferAllocator;
import io.servicetalk.client.api.ConsumableEvent;
import io.servicetalk.concurrent.Cancellable;
import io.servicetalk.concurrent.CompletableSource;
import io.servicetalk.concurrent.SingleSource;
import io.servicetalk.concurrent.SingleSource.Subscriber;
import io.servicetalk.concurrent.api.Completable;
import io.servicetalk.concurrent.api.Executor;
import io.servicetalk.concurrent.api.Publisher;
import io.servicetalk.concurrent.api.Single;
import io.servicetalk.concurrent.api.internal.SpScPublisherProcessor;
import io.servicetalk.concurrent.api.internal.SubscribableSingle;
import io.servicetalk.concurrent.internal.DelayedCancellable;
import io.servicetalk.concurrent.internal.SequentialCancellable;
import io.servicetalk.http.api.DefaultHttpExecutionContext;
import io.servicetalk.http.api.FilterableStreamingHttpConnection;
import io.servicetalk.http.api.HttpEventKey;
import io.servicetalk.http.api.HttpExecutionContext;
import io.servicetalk.http.api.HttpExecutionStrategy;
import io.servicetalk.http.api.HttpHeaders;
import io.servicetalk.http.api.HttpHeadersFactory;
import io.servicetalk.http.api.HttpRequestMethod;
import io.servicetalk.http.api.StreamingHttpRequest;
import io.servicetalk.http.api.StreamingHttpRequestResponseFactory;
import io.servicetalk.http.api.StreamingHttpResponse;
import io.servicetalk.http.api.StreamingHttpResponseFactory;
import io.servicetalk.transport.api.ConnectionContext;
import io.servicetalk.transport.netty.internal.ChannelInitializer;
import io.servicetalk.transport.netty.internal.DefaultNettyConnection;
import io.servicetalk.transport.netty.internal.FlushStrategy;
import io.servicetalk.transport.netty.internal.FlushStrategyHolder;
import io.servicetalk.transport.netty.internal.NettyChannelListenableAsyncCloseable;
import io.servicetalk.transport.netty.internal.NettyConnection.TerminalPredicate;
import io.servicetalk.transport.netty.internal.NettyConnectionContext;
import io.servicetalk.transport.netty.internal.NettyPipelineSslUtils;

import io.netty.channel.Channel;
import io.netty.channel.ChannelHandlerContext;
import io.netty.channel.ChannelInboundHandlerAdapter;
import io.netty.channel.ChannelOutboundInvoker;
import io.netty.channel.ChannelPipeline;
import io.netty.channel.EventLoop;
import io.netty.handler.codec.http2.DefaultHttp2GoAwayFrame;
import io.netty.handler.codec.http2.DefaultHttp2PingFrame;
import io.netty.handler.codec.http2.Http2GoAwayFrame;
import io.netty.handler.codec.http2.Http2MultiplexCodec;
import io.netty.handler.codec.http2.Http2PingFrame;
import io.netty.handler.codec.http2.Http2SettingsAckFrame;
import io.netty.handler.codec.http2.Http2SettingsFrame;
import io.netty.handler.codec.http2.Http2StreamChannel;
import io.netty.handler.codec.http2.Http2StreamChannelBootstrap;
import io.netty.handler.ssl.SslHandshakeCompletionEvent;
import io.netty.util.concurrent.EventExecutor;
import io.netty.util.concurrent.Future;
import io.netty.util.concurrent.FutureListener;
import io.netty.util.concurrent.Promise;
import org.slf4j.Logger;
import org.slf4j.LoggerFactory;

import java.net.SocketAddress;
import java.nio.channels.ClosedChannelException;
import java.util.concurrent.Delayed;
import java.util.concurrent.ScheduledFuture;
import java.util.concurrent.ThreadLocalRandom;
import java.util.concurrent.TimeUnit;
import java.util.concurrent.atomic.AtomicIntegerFieldUpdater;
import java.util.function.Predicate;
import javax.annotation.Nullable;
import javax.net.ssl.SSLSession;

import static io.netty.handler.codec.http2.Http2Error.NO_ERROR;
import static io.netty.util.ReferenceCountUtil.release;
import static io.servicetalk.concurrent.Cancellable.IGNORE_CANCEL;
import static io.servicetalk.concurrent.api.Processors.newCompletableProcessor;
import static io.servicetalk.concurrent.api.Processors.newSingleProcessor;
import static io.servicetalk.concurrent.api.Publisher.failed;
import static io.servicetalk.concurrent.api.SourceAdapters.fromSource;
import static io.servicetalk.concurrent.api.SourceAdapters.toSource;
import static io.servicetalk.concurrent.internal.SubscriberUtils.deliverTerminalFromSource;
import static io.servicetalk.concurrent.internal.ThrowableUtil.unknownStackTrace;
import static io.servicetalk.http.api.HttpEventKey.MAX_CONCURRENCY;
import static io.servicetalk.transport.netty.internal.ChannelSet.CHANNEL_CLOSEABLE_KEY;
import static io.servicetalk.transport.netty.internal.CloseHandler.UNSUPPORTED_PROTOCOL_CLOSE_HANDLER;
import static io.servicetalk.transport.netty.internal.NettyIoExecutors.fromNettyEventLoop;
import static io.servicetalk.transport.netty.internal.NettyPipelineSslUtils.extractSslSession;
import static java.util.Objects.requireNonNull;
import static java.util.concurrent.TimeUnit.MILLISECONDS;

final class H2ClientParentConnectionContext extends NettyChannelListenableAsyncCloseable implements
                                                                                         NettyConnectionContext {
    private static final Predicate<Object> LAST_CHUNK_PREDICATE = p -> p instanceof HttpHeaders;
    private static final ClosedChannelException CLOSED_CHANNEL_INACTIVE = unknownStackTrace(
            new ClosedChannelException(), H2ClientParentConnectionContext.class, "channelInactive(..)");
    private static final ClosedChannelException CLOSED_HANDLER_REMOVED =
            unknownStackTrace(new ClosedChannelException(), H2ClientParentConnectionContext.class,
                    "handlerRemoved(..)");
    private static final Logger LOGGER = LoggerFactory.getLogger(H2ClientParentConnectionContext.class);
    private static final ScheduledFuture<?> GRACEFUL_CLOSE_PING_PENDING = new NoopScheduledFuture();
    private static final ScheduledFuture<?> GRACEFUL_CLOSE_PING_ACK_RECV = new NoopScheduledFuture();
    private static final long GRACEFUL_CLOSE_PING_CONTENT = ThreadLocalRandom.current().nextLong();
    private static final long GRACEFUL_CLOSE_PING_ACK_TIMEOUT_MS = 10000;
    private final FlushStrategyHolder flushStrategyHolder;
    private final HttpExecutionContext executionContext;
    private final SingleSource.Processor<Throwable, Throwable> transportError = newSingleProcessor();
    private final CompletableSource.Processor onClosing = newCompletableProcessor();
<<<<<<< HEAD
=======
    private final FlushStrategy originalFlushStrategy;
    private final int gracefulShutdownTimeoutMs;
>>>>>>> 265e5ae2
    @Nullable
    private SSLSession sslSession;
    @Nullable
    private ScheduledFuture<?> gracefulCloseTimeoutFuture;
    private int activeChildChannels;

    private H2ClientParentConnectionContext(Channel channel, BufferAllocator allocator,
                                            Executor executor, FlushStrategy flushStrategy,
                                            int gracefulShutdownTimeoutMs, HttpExecutionStrategy executionStrategy) {
        super(channel, executor);
        this.executionContext = new DefaultHttpExecutionContext(allocator, fromNettyEventLoop(channel.eventLoop()),
                executor, executionStrategy);
<<<<<<< HEAD
        this.flushStrategyHolder = new FlushStrategyHolder(flushStrategy);
=======
        // Wrap the strategy so that we can do reference equality to check if the strategy has been modified.
        originalFlushStrategy = new DelegatingFlushStrategy(flushStrategy);
        this.flushStrategy = originalFlushStrategy;
        this.gracefulShutdownTimeoutMs = gracefulShutdownTimeoutMs;
>>>>>>> 265e5ae2
        // Just in case the channel abruptly closes, we should complete the onClosing Completable.
        onClose().subscribe(onClosing::onComplete);
    }

    interface Http2ParentConnection extends FilterableStreamingHttpConnection, NettyConnectionContext {
    }

    static Single<Http2ParentConnection> initChannel(Channel channel, BufferAllocator allocator,
                                                     Executor executor, ReadOnlyH2ClientConfig config,
                                                     StreamingHttpRequestResponseFactory reqRespFactory,
                                                     FlushStrategy parentFlushStrategy,
                                                     HttpExecutionStrategy executionStrategy,
                                                     ChannelInitializer initializer) {
        return new SubscribableSingle<Http2ParentConnection>() {
            @Override
            protected void handleSubscribe(final Subscriber<? super Http2ParentConnection> subscriber) {
                final H2ParentClientConnection parentChannelInitializer;
                final DelayedCancellable delayedCancellable;
                final ChannelPipeline pipeline;
                try {
                    delayedCancellable = new DelayedCancellable();
                    H2ClientParentConnectionContext connection = new H2ClientParentConnectionContext(channel,
                            allocator, executor, parentFlushStrategy, config.gracefulShutdownTimeoutMs(),
                            executionStrategy);
                    channel.attr(CHANNEL_CLOSEABLE_KEY).set(connection);
                    // We need the NettyToStChannelInboundHandler to be last in the pipeline. We accomplish that by
                    // calling the ChannelInitializer before we do addLast for the NettyToStChannelInboundHandler.
                    // This could mean if there are any synchronous events generated via ChannelInitializer handlers
                    // that NettyToStChannelInboundHandler will not see them. This is currently not an issue and would
                    // require some pipeline modifications if we wanted to insert NettyToStChannelInboundHandler first,
                    // but not allow any other handlers to be after it.
                    initializer.init(channel, connection);
                    pipeline = channel.pipeline();
                    parentChannelInitializer = new H2ParentClientConnection(connection, subscriber,
                            delayedCancellable,
                            NettyPipelineSslUtils.isSslEnabled(pipeline),
                            pipeline.lastContext(), config.h2HeadersFactory(), reqRespFactory);
                } catch (Throwable cause) {
                    channel.close();
                    subscriber.onSubscribe(IGNORE_CANCEL);
                    subscriber.onError(cause);
                    return;
                }
                subscriber.onSubscribe(delayedCancellable);
                // We have to add to the pipeline AFTER we call onSubscribe, because adding to the pipeline may invoke
                // callbacks that interact with the subscriber.
                pipeline.addLast(parentChannelInitializer);
            }
        };
    }

    @Override
    public Cancellable updateFlushStrategy(final FlushStrategyProvider strategyProvider) {
        return flushStrategyHolder.updateFlushStrategy(strategyProvider);
    }

    @Override
    public Single<Throwable> transportError() {
        return fromSource(transportError).publishOn(executionContext().executor());
    }

    @Override
    public Completable onClosing() {
        return fromSource(onClosing).publishOn(executionContext().executor());
    }

    @Override
    public SocketAddress localAddress() {
        return channel().localAddress();
    }

    @Override
    public SocketAddress remoteAddress() {
        return channel().remoteAddress();
    }

    @Nullable
    @Override
    public SSLSession sslSession() {
        return sslSession;
    }

    @Override
    public HttpExecutionContext executionContext() {
        return executionContext;
    }

    @Override
    protected void doCloseAsyncGracefully() {
        EventLoop eventLoop = channel().eventLoop();
        if (eventLoop.inEventLoop()) {
            doCloseAsyncGracefully0();
        } else {
            try {
                eventLoop.execute(this::doCloseAsyncGracefully0);
            } catch (Throwable cause) {
                channel().close();
                LOGGER.warn("channel={} EventLoop rejected a task for graceful shutdown, force closing connection",
                        channel(), cause);
            }
        }
    }

    private void doCloseAsyncGracefully0() {
        if (gracefulCloseTimeoutFuture == null) {
            // Set the gracefulCloseTimeoutFuture before doing the write, because we will reference the state
            // when we receive the PING(ACK) to determine if action is necessary, and it is conceivable that the
            // write future may not be executed which sets the timer.
            gracefulCloseTimeoutFuture = GRACEFUL_CLOSE_PING_PENDING;

            onClosing.onComplete();

            // The graceful close process is described in [1]. In general it involves sending 2 GOAWAY frames. The first
            // GOAWAY has last-stream-id=<maximum stream ID> to indicate no new streams can be created, wait for 2 RTT
            // time duration for inflight frames to land, and the second GOAWAY includes the maximum known stream ID.
            // To account for 2 RTTs we can send a PING and when the PING(ACK) comes back we can send the second GOAWAY.
            // https://tools.ietf.org/html/rfc7540#section-6.8
            DefaultHttp2GoAwayFrame goAwayFrame = new DefaultHttp2GoAwayFrame(NO_ERROR);
            goAwayFrame.setExtraStreamIds(Integer.MAX_VALUE);
            channel().write(goAwayFrame);
            channel().writeAndFlush(new DefaultHttp2PingFrame(GRACEFUL_CLOSE_PING_CONTENT)).addListener(future -> {
                // If gracefulCloseTimeoutFuture is not GRACEFUL_CLOSE_PING_PENDING that means we have
                // already received the PING(ACK) and there is no need to apply the timeout.
                if (future.isSuccess() && gracefulCloseTimeoutFuture == GRACEFUL_CLOSE_PING_PENDING) {
                    gracefulCloseTimeoutFuture = channel().eventLoop().schedule(() -> {
                        // If the PING(ACK) times out we may have under estimated the 2RTT time so we
                        // optimistically keep the connection open and rely upon higher level timeouts to tear
                        // down the connection.
                        gracefulCloseWriteSecondGoAway(channel());
                        LOGGER.debug("channel={} timeout {}ms waiting for PING(ACK) during graceful close",
                                channel(), GRACEFUL_CLOSE_PING_ACK_TIMEOUT_MS);
                    }, GRACEFUL_CLOSE_PING_ACK_TIMEOUT_MS, MILLISECONDS);
                }
            });
        }
    }

    private void gracefulCloseWriteSecondGoAway(ChannelOutboundInvoker ctx) {
        ctx.writeAndFlush(new DefaultHttp2GoAwayFrame(NO_ERROR)).addListener(future -> {
            if (activeChildChannels == 0) {
                channel().close();
            } else if (future.isSuccess()) {
                gracefulCloseTimeoutFuture = channel().eventLoop().schedule(() -> {
                    LOGGER.debug("channel={} timeout {}ms waiting for graceful close with {} active streams",
                            channel(), gracefulShutdownTimeoutMs, activeChildChannels);
                    channel().close();
                }, gracefulShutdownTimeoutMs, MILLISECONDS);
            }
        });
    }

    private void tryFinishGracefulClose() {
        if (activeChildChannels == 0 && gracefulCloseTimeoutFuture != null &&
                gracefulCloseTimeoutFuture != GRACEFUL_CLOSE_PING_PENDING) {
            // gracefulCloseTimeoutFuture will be cancelled during connection closure elsewhere.
            channel().close();
        }
    }

    private static final class H2ParentClientConnection extends ChannelInboundHandlerAdapter implements
                                                                                             Http2ParentConnection {
        private final Http2StreamChannelBootstrap bs;
        private final ChannelHandlerContext http2MultiplexCodecContext;
        private final boolean waitForSslHandshake;
        private final H2ClientParentConnectionContext connection;
        private final DelayedCancellable delayedCancellable;
        private final HttpHeadersFactory headersFactory;
        private final StreamingHttpRequestResponseFactory reqRespFactory;
        private final SpScPublisherProcessor<ConsumableEvent<Integer>> maxConcurrencyPublisher;
        @Nullable
        private Subscriber<? super Http2ParentConnection> subscriber;

        H2ParentClientConnection(H2ClientParentConnectionContext connection,
                                 Subscriber<? super Http2ParentConnection> subscriber,
                                 DelayedCancellable delayedCancellable,
                                 boolean waitForSslHandshake,
                                 ChannelHandlerContext http2MultiplexCodecContext,
                                 HttpHeadersFactory headersFactory,
                                 StreamingHttpRequestResponseFactory reqRespFactory) {
            assert http2MultiplexCodecContext.handler() instanceof Http2MultiplexCodec;
            this.connection = connection;
            this.subscriber = requireNonNull(subscriber);
            this.delayedCancellable = delayedCancellable;
            this.waitForSslHandshake = waitForSslHandshake;
            this.http2MultiplexCodecContext = requireNonNull(http2MultiplexCodecContext);
            this.headersFactory = requireNonNull(headersFactory);
            this.reqRespFactory = requireNonNull(reqRespFactory);
            bs = new Http2StreamChannelBootstrap(connection.channel());
            maxConcurrencyPublisher = new SpScPublisherProcessor<>(16);
        }

        @Override
        public void handlerAdded(ChannelHandlerContext ctx) {
            delayedCancellable.delayedCancellable(ctx.channel()::close);
            // Double check In the event of a late handler (or test utility like EmbeddedChannel) check activeness.
            if (ctx.channel().isActive()) {
                doChannelActive(ctx);
            }
        }

        @Override
        public void channelActive(ChannelHandlerContext ctx) {
            doChannelActive(ctx);
        }

        @Override
        public void channelInactive(ChannelHandlerContext ctx) {
            tryFailSubscriber(CLOSED_CHANNEL_INACTIVE);
            doConnectionCleanup();
        }

        @Override
        public void handlerRemoved(ChannelHandlerContext ctx) {
            tryFailSubscriber(CLOSED_HANDLER_REMOVED);
            doConnectionCleanup();
        }

        @Override
        public void exceptionCaught(ChannelHandlerContext ctx, Throwable cause) {
            connection.transportError.onSuccess(cause);
        }

        @Override
        public void userEventTriggered(ChannelHandlerContext ctx, Object evt) {
            try {
                if (evt instanceof SslHandshakeCompletionEvent) {
                    connection.sslSession = extractSslSession(ctx.pipeline(), (SslHandshakeCompletionEvent) evt,
                            this::tryFailSubscriber);
                    if (subscriber != null) {
                        assert waitForSslHandshake;
                        completeSubscriber();
                    }
                }
            } finally {
                release(evt);
            }
        }

        @Override
        public void channelRead(ChannelHandlerContext ctx, Object msg) {
            if (msg instanceof Http2SettingsFrame) {
                Http2SettingsFrame settingsFrame = (Http2SettingsFrame) msg;
                Long maxConcurrentStreams = settingsFrame.settings().maxConcurrentStreams();
                if (maxConcurrentStreams == null) {
                    ctx.writeAndFlush(Http2SettingsAckFrame.INSTANCE);
                } else {
                    maxConcurrencyPublisher.sendOnNext(new MaxConcurrencyConsumableEvent(
                            maxConcurrentStreams.intValue(), ctx.channel()));
                }
            } else if (msg instanceof Http2GoAwayFrame) {
                Http2GoAwayFrame goAwayFrame = (Http2GoAwayFrame) msg;
                goAwayFrame.release();
                connection.onClosing.onComplete();

                // We trigger the graceful close process here (with no timeout) to make sure the socket is closed once
                // the existing streams are closed. The MultiplexCodec may simulate a GOAWAY when the stream IDs are
                // exhausted so we shouldn't rely upon our peer to close the transport.
                connection.doCloseAsyncGracefully0();
            } else if (msg instanceof Http2PingFrame) {
              Http2PingFrame pingFrame = (Http2PingFrame) msg;
              if (pingFrame.ack() && pingFrame.content() == GRACEFUL_CLOSE_PING_CONTENT &&
                      connection.gracefulCloseTimeoutFuture != null) {
                  connection.gracefulCloseTimeoutFuture.cancel(true);
                  connection.gracefulCloseTimeoutFuture = GRACEFUL_CLOSE_PING_ACK_RECV;
                  connection.gracefulCloseWriteSecondGoAway(ctx);
              }
            } else {
                ctx.fireChannelRead(msg);
            }
        }

        private void doConnectionCleanup() {
            if (connection.gracefulCloseTimeoutFuture != null) {
                connection.gracefulCloseTimeoutFuture.cancel(true);
            }
        }

        private void doChannelActive(ChannelHandlerContext ctx) {
            if (waitForSslHandshake) {
                // Force a read to get the SSL handshake started, any application data that makes it past the SslHandler
                // will be queued in the NettyChannelPublisher.
                ctx.read();
            } else if (subscriber != null) {
                completeSubscriber();
            }
        }

        private void completeSubscriber() {
            assert subscriber != null;
            Subscriber<? super Http2ParentConnection> subscriberCopy = subscriber;
            subscriber = null;
            subscriberCopy.onSuccess(this);
        }

        private void tryFailSubscriber(Throwable cause) {
            if (subscriber != null) {
                connection.channel().close();
                Subscriber<? super Http2ParentConnection> subscriberCopy = subscriber;
                subscriber = null;
                subscriberCopy.onError(cause);
            }
        }

        @Override
        public ConnectionContext connectionContext() {
            return connection;
        }

        @SuppressWarnings("unchecked")
        @Override
        public <T> Publisher<? extends T> transportEventStream(final HttpEventKey<T> eventKey) {
            return eventKey == MAX_CONCURRENCY ? (Publisher<T>) maxConcurrencyPublisher :
                    failed(new IllegalArgumentException("Unknown key: " + eventKey));
        }

        @Override
        public Single<StreamingHttpResponse> request(final HttpExecutionStrategy strategy,
                                                     final StreamingHttpRequest request) {
            return new SubscribableSingle<StreamingHttpResponse>() {
                @Override
                protected void handleSubscribe(final Subscriber<? super StreamingHttpResponse> subscriber) {
                    final Promise<Http2StreamChannel> promise;
                    final SequentialCancellable sequentialCancellable;
                    try {
                        final EventExecutor e = connection.channel().eventLoop();
                        promise = e.newPromise();
                        if (e.inEventLoop()) {
                            bs.open0(http2MultiplexCodecContext, promise);
                        } else {
                            e.execute(() -> bs.open0(http2MultiplexCodecContext, promise));
                        }
                        sequentialCancellable = new SequentialCancellable(() -> promise.cancel(true));
                    } catch (Throwable cause) {
                        deliverTerminalFromSource(subscriber, cause);
                        return;
                    }
                    subscriber.onSubscribe(sequentialCancellable);
                    if (promise.isDone()) {
                        childChannelActive(promise, subscriber, sequentialCancellable, strategy, request);
                    } else {
                        promise.addListener((FutureListener<Http2StreamChannel>) future ->
                                childChannelActive(future, subscriber, sequentialCancellable, strategy, request));
                    }
                }
            };
        }

        private void childChannelActive(Future<Http2StreamChannel> future,
                                        Subscriber<? super StreamingHttpResponse> subscriber,
                                        SequentialCancellable sequentialCancellable,
                                        HttpExecutionStrategy strategy,
                                        StreamingHttpRequest request) {
            final SingleSource<StreamingHttpResponse> responseSingle;
            Throwable futureCause = future.cause(); // assume this doesn't throw
            if (futureCause == null) {
                try {
                    Http2StreamChannel streamChannel = future.getNow();
                    ++connection.activeChildChannels;
                    streamChannel.closeFuture().addListener(future1 -> {
                        --connection.activeChildChannels;
                        connection.tryFinishGracefulClose();
                    });
                    streamChannel.pipeline().addLast(new H2ToStH1ClientDuplexHandler(waitForSslHandshake,
                            connection.executionContext().bufferAllocator(), headersFactory));
                    DefaultNettyConnection<Object, Object> nettyConnection =
                            DefaultNettyConnection.initChildChannel(streamChannel,
                                    connection.executionContext.bufferAllocator(),
                                    connection.executionContext.executor(),
                                    new TerminalPredicate<>(LAST_CHUNK_PREDICATE),
                                    // Http2StreamChannel is not of type SocketChannel. Also Netty will manage the half
                                    // closure based upon stream state.
                                    UNSUPPORTED_PROTOCOL_CLOSE_HANDLER,
                                    connection.flushStrategyHolder.currentStrategy(),
                                    connection.executionContext.executionStrategy());

                    // In h2 a stream is 1 to 1 with a request/response life cycle. This means there is no concept of
                    // pipelining on a stream so we can use the non-pipelined connection which is more light weight.
                    // https://tools.ietf.org/html/rfc7540#section-8.1
                    responseSingle = toSource(new NonPipelinedStreamingHttpConnection(nettyConnection,
                            executionContext(), reqRespFactory, headersFactory).request(strategy, request));
                } catch (Throwable cause) {
                    subscriber.onError(cause);
                    return;
                }
                responseSingle.subscribe(new Subscriber<StreamingHttpResponse>() {
                    @Override
                    public void onSubscribe(final Cancellable cancellable) {
                        sequentialCancellable.nextCancellable(cancellable);
                    }

                    @Override
                    public void onSuccess(@Nullable final StreamingHttpResponse result) {
                        subscriber.onSuccess(result);
                    }

                    @Override
                    public void onError(final Throwable t) {
                        subscriber.onError(t);
                    }
                });
            } else {
                subscriber.onError(futureCause);
            }
        }

        @Override
        public SocketAddress localAddress() {
            return connection.localAddress();
        }

        @Override
        public SocketAddress remoteAddress() {
            return connection.remoteAddress();
        }

        @Nullable
        @Override
        public SSLSession sslSession() {
            return connection.sslSession();
        }

        @Override
        public HttpExecutionContext executionContext() {
            return connection.executionContext();
        }

        @Override
        public StreamingHttpResponseFactory httpResponseFactory() {
            return reqRespFactory;
        }

        @Override
        public void close() throws Exception {
            // TODO(scott): should we have a utility method to make sure this is done consistently?
            connection.closeAsync().toFuture().get();
        }

        @Override
        public Completable onClose() {
            return connection.onClose();
        }

        @Override
        public Completable closeAsync() {
            return connection.closeAsync();
        }

        @Override
        public Completable closeAsyncGracefully() {
            return connection.closeAsyncGracefully();
        }

        @Override
        public StreamingHttpRequest newRequest(final HttpRequestMethod method, final String requestTarget) {
            return reqRespFactory.newRequest(method, requestTarget);
        }

        @Override
        public Cancellable updateFlushStrategy(final FlushStrategyProvider strategyProvider) {
            return connection.updateFlushStrategy(strategyProvider);
        }

        @Override
        public Single<Throwable> transportError() {
            return connection.transportError();
        }

        @Override
        public Completable onClosing() {
            return connection.onClosing();
        }
    }

    private static final class MaxConcurrencyConsumableEvent implements ConsumableEvent<Integer> {
        private static final AtomicIntegerFieldUpdater<MaxConcurrencyConsumableEvent> completedUpdater =
                AtomicIntegerFieldUpdater.newUpdater(MaxConcurrencyConsumableEvent.class, "completed");
        private volatile int completed;
        private final int maxConcurrentStreams;
        private final Channel channel;

        MaxConcurrencyConsumableEvent(final int maxConcurrentStreams, final Channel channel) {
            this.maxConcurrentStreams = maxConcurrentStreams;
            this.channel = channel;
        }

        @Override
        public Integer event() {
            return maxConcurrentStreams;
        }

        @Override
        public void eventConsumed() {
            if (completedUpdater.compareAndSet(this, 0, 1)) {
                channel.writeAndFlush(Http2SettingsAckFrame.INSTANCE);
            }
        }
    }

    private static final class NoopScheduledFuture implements ScheduledFuture<Object> {
        @Override
        public long getDelay(final TimeUnit unit) {
            return 0;
        }

        @Override
        public int compareTo(final Delayed o) {
            return o == this ? 0 : 1;
        }

        @Override
        public boolean cancel(final boolean mayInterruptIfRunning) {
            return false;
        }

        @Override
        public boolean isCancelled() {
            return false;
        }

        @Override
        public boolean isDone() {
            return false;
        }

        @Override
        public Object get() {
            throw new UnsupportedOperationException();
        }

        @Override
        public Object get(final long timeout, final TimeUnit unit) {
            throw new UnsupportedOperationException();
        }

        @Override
        public int hashCode() {
            return 0;
        }

        @Override
        public boolean equals(Object o) {
            return o == this;
        }
    }
}<|MERGE_RESOLUTION|>--- conflicted
+++ resolved
@@ -120,11 +120,7 @@
     private final HttpExecutionContext executionContext;
     private final SingleSource.Processor<Throwable, Throwable> transportError = newSingleProcessor();
     private final CompletableSource.Processor onClosing = newCompletableProcessor();
-<<<<<<< HEAD
-=======
-    private final FlushStrategy originalFlushStrategy;
     private final int gracefulShutdownTimeoutMs;
->>>>>>> 265e5ae2
     @Nullable
     private SSLSession sslSession;
     @Nullable
@@ -137,14 +133,8 @@
         super(channel, executor);
         this.executionContext = new DefaultHttpExecutionContext(allocator, fromNettyEventLoop(channel.eventLoop()),
                 executor, executionStrategy);
-<<<<<<< HEAD
         this.flushStrategyHolder = new FlushStrategyHolder(flushStrategy);
-=======
-        // Wrap the strategy so that we can do reference equality to check if the strategy has been modified.
-        originalFlushStrategy = new DelegatingFlushStrategy(flushStrategy);
-        this.flushStrategy = originalFlushStrategy;
         this.gracefulShutdownTimeoutMs = gracefulShutdownTimeoutMs;
->>>>>>> 265e5ae2
         // Just in case the channel abruptly closes, we should complete the onClosing Completable.
         onClose().subscribe(onClosing::onComplete);
     }
