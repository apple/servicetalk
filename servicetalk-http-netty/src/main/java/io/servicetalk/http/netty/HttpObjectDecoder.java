/*
 * Copyright © 2018-2021 Apple Inc. and the ServiceTalk project authors
 *
 * Licensed under the Apache License, Version 2.0 (the "License");
 * you may not use this file except in compliance with the License.
 * You may obtain a copy of the License at
 *
 *   http://www.apache.org/licenses/LICENSE-2.0
 *
 * Unless required by applicable law or agreed to in writing, software
 * distributed under the License is distributed on an "AS IS" BASIS,
 * WITHOUT WARRANTIES OR CONDITIONS OF ANY KIND, either express or implied.
 * See the License for the specific language governing permissions and
 * limitations under the License.
 */
/*
 * Copyright 2012 The Netty Project
 *
 * The Netty Project licenses this file to you under the Apache License,
 * version 2.0 (the "License"); you may not use this file except in compliance
 * with the License. You may obtain a copy of the License at:
 *
 *   http://www.apache.org/licenses/LICENSE-2.0
 *
 * Unless required by applicable law or agreed to in writing, software
 * distributed under the License is distributed on an "AS IS" BASIS, WITHOUT
 * WARRANTIES OR CONDITIONS OF ANY KIND, either express or implied. See the
 * License for the specific language governing permissions and limitations
 * under the License.
 */
package io.servicetalk.http.netty;

import io.servicetalk.buffer.api.Buffer;
import io.servicetalk.http.api.EmptyHttpHeaders;
import io.servicetalk.http.api.HttpHeaders;
import io.servicetalk.http.api.HttpHeadersFactory;
import io.servicetalk.http.api.HttpMetaData;
import io.servicetalk.http.api.HttpProtocolVersion;
import io.servicetalk.http.api.HttpRequestMetaData;
import io.servicetalk.http.api.HttpResponseMetaData;
import io.servicetalk.transport.netty.internal.ByteToMessageDecoder;
import io.servicetalk.transport.netty.internal.CloseHandler;
import io.servicetalk.transport.netty.internal.CloseHandler.DiscardFurtherInboundEvent;
import io.servicetalk.utils.internal.IllegalCharacterException;

import io.netty.buffer.ByteBuf;
import io.netty.buffer.ByteBufAllocator;
import io.netty.channel.ChannelHandlerContext;
import io.netty.channel.ChannelInboundHandler;
import io.netty.channel.SimpleChannelInboundHandler;
import io.netty.handler.codec.DecoderException;
import io.netty.handler.codec.PrematureChannelClosureException;
import io.netty.handler.codec.TooLongFrameException;
import io.netty.handler.codec.http.HttpExpectationFailedEvent;
import io.netty.util.AsciiString;
import io.netty.util.ByteProcessor;

import javax.annotation.Nullable;

import static io.netty.handler.codec.http.HttpConstants.COLON;
import static io.netty.handler.codec.http.HttpConstants.CR;
import static io.netty.handler.codec.http.HttpConstants.HT;
import static io.netty.handler.codec.http.HttpConstants.LF;
import static io.netty.handler.codec.http.HttpConstants.SP;
import static io.netty.util.ByteProcessor.FIND_LF;
import static io.servicetalk.buffer.api.CharSequences.emptyAsciiString;
import static io.servicetalk.buffer.api.CharSequences.newAsciiString;
import static io.servicetalk.buffer.netty.BufferUtils.newBufferFrom;
import static io.servicetalk.http.api.HeaderUtils.isTransferEncodingChunked;
import static io.servicetalk.http.api.HttpHeaderNames.CONTENT_LENGTH;
import static io.servicetalk.http.api.HttpHeaderNames.SEC_WEBSOCKET_KEY1;
import static io.servicetalk.http.api.HttpHeaderNames.SEC_WEBSOCKET_KEY2;
import static io.servicetalk.http.api.HttpHeaderNames.SEC_WEBSOCKET_LOCATION;
import static io.servicetalk.http.api.HttpHeaderNames.SEC_WEBSOCKET_ORIGIN;
import static io.servicetalk.http.api.HttpHeaderNames.UPGRADE;
import static io.servicetalk.http.api.HttpProtocolVersion.HTTP_1_0;
import static io.servicetalk.http.api.HttpProtocolVersion.HTTP_1_1;
import static io.servicetalk.http.api.HttpRequestMethod.GET;
import static io.servicetalk.http.api.HttpResponseStatus.SWITCHING_PROTOCOLS;
import static io.servicetalk.http.netty.HeaderUtils.removeTransferEncodingChunked;
import static io.servicetalk.http.netty.HttpKeepAlive.shouldClose;
import static java.lang.Character.isISOControl;
import static java.lang.Character.isWhitespace;
import static java.lang.Long.parseUnsignedLong;
import static java.lang.Math.min;
import static java.nio.charset.StandardCharsets.US_ASCII;
import static java.util.Objects.requireNonNull;

abstract class HttpObjectDecoder<T extends HttpMetaData> extends ByteToMessageDecoder {
    private static final long HTTP_VERSION_FORMAT = 0x485454502f312e00L;    // HEX representation of "HTTP/1.x"
    private static final long HTTP_VERSION_MASK = 0xffffffffffffff00L;
    private static final ByteProcessor SKIP_PREFACING_CRLF = value -> {
        if (isVCHAR(value)) {
            return false;
        }
        if (value == CR || value == LF) {
            return true;
        }
        throw new StacklessDecoderException("Invalid preface character before the start-line of the HTTP message",
                new IllegalCharacterException(value, "CR (0x0d), LF (0x0a)"));
    };
    private static final ByteProcessor FIND_WS = value -> !isWS(value);
    private static final ByteProcessor FIND_VCHAR_END = value -> {
        if (isVCHAR(value)) {
            return true;
        }
        if (isWS(value)) {
            return false;
        }
        throw new IllegalCharacterException(value, "VCHAR (0x21-0x7e)");
    };
    private static final ByteProcessor FIND_COLON = value -> value != COLON;
    private static final ByteProcessor FIND_FIELD_VALUE = value -> {
        // Skip preceded and/or followed OWS
        if (isWS(value)) {
            return true;
        }
        if (isVCHAR(value) || isObsText(value)) {
            return false;
        }
        throw new IllegalCharacterException(value, "HTAB / SP / VCHAR / obs-text");
    };

    private static final int MAX_HEX_CHARS_FOR_LONG = 16; // 0x7FFFFFFFFFFFFFFF == Long.MAX_INT
    private static final int CHUNK_DELIMETER_SIZE = 2; // CRLF
    private static final int MAX_ALLOWED_CHARS_TO_SKIP = CHUNK_DELIMETER_SIZE * 2; // Max allowed prefacing CRLF to skip
    private static final int MAX_ALLOWED_CHARS_TO_SKIP_PLUS_ONE = MAX_ALLOWED_CHARS_TO_SKIP + 1;

    private final int maxStartLineLength;
    private final int maxHeaderFieldLength;

    private final HttpHeadersFactory headersFactory;
    private final CloseHandler closeHandler;
    private final boolean allowPrematureClosureBeforePayloadBody;
    @Nullable
    private T message;
    @Nullable
    private HttpHeaders trailer;
    private long chunkSize;
    private int cumulationIndex = -1;
    private long contentLength = Long.MIN_VALUE;
    private int parsingLine;

    /**
     * The internal state of {@link HttpObjectDecoder}.
     */
    private enum State {
        SKIP_CONTROL_CHARS,
        READ_INITIAL,
        READ_HEADER,
        READ_VARIABLE_LENGTH_CONTENT,
        READ_FIXED_LENGTH_CONTENT,
        READ_CHUNK_SIZE,
        READ_CHUNKED_CONTENT,
        READ_CHUNK_DELIMITER,
        READ_CHUNK_FOOTER,
        UPGRADED
    }

    private State currentState = State.SKIP_CONTROL_CHARS;
    private int skippedControls;

    /**
     * Creates a new instance with the specified parameters.
     */
    protected HttpObjectDecoder(final ByteBufAllocator alloc, final HttpHeadersFactory headersFactory,
                                final int maxStartLineLength, final int maxHeaderFieldLength,
                                final boolean allowPrematureClosureBeforePayloadBody, final CloseHandler closeHandler) {
        super(alloc);
        this.closeHandler = requireNonNull(closeHandler);
        if (maxStartLineLength <= 0) {
            throw new IllegalArgumentException("maxStartLineLength: " + maxStartLineLength + " (expected >0)");
        }
        if (maxHeaderFieldLength <= 0) {
            throw new IllegalArgumentException("maxHeaderFieldLength: " + maxHeaderFieldLength + " (expected >0)");
        }
        this.headersFactory = requireNonNull(headersFactory);
        this.maxStartLineLength = maxStartLineLength;
        this.maxHeaderFieldLength = maxHeaderFieldLength;
        this.allowPrematureClosureBeforePayloadBody = allowPrematureClosureBeforePayloadBody;
    }

    final HttpHeadersFactory headersFactory() {
        return headersFactory;
    }

    /**
     * Determine if this {@link HttpObjectDecoder} is responsible for decoding requests or not. Behavior may differ
     * if a request/response is being parsed around request/response termination. See
     * <a href="https://tools.ietf.org/html/rfc7230.html#section-3.3.3">RFC 7230, section 3.3.3</a> for more details.
     * @return {@code true} if requests are being decoded.
     */
    protected abstract boolean isDecodingRequest();

    /**
     * When the initial line is expected, and a buffer is received which does not contain a CRLF that terminates the
     * initial line.
     * @param ctx the {@link ChannelHandlerContext}.
     * @param buffer the {@link Buffer} received.
     */
    protected abstract void handlePartialInitialLine(ChannelHandlerContext ctx, ByteBuf buffer);

    /**
     * Create a new {@link HttpMetaData} because a new request/response
     * <a href="https://tools.ietf.org/html/rfc7230.html#section-3.1">start line</a> has been parsed.
     *
     * @param buffer The {@link ByteBuf} which contains a start line
     * @param firstStart Start index of the first item in the start line
     * @param firstLength Length of the first item in the start line
     * @param secondStart Start index of the second item in the start line
     * @param secondLength Length of the second item in the start line
     * @param thirdStart Start index of the third item in the start line
     * @param thirdLength Length of the third item in the start line, a negative value indicates the absence of the
     * third component
     * @return a new {@link HttpMetaData} that represents the parsed start line
     */
    protected abstract T createMessage(ByteBuf buffer, int firstStart, int firstLength,
                                       int secondStart, int secondLength,
                                       int thirdStart, int thirdLength);

    @Override
    protected final void decode(final ChannelHandlerContext ctx, final ByteBuf buffer) {
        switch (currentState) {
            case SKIP_CONTROL_CHARS: {
                if (!skipControlCharacters(buffer)) {
                    return;
                }
                currentState = State.READ_INITIAL;
            }
            case READ_INITIAL: {
                final int lfIndex = findCRLF(buffer, maxStartLineLength);
                if (lfIndex < 0) {
                    handlePartialInitialLine(ctx, buffer);
                    return;
                }

                // Parse the initial line:
                // https://tools.ietf.org/html/rfc7230#section-3.1.1
                // request-line = method SP request-target SP HTTP-version CRLF
                // https://tools.ietf.org/html/rfc7230#section-3.1.2
                // status-line = HTTP-version SP status-code SP reason-phrase CRLF
                final int nonControlIndex = lfIndex - 2;
                final int aStart = buffer.readerIndex();    // We already skipped all preface control chars
                // Look only for a WS, other checks will be done later by request/response decoder
                final int aEnd = buffer.forEachByte(aStart + 1, nonControlIndex - aStart, FIND_WS);
                if (aEnd < 0) {
                    throw newStartLineError("first");
                }

                final int bStart = aEnd + 1;    // Expect a single WS
                final int bEnd;
                try {
                    bEnd = buffer.forEachByte(bStart, nonControlIndex - bStart + 1,
                            isDecodingRequest() ? FIND_VCHAR_END : FIND_WS);
                } catch (IllegalCharacterException cause) {
                    throw new StacklessDecoderException(
                            "Invalid start-line: HTTP request-target contains an illegal character", cause);
                }
                if (bEnd < 0 || bEnd == bStart) {
                    throw newStartLineError("second");
                }

                final int cStart = bEnd + 1;    // Expect a single WS
                // Other checks will be done later by request/response decoder
                final int cLength = cStart > nonControlIndex ? 0 : nonControlIndex - cStart + 1;

                // Consume the initial line bytes from the buffer.
                consumeCRLF(buffer, lfIndex);

                message = createMessage(buffer, aStart, aEnd - aStart, bStart, bEnd - bStart, cStart, cLength);
                currentState = State.READ_HEADER;
                closeHandler.protocolPayloadBeginInbound(ctx);
                // fall-through
            }
            case READ_HEADER: {
                State nextState = readHeaders(buffer);
                if (nextState == null) {
                    return;
                }
                assert message != null;
                if (shouldClose(message)) {
                    closeHandler.protocolClosingInbound(ctx);
                }
                currentState = nextState;
                switch (nextState) {
                    case SKIP_CONTROL_CHARS:
                        // fast-path
                        // No content is expected.
                        ctx.fireChannelRead(message);
                        ctx.fireChannelRead(EmptyHttpHeaders.INSTANCE);
                        closeHandler.protocolPayloadEndInbound(ctx);
                        resetNow();
                        return;
                    case READ_CHUNK_SIZE:
                        // Chunked encoding - generate HttpMessage first.  HttpChunks will follow.
                        ctx.fireChannelRead(message);
                        return;
                    default:
                        // <a href="https://tools.ietf.org/html/rfc7230#section-3.3.3">RFC 7230, 3.3.3</a> states that
                        // if a request does not have either a transfer-encoding or a content-length header then the
                        // message body length is 0. However for a response the body length is the number of octets
                        // received prior to the server closing the connection. So we treat this as variable length
                        // chunked encoding.
                        long contentLength = contentLength();
                        if (contentLength == 0 || contentLength == -1 && isDecodingRequest()) {
                            ctx.fireChannelRead(message);
                            ctx.fireChannelRead(EmptyHttpHeaders.INSTANCE);
                            closeHandler.protocolPayloadEndInbound(ctx);
                            resetNow();
                            return;
                        }

                        assert nextState == State.READ_FIXED_LENGTH_CONTENT ||
                                nextState == State.READ_VARIABLE_LENGTH_CONTENT;

                        ctx.fireChannelRead(message);

                        if (nextState == State.READ_FIXED_LENGTH_CONTENT) {
                            // chunkSize will be decreased as the READ_FIXED_LENGTH_CONTENT state reads data chunk by
                            // chunk.
                            chunkSize = contentLength;
                        }

                        // We return here, this forces decode to be called again where we will decode the content
                        return;
                }
                // fall-through
            }
            case READ_VARIABLE_LENGTH_CONTENT: {
                // Keep reading data as a chunk until the end of connection is reached.
                int toRead = buffer.readableBytes();
                if (toRead > 0) {
                    ByteBuf content = buffer.readRetainedSlice(toRead);
                    cumulationIndex = buffer.readerIndex();
                    ctx.fireChannelRead(newBufferFrom(content));
                }
                return;
            }
            case READ_FIXED_LENGTH_CONTENT: {
                int toRead = buffer.readableBytes();

                // Check if the buffer is readable first as we use the readable byte count
                // to create the HttpChunk. This is needed as otherwise we may end up with
                // create a HttpChunk instance that contains an empty buffer and so is
                // handled like it is the last HttpChunk.
                //
                // See https://github.com/netty/netty/issues/433
                if (toRead == 0) {
                    return;
                }

                if (toRead > chunkSize) {
                    toRead = (int) chunkSize;
                }
                ByteBuf content = buffer.readRetainedSlice(toRead);
                chunkSize -= toRead;
                cumulationIndex = buffer.readerIndex();

                if (chunkSize == 0) {
                    // Read all content.
                    // https://tools.ietf.org/html/rfc7230.html#section-4.1
                    // This is not chunked encoding so there will not be any trailers.
                    ctx.fireChannelRead(newBufferFrom(content));
                    ctx.fireChannelRead(EmptyHttpHeaders.INSTANCE);
                    closeHandler.protocolPayloadEndInbound(ctx);
                    resetNow();
                } else {
                    ctx.fireChannelRead(newBufferFrom(content));
                }
                return;
            }
            // everything else after this point takes care of reading chunked content. basically, read chunk size,
            // read chunk, read and ignore the CRLF and repeat until 0
            case READ_CHUNK_SIZE: {
                int lfIndex = findCRLF(buffer, MAX_HEX_CHARS_FOR_LONG);
                if (lfIndex < 0) {
                    return;
                }
                long chunkSize = getChunkSize(buffer, lfIndex);
                consumeCRLF(buffer, lfIndex);
                this.chunkSize = chunkSize;
                if (chunkSize == 0) {
                    currentState = State.READ_CHUNK_FOOTER;
                    return;
                }
                currentState = State.READ_CHUNKED_CONTENT;
                // fall-through
            }
            case READ_CHUNKED_CONTENT: {
                assert chunkSize <= Integer.MAX_VALUE;
                final int toRead = min((int) chunkSize, buffer.readableBytes());
                if (toRead == 0) {
                    return;
                }
                Buffer chunk = newBufferFrom(buffer.readRetainedSlice(toRead));
                chunkSize -= toRead;
                cumulationIndex = buffer.readerIndex();

                ctx.fireChannelRead(chunk);

                if (chunkSize != 0) {
                    return;
                }
                currentState = State.READ_CHUNK_DELIMITER;
                // fall-through
            }
            case READ_CHUNK_DELIMITER: {
                // Read the chunk delimiter
                int lfIndex = findCRLF(buffer, CHUNK_DELIMETER_SIZE);
                if (lfIndex < 0) {
                    return;
                }
                consumeCRLF(buffer, lfIndex);
                currentState = State.READ_CHUNK_SIZE;
                break;
            }
            case READ_CHUNK_FOOTER: {
                HttpHeaders trailer = readTrailingHeaders(buffer);
                if (trailer == null) {
                    return;
                }
                ctx.fireChannelRead(trailer);
                closeHandler.protocolPayloadEndInbound(ctx);
                resetNow();
                return;
            }
            case UPGRADED: {
                int readableBytes = buffer.readableBytes();
                if (readableBytes > 0) {
                    // Keep on consuming as otherwise we may trigger an DecoderException,
                    // other handler will replace this codec with the upgraded protocol codec to
                    // take the traffic over at some point then.
                    // See https://github.com/netty/netty/issues/2173
                    ByteBuf opaquePayload = buffer.readBytes(readableBytes);
                    cumulationIndex = buffer.readerIndex();
                    // TODO(scott): revisit how upgrades are going to be done. Do we use Netty buffers or not?
                    ctx.fireChannelRead(opaquePayload);
                }
                break;
            }
            default:
                throw new Error();
        }
    }

    @Override
    protected final ByteBuf swapAndCopyCumulation(final ByteBuf cumulation, final ByteBuf in) {
        final int readerIndex = cumulation.readerIndex();
        final ByteBuf newCumulation = super.swapAndCopyCumulation(cumulation, in);
        cumulationIndex -= readerIndex - newCumulation.readerIndex();
        return newCumulation;
    }

    @Override
    protected final void cumulationReset() {
        cumulationIndex = -1;
    }

    @Override
    protected final void decodeLast(final ChannelHandlerContext ctx, final ByteBuf in) throws Exception {
        super.decodeLast(ctx, in);

        // Handle the last unfinished message.
        if (message != null) {
            boolean chunked = isTransferEncodingChunked(message.headers());
            if (!in.isReadable() && (
                    (currentState == State.READ_VARIABLE_LENGTH_CONTENT && !chunked) ||
                    (currentState == State.READ_CHUNK_SIZE && chunked && allowPrematureClosureBeforePayloadBody))) {
                // End of connection.
                ctx.fireChannelRead(EmptyHttpHeaders.INSTANCE);
                closeHandler.protocolPayloadEndInbound(ctx);
                resetNow();
                return;
            }

            if (currentState == State.READ_HEADER) {
                // If we are still in the state of reading headers we need to create a new invalid message that
                // signals that the connection was closed before we received the headers.
                ctx.fireExceptionCaught(
                        new PrematureChannelClosureException("Connection closed before received headers"));
                resetNow();
                return;
            }

            // Check if the closure of the connection signifies the end of the content.
            boolean prematureClosure;
            if (isDecodingRequest() || chunked) {
                // The last request did not wait for a response.
                prematureClosure = true;
            } else {
                // Compare the length of the received content and the 'Content-Length' header.
                // If the 'Content-Length' header is absent, the length of the content is determined by the end of the
                // connection, so it is perfectly fine.
                prematureClosure = contentLength() > 0;
            }

            if (!prematureClosure) {
                ctx.fireChannelRead(EmptyHttpHeaders.INSTANCE);
                closeHandler.protocolPayloadEndInbound(ctx);
            }
            resetNow();
        }
    }

    @Override
    public final void userEventTriggered(final ChannelHandlerContext ctx, final Object evt) throws Exception {
        if (evt instanceof HttpExpectationFailedEvent) {
            switch (currentState) {
                case READ_FIXED_LENGTH_CONTENT:
                case READ_VARIABLE_LENGTH_CONTENT:
                case READ_CHUNK_SIZE:
                    // TODO(scott): this was previously reset, which delayed resetting state ... is that necessary?
                    resetNow();
                    break;
                default:
                    break;
            }
        } else if (evt instanceof DiscardFurtherInboundEvent) {
            resetNow();
            ctx.pipeline().replace(HttpObjectDecoder.this, DiscardInboundHandler.INSTANCE.toString(),
                    DiscardInboundHandler.INSTANCE);
            ctx.channel().config().setAutoRead(true);
        }
        super.userEventTriggered(ctx, evt);
    }

    protected abstract boolean isContentAlwaysEmpty(T msg);

    /**
     * Returns true if the server switched to a different protocol than HTTP/1.0 or HTTP/1.1, e.g. HTTP/2 or Websocket.
     * Returns false if the upgrade happened in a different layer, e.g. upgrade from HTTP/1.1 to HTTP/1.1 over TLS.
     */
    private static boolean isSwitchingToNonHttp1Protocol(final HttpResponseMetaData msg) {
        if (msg.status().code() != SWITCHING_PROTOCOLS.code()) {
            return false;
        }
        CharSequence newProtocol = msg.headers().get(UPGRADE);
        return newProtocol == null ||
                !AsciiString.contains(newProtocol, HTTP_1_0.toString()) &&
                        !AsciiString.contains(newProtocol, HTTP_1_1.toString());
    }

    private void resetNow() {
        T message = this.message;
        this.message = null;
        this.trailer = null;
        contentLength = Long.MIN_VALUE;
        parsingLine = 0;
        cumulationIndex = -1;
        if (!isDecodingRequest()) {
            HttpResponseMetaData res = (HttpResponseMetaData) message;
            if (res != null && isSwitchingToNonHttp1Protocol(res)) {
                currentState = State.UPGRADED;
                return;
            }
        }

        currentState = State.SKIP_CONTROL_CHARS;
        skippedControls = 0;
    }

    /**
     * In the interest of robustness, a peer that is expecting to receive and parse a start-line SHOULD ignore at
     * least one empty line (CRLF) received prior to the request-line.
     *
     * @see <a href="https://tools.ietf.org/html/rfc7230#section-3.5">RFC7230, Message Parsing Robustness</a>
     */
    private boolean skipControlCharacters(final ByteBuf buffer) {
        if (cumulationIndex < 0) {
            cumulationIndex = buffer.readerIndex();
        }
        final int readableBytes = buffer.writerIndex() - cumulationIndex;
        // Look at one more character than allowed to expect a valid VCHAR:
        final int len = min(MAX_ALLOWED_CHARS_TO_SKIP_PLUS_ONE - skippedControls, readableBytes);
        final int i = buffer.forEachByte(cumulationIndex, len, SKIP_PREFACING_CRLF);
        if (i < 0) {
            skippedControls += len;
            if (skippedControls > MAX_ALLOWED_CHARS_TO_SKIP) {
                throw new DecoderException(
                        "Too many prefacing CRLF (0x0d0a) characters before the start-line of the HTTP message");
            }
            cumulationIndex += len;
            buffer.readerIndex(cumulationIndex);
            return false;
        } else {
            cumulationIndex = i;
            buffer.readerIndex(i);
            return true;
        }
    }

    private void parseHeaderLine(final HttpHeaders headers, final ByteBuf buffer, final int lfIndex) {
        // https://tools.ietf.org/html/rfc7230#section-3.2
        // header-field   = field-name ":" OWS field-value OWS
        //
        //      field-name     = token
        //      field-value    = *( field-content / obs-fold )
        //      field-content  = field-vchar [ 1*( SP / HTAB ) field-vchar ]
        //      field-vchar    = VCHAR / obs-text
        //
        //      obs-fold       = CRLF 1*( SP / HTAB )
        //                     ; obsolete line folding
        //                     ; see Section 3.2.4
        //      OWS            = *( SP / HTAB )
        //                     ; optional whitespace
        // https://tools.ietf.org/html/rfc7230#section-3.2.4
        // No whitespace is allowed between the header field-name and colon.  In
        //    the past, differences in the handling of such whitespace have led to
        //    security vulnerabilities in request routing and response handling.
        final int nonControlIndex = lfIndex - 2;
        final int nameStart = buffer.readerIndex();
        // Other checks will be done by header validator if enabled by users
        final int nameEnd = buffer.forEachByte(nameStart, nonControlIndex - nameStart + 1, FIND_COLON);
        if (nameEnd < 0) {
            throw newDecoderExceptionAtLine("Unable to find end of a header name in line ", parsingLine);
        }
        if (nameEnd == nameStart) {
            throw newDecoderExceptionAtLine("Empty header name in line ", parsingLine);
        }

        // We assume the allocator will not leak memory, and so we retain + slice to avoid copying data.
        final CharSequence name = newAsciiString(newBufferFrom(buffer.retainedSlice(nameStart, nameEnd - nameStart)));
        final CharSequence value;
        try {
            final int valueStart;
            if (nameEnd >= nonControlIndex || (valueStart =
                    buffer.forEachByte(nameEnd + 1, nonControlIndex - nameEnd, FIND_FIELD_VALUE)) < 0) {
                value = emptyAsciiString();
            } else {
                final int valueEnd =
                        buffer.forEachByteDesc(valueStart, nonControlIndex - valueStart + 1, FIND_FIELD_VALUE);
                // We assume the allocator will not leak memory, and so we retain + slice to avoid copying data.
                value = newAsciiString(newBufferFrom(buffer.retainedSlice(valueStart, valueEnd - valueStart + 1)));
            }
        } catch (IllegalCharacterException cause) {
            throw invalidHeaderValue(name, parsingLine, cause);
        }
        try {
            headers.add(name, value);
        } catch (IllegalCharacterException cause) {
            throw invalidHeaderName(name, parsingLine, cause);
        }
        // Consume the header line bytes from the buffer.
        consumeCRLF(buffer, lfIndex);
    }

    private static DecoderException newDecoderExceptionAtLine(final String message, final int parsingLine) {
        return new DecoderException(message + (parsingLine - 1));
    }

    private static DecoderException invalidHeaderName(final CharSequence name, final int parsingLine,
                                                      final IllegalCharacterException cause) {
        throw new StacklessDecoderException("Invalid header name in line " + (parsingLine - 1) + ": " + name, cause);
    }

    private static DecoderException invalidHeaderValue(final CharSequence name, final int parsingLine,
                                                       final IllegalCharacterException cause) {
        throw new StacklessDecoderException("Invalid value for the header '" + name + "' in line " + (parsingLine - 1),
                cause);
    }

    @Nullable
    private State readHeaders(final ByteBuf buffer) {
        int lfIndex = findCRLF(buffer, maxHeaderFieldLength);
        if (lfIndex < 0) {
            return null;
        }
        final T message = this.message;
        assert message != null;
        if (!parseAllHeaders(buffer, message.headers(), lfIndex, maxHeaderFieldLength)) {
            return null;
        }

<<<<<<< HEAD
=======
        // Determine content-length here to apply validation as soon as header are read:
>>>>>>> 6f5204aa
        final long contentLength = contentLength();
        if (isContentAlwaysEmpty(message)) {
            removeTransferEncodingChunked(message.headers());
            return State.SKIP_CONTROL_CHARS;
        } else if (isTransferEncodingChunked(message.headers())) {
            if (contentLength >= 0L && HTTP_1_1.equals(message.version())) {
                // Remove the received content-length header(s), keep only "transfer-encoding: chunked"
                // See https://tools.ietf.org/html/rfc7230#section-3.3.3, item 3.
                message.headers().remove(CONTENT_LENGTH);
                this.contentLength = Long.MIN_VALUE;
            }
            return State.READ_CHUNK_SIZE;
        } else if (contentLength >= 0L) {
            return State.READ_FIXED_LENGTH_CONTENT;
        } else {
            return State.READ_VARIABLE_LENGTH_CONTENT;
        }
    }

    private long contentLength() {
        if (contentLength == Long.MIN_VALUE) {
            assert message != null;
            contentLength = getContentLength(message);
        }
        return contentLength;
    }

    @Nullable
    private HttpHeaders readTrailingHeaders(final ByteBuf buffer) {
        final int lfIndex = findCRLF(buffer, maxHeaderFieldLength);
        if (lfIndex < 0) {
            return null;
        }
        if (lfIndex - 2 > buffer.readerIndex()) {
            HttpHeaders trailer = this.trailer;
            if (trailer == null) {
                trailer = this.trailer = headersFactory.newTrailers();
            }

            return parseAllHeaders(buffer, trailer, lfIndex, maxHeaderFieldLength) ? trailer : null;
        }

        consumeCRLF(buffer, lfIndex);
        // The RFC says the trailers are optional [1] so use an empty trailers instance from the headers factory.
        // [1] https://tools.ietf.org/html/rfc7230.html#section-4.1
        return trailer != null ? trailer : headersFactory.newEmptyTrailers();
    }

    private boolean parseAllHeaders(final ByteBuf buffer, final HttpHeaders headers, int lfIndex,
                                    final int maxHeaderFieldLength) {
        for (;;) {
            if (lfIndex - 1 == buffer.readerIndex()) {
                consumeCRLF(buffer, lfIndex);
                return true;
            }
            final int nextLFIndex = findCRLF(buffer, lfIndex + 1, maxHeaderFieldLength, parsingLine);
            parseHeaderLine(headers, buffer, lfIndex);
            if (nextLFIndex < 0) {
                return false;
            }
            ++parsingLine;
            if (nextLFIndex - 2 == lfIndex) {
                consumeCRLF(buffer, nextLFIndex);
                return true;
            }
            lfIndex = nextLFIndex;
        }
    }

    private static long getChunkSize(final ByteBuf buffer, final int lfIndex) {
        if (lfIndex - 2 < buffer.readerIndex()) {
            throw new DecoderException("Chunked encoding specified but chunk-size not found");
        }
        return getChunkSize(buffer.toString(buffer.readerIndex(),
                lfIndex - 1 - buffer.readerIndex(), US_ASCII));
    }

    private static long getChunkSize(String hex) {
        hex = hex.trim();
        for (int i = 0; i < hex.length(); ++i) {
            char c = hex.charAt(i);
            if (c == ';' || isWhitespace(c) || isISOControl(c)) {
                hex = hex.substring(0, i);
                break;
            }
        }

        try {
            return parseUnsignedLong(hex, 16);
        } catch (NumberFormatException cause) {
            throw invalidChunkSize(hex, cause);
        }
    }

    private static DecoderException invalidChunkSize(final String hex, final NumberFormatException cause) {
        return new StacklessDecoderException("Cannot parse chunk-size: " + hex + ", expected a valid HEXDIG", cause);
    }

    private void consumeCRLF(final ByteBuf buffer, final int lfIndex) {
        // Consume the initial line bytes from the buffer.
        if (buffer.writerIndex() - 1 >= lfIndex) {
            buffer.readerIndex(lfIndex + 1);
            cumulationIndex = lfIndex + 1;
        } else {
            buffer.readerIndex(lfIndex);
            cumulationIndex = lfIndex;
        }
    }

    private int findCRLF(final ByteBuf buffer, final int maxLineSize) {
        if (cumulationIndex < 0) {
            cumulationIndex = buffer.readerIndex();
        }
        final int lfIndex = findCRLF(buffer, cumulationIndex, maxLineSize, parsingLine);
        cumulationIndex = lfIndex < 0 ? min(buffer.writerIndex(), cumulationIndex + maxLineSize) : lfIndex;
        if (lfIndex >= 0) {
            ++parsingLine;
        }
        return lfIndex;
    }

    private static int findCRLF(final ByteBuf buffer, int startIndex, final int maxLineSize, final int parsingLine) {
        final int maxToIndex = startIndex + maxLineSize;
        for (;;) {
            final int toIndex = min(buffer.writerIndex(), maxToIndex);
            final int lfIndex = findLF(buffer, startIndex, toIndex);
            if (lfIndex == -1) {
                if (toIndex - startIndex == maxLineSize) {
                    throw new DecoderException("Could not find CRLF (0x0d0a) within " + maxLineSize +
                            " bytes, while parsing line " + parsingLine);
                }
                return -2;
            } else if (lfIndex == buffer.readerIndex()) {
                buffer.skipBytes(1);
                ++startIndex;
            } else if (buffer.getByte(lfIndex - 1) == CR) {
                return lfIndex;
            } else if (lfIndex != maxToIndex) {
                throw new DecoderException("Found LF (0x0a) but no CR (0x0d) before, while parsing line " +
                        parsingLine);
            } else {
                throw new TooLongFrameException("An HTTP line " + parsingLine + " is larger than " + maxLineSize +
                        " bytes");
            }
        }
    }

    private static int findLF(final ByteBuf buffer, final int fromIndex, final int toIndex) {
        if (fromIndex >= toIndex) {
            return -1;
        }
        return buffer.forEachByte(fromIndex, toIndex - fromIndex, FIND_LF);
    }

    private DecoderException newStartLineError(final String place) {
        throw new DecoderException("Invalid start-line: incorrect number of components, cannot find the " + place +
                " SP, expected: " + (isDecodingRequest() ? "method SP request-target SP HTTP-version" :
                "HTTP-version SP status-code SP reason-phrase"));
    }

    private static int getWebSocketContentLength(final HttpMetaData message) {
        // WebSocket messages have constant content-lengths.
        HttpHeaders h = message.headers();
        if (message instanceof HttpRequestMetaData) {
            HttpRequestMetaData req = (HttpRequestMetaData) message;
            // Note that we are using ServiceTalk constants for HttpRequestMethod here, and assume the decoders will
            // also use ServiceTalk constants which allows us to use reference check here:
            if (GET.equals(req.method()) &&
                    h.contains(SEC_WEBSOCKET_KEY1) &&
                    h.contains(SEC_WEBSOCKET_KEY2)) {
                return 8;
            }
        } else if (message instanceof HttpResponseMetaData) {
            HttpResponseMetaData res = (HttpResponseMetaData) message;
            if (res.status().code() == SWITCHING_PROTOCOLS.code() &&
                    h.contains(SEC_WEBSOCKET_ORIGIN) &&
                    h.contains(SEC_WEBSOCKET_LOCATION)) {
                return 16;
            }
        }

        // Not a web socket message
        return -1;
    }

    private static long getContentLength(final HttpMetaData message) {
        final HttpHeaders headers = message.headers();
        final long contentLength = HeaderUtils.contentLength(headers.valuesIterator(CONTENT_LENGTH), headers::values);
        if (contentLength >= 0) {
            return contentLength;
        }

        // We know the content length if it's a Web Socket message even if
        // Content-Length header is missing.
        long webSocketContentLength = getWebSocketContentLength(message);
        if (webSocketContentLength >= 0) {
            return webSocketContentLength;
        }

        // Otherwise we don't.
        return -1;
    }

    static HttpProtocolVersion nettyBufferToHttpVersion(final ByteBuf buffer, final int start, final int length) {
        if (length != 8) {
            throw newHttpVersionError(buffer, start, length, null);
        }

        final long httpVersion = buffer.getLong(start);
        if ((httpVersion & HTTP_VERSION_MASK) != HTTP_VERSION_FORMAT) {
            throw newHttpVersionError(buffer, start, length, null);
        }

        try {
            return HttpProtocolVersion.of(1, toDecimal((int) httpVersion & 0xff));
        } catch (IllegalCharacterException cause) {
            throw newHttpVersionError(buffer, start, length, cause);
        }
    }

    private static DecoderException newHttpVersionError(final ByteBuf buffer, final int start, final int length,
                                                        @Nullable final Throwable cause) {
        final String message = "Invalid HTTP version: '" + buffer.toString(start, length, US_ASCII) +
                "', expected: HTTP/1.x";
        return cause == null ? new DecoderException(message) : new StacklessDecoderException(message, cause);
    }

    static int toDecimal(final int value) {
        if (value < '0' || value > '9') {
            throw new IllegalCharacterException((byte) value, "0-9 (0x30-0x39)");
        }
        return value - '0';
    }

    static boolean isWS(final byte value) {
        return value == SP || value == HT;
    }

    private static boolean isVCHAR(final byte value) {
        return value >= '!' && value <= '~';
    }

    private static boolean isObsText(final byte value) {
        return value < 0; // x80-xFF
    }

    @Sharable
    private static final class DiscardInboundHandler extends SimpleChannelInboundHandler<Object> {
        static final ChannelInboundHandler INSTANCE = new DiscardInboundHandler();

        private DiscardInboundHandler() {
            super(/* autoRelease */ true);
        }

        @Override
        protected void channelRead0(final ChannelHandlerContext ctx, final Object msg) {
            // noop
        }
    }

    static final class StacklessDecoderException extends DecoderException {
        private static final long serialVersionUID = 7611225180490304156L;

        StacklessDecoderException(final String message, final Throwable cause) {
            super(message, cause);
        }

        @Override
        public Throwable fillInStackTrace() {
            return this;
        }
    }
}<|MERGE_RESOLUTION|>--- conflicted
+++ resolved
@@ -671,10 +671,7 @@
             return null;
         }
 
-<<<<<<< HEAD
-=======
         // Determine content-length here to apply validation as soon as header are read:
->>>>>>> 6f5204aa
         final long contentLength = contentLength();
         if (isContentAlwaysEmpty(message)) {
             removeTransferEncodingChunked(message.headers());
