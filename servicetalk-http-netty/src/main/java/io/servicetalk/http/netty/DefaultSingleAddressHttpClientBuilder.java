/*
 * Copyright © 2018-2022 Apple Inc. and the ServiceTalk project authors
 *
 * Licensed under the Apache License, Version 2.0 (the "License");
 * you may not use this file except in compliance with the License.
 * You may obtain a copy of the License at
 *
 *   http://www.apache.org/licenses/LICENSE-2.0
 *
 * Unless required by applicable law or agreed to in writing, software
 * distributed under the License is distributed on an "AS IS" BASIS,
 * WITHOUT WARRANTIES OR CONDITIONS OF ANY KIND, either express or implied.
 * See the License for the specific language governing permissions and
 * limitations under the License.
 */
package io.servicetalk.http.netty;

import io.servicetalk.buffer.api.BufferAllocator;
import io.servicetalk.buffer.api.CharSequences;
import io.servicetalk.client.api.ConnectionFactory;
import io.servicetalk.client.api.ConnectionFactoryFilter;
import io.servicetalk.client.api.LoadBalancer;
import io.servicetalk.client.api.ServiceDiscoverer;
import io.servicetalk.client.api.ServiceDiscovererEvent;
import io.servicetalk.concurrent.CompletableSource;
import io.servicetalk.concurrent.CompletableSource.Subscriber;
import io.servicetalk.concurrent.api.BiIntFunction;
import io.servicetalk.concurrent.api.Completable;
import io.servicetalk.concurrent.api.CompositeCloseable;
import io.servicetalk.concurrent.api.Executor;
import io.servicetalk.concurrent.api.Publisher;
import io.servicetalk.http.api.DefaultStreamingHttpRequestResponseFactory;
import io.servicetalk.http.api.DelegatingHttpExecutionContext;
import io.servicetalk.http.api.FilterableStreamingHttpClient;
import io.servicetalk.http.api.FilterableStreamingHttpConnection;
import io.servicetalk.http.api.HttpExecutionContext;
import io.servicetalk.http.api.HttpExecutionStrategy;
import io.servicetalk.http.api.HttpHeadersFactory;
import io.servicetalk.http.api.HttpLoadBalancerFactory;
import io.servicetalk.http.api.HttpProtocolConfig;
import io.servicetalk.http.api.HttpProtocolVersion;
import io.servicetalk.http.api.SingleAddressHttpClientBuilder;
import io.servicetalk.http.api.StreamingHttpClient;
import io.servicetalk.http.api.StreamingHttpClientFilter;
import io.servicetalk.http.api.StreamingHttpClientFilterFactory;
import io.servicetalk.http.api.StreamingHttpConnectionFilterFactory;
import io.servicetalk.http.api.StreamingHttpRequest;
import io.servicetalk.http.api.StreamingHttpRequestResponseFactory;
import io.servicetalk.http.utils.HostHeaderHttpRequesterFilter;
import io.servicetalk.logging.api.LogLevel;
import io.servicetalk.transport.api.ClientSslConfig;
import io.servicetalk.transport.api.ExecutionStrategy;
import io.servicetalk.transport.api.HostAndPort;
import io.servicetalk.transport.api.IoExecutor;

import io.netty.handler.ssl.SslContext;
import org.slf4j.Logger;
import org.slf4j.LoggerFactory;

import java.net.InetSocketAddress;
import java.net.SocketOption;
import java.time.Duration;
import java.util.Collection;
import java.util.function.BooleanSupplier;
import java.util.function.Function;
import java.util.function.Predicate;
import javax.annotation.Nullable;

import static io.netty.util.NetUtil.toSocketAddressString;
import static io.servicetalk.concurrent.api.AsyncCloseables.newCompositeCloseable;
import static io.servicetalk.concurrent.api.Processors.newCompletableProcessor;
import static io.servicetalk.concurrent.api.RetryStrategies.retryWithConstantBackoffDeltaJitter;
import static io.servicetalk.http.api.HttpExecutionStrategies.defaultStrategy;
import static io.servicetalk.http.api.HttpExecutionStrategies.offloadNone;
import static io.servicetalk.http.api.HttpProtocolVersion.HTTP_1_1;
import static io.servicetalk.http.api.HttpProtocolVersion.HTTP_2_0;
import static io.servicetalk.http.netty.AlpnIds.HTTP_2;
import static io.servicetalk.http.netty.StrategyInfluencerAwareConversions.toConditionalClientFilterFactory;
import static io.servicetalk.http.netty.StrategyInfluencerAwareConversions.toConditionalConnectionFilterFactory;
import static java.lang.Integer.parseInt;
import static java.time.Duration.ofSeconds;
import static java.util.Objects.requireNonNull;

/**
 * A builder of {@link StreamingHttpClient} instances which call a single server based on the provided address.
 * <p>
 * It also provides a good set of default settings and configurations, which could be used by most users as-is or
 * could be overridden to address specific use cases.
 *
 * @param <U> the type of address before resolution (unresolved address)
 * @param <R> the type of address after resolution (resolved address)
 */
final class DefaultSingleAddressHttpClientBuilder<U, R> implements SingleAddressHttpClientBuilder<U, R> {

    private static final Logger LOGGER = LoggerFactory.getLogger(DefaultSingleAddressHttpClientBuilder.class);
    private static final RetryingHttpRequesterFilter DEFAULT_AUTO_RETRIES =
            new RetryingHttpRequesterFilter.Builder().build();

    static final Duration SD_RETRY_STRATEGY_INIT_DURATION = ofSeconds(10);
    static final Duration SD_RETRY_STRATEGY_JITTER = ofSeconds(5);

    @Nullable
    private final U address;
    @Nullable
    private U proxyAddress;
    private final HttpClientConfig config;
    final HttpExecutionContextBuilder executionContextBuilder;
    private final ClientStrategyInfluencerChainBuilder strategyComputation;
    private HttpLoadBalancerFactory<R> loadBalancerFactory;
    private ServiceDiscoverer<U, R, ServiceDiscovererEvent<R>> serviceDiscoverer;
    private Function<U, CharSequence> hostToCharSequenceFunction =
            DefaultSingleAddressHttpClientBuilder::toAuthorityForm;
    private boolean addHostHeaderFallbackFilter = true;
    @Nullable
    private BiIntFunction<Throwable, ? extends Completable> serviceDiscovererRetryStrategy;
    @Nullable
    private StreamingHttpConnectionFilterFactory connectionFilterFactory;
    @Nullable
    private ContextAwareStreamingHttpClientFilterFactory clientFilterFactory;

    private ConnectionFactoryFilter<R, FilterableStreamingHttpConnection> connectionFactoryFilter =
            ConnectionFactoryFilter.identity();

    @Nullable
    private RetryingHttpRequesterFilter retryingHttpRequesterFilter;

    // Do not use this ctor directly, HttpClients is the entry point for creating a new builder.
    DefaultSingleAddressHttpClientBuilder(
            final U address, final ServiceDiscoverer<U, R, ServiceDiscovererEvent<R>> serviceDiscoverer) {
        this.address = requireNonNull(address);
        config = new HttpClientConfig();
        executionContextBuilder = new HttpExecutionContextBuilder();
        strategyComputation = new ClientStrategyInfluencerChainBuilder();
        this.loadBalancerFactory = DefaultHttpLoadBalancerFactory.Builder.<R>fromDefaults().build();
        this.serviceDiscoverer = requireNonNull(serviceDiscoverer);
    }

    private DefaultSingleAddressHttpClientBuilder(@Nullable final U address,
                                                  final DefaultSingleAddressHttpClientBuilder<U, R> from) {
        this.address = address;
        proxyAddress = from.proxyAddress;
        config = new HttpClientConfig(from.config);
        executionContextBuilder = new HttpExecutionContextBuilder(from.executionContextBuilder);
        strategyComputation = from.strategyComputation.copy();
        loadBalancerFactory = from.loadBalancerFactory;
        serviceDiscoverer = from.serviceDiscoverer;
        serviceDiscovererRetryStrategy = from.serviceDiscovererRetryStrategy;
        clientFilterFactory = from.clientFilterFactory;
        connectionFilterFactory = from.connectionFilterFactory;
        hostToCharSequenceFunction = from.hostToCharSequenceFunction;
        addHostHeaderFallbackFilter = from.addHostHeaderFallbackFilter;
        connectionFactoryFilter = from.connectionFactoryFilter;
        retryingHttpRequesterFilter = from.retryingHttpRequesterFilter;
    }

    static <U, R> SingleAddressHttpClientBuilder<U, R> setExecutionContext(
            final SingleAddressHttpClientBuilder<U, R> builder, final HttpExecutionContext context) {
        return builder.ioExecutor(context.ioExecutor())
                .executor(context.executor())
                .bufferAllocator(context.bufferAllocator())
                .executionStrategy(context.executionStrategy());
    }

    private static final class HttpClientBuildContext<U, R> {
        final DefaultSingleAddressHttpClientBuilder<U, R> builder;
        private final ServiceDiscoverer<U, R, ServiceDiscovererEvent<R>> sd;
        private final SdStatusCompletable sdStatus;

        @Nullable
        private final BiIntFunction<Throwable, ? extends Completable> serviceDiscovererRetryStrategy;
        @Nullable
        private final U proxyAddress;

        HttpClientBuildContext(
                final DefaultSingleAddressHttpClientBuilder<U, R> builder,
                final ServiceDiscoverer<U, R, ServiceDiscovererEvent<R>> sd,
                @Nullable final BiIntFunction<Throwable, ? extends Completable> serviceDiscovererRetryStrategy,
                @Nullable final U proxyAddress) {
            this.builder = builder;
            this.serviceDiscovererRetryStrategy = serviceDiscovererRetryStrategy;
            this.proxyAddress = proxyAddress;
            this.sd = sd;
            this.sdStatus = new SdStatusCompletable();
        }

        U address() {
            assert builder.address != null : "Attempted to buildStreaming with an unknown address";
            return proxyAddress != null ? proxyAddress :
                    // the builder can be modified post-context creation, therefore proxy can be set
                    (builder.proxyAddress != null ? builder.proxyAddress : builder.address);
        }

        HttpClientConfig httpConfig() {
            return builder.config;
        }

        ServiceDiscoverer<U, R, ? extends ServiceDiscovererEvent<R>> serviceDiscoverer(
                HttpExecutionContext executionContext) {
            BiIntFunction<Throwable, ? extends Completable> sdRetryStrategy = serviceDiscovererRetryStrategy;
            if (sdRetryStrategy == null) {
                sdRetryStrategy = retryWithConstantBackoffDeltaJitter(__ -> true, SD_RETRY_STRATEGY_INIT_DURATION,
                        SD_RETRY_STRATEGY_JITTER, executionContext.executor());
            }
            return new RetryingServiceDiscoverer<>(new StatusAwareServiceDiscoverer<>(sd, sdStatus), sdRetryStrategy);
        }
    }

    @Override
    public StreamingHttpClient buildStreaming() {
        return buildStreaming(copyBuildCtx());
    }

    private static <U, R> StreamingHttpClient buildStreaming(final HttpClientBuildContext<U, R> ctx) {
        final ReadOnlyHttpClientConfig roConfig = ctx.httpConfig().asReadOnly();
        final HttpExecutionContext builderExecutionContext = ctx.builder.executionContextBuilder.build();
        final HttpExecutionStrategy computedStrategy =
                ctx.builder.strategyComputation.buildForClient(builderExecutionContext.executionStrategy());
        final HttpExecutionContext executionContext = new DelegatingHttpExecutionContext(builderExecutionContext) {
            @Override
            public HttpExecutionStrategy executionStrategy() {
                return computedStrategy;
            }
        };
        if (roConfig.h2Config() != null && roConfig.hasProxy()) {
            throw new IllegalStateException("Proxying is not yet supported with HTTP/2");
        }

        // Track resources that potentially need to be closed when an exception is thrown during buildStreaming
        final CompositeCloseable closeOnException = newCompositeCloseable();
        try {
            final Publisher<? extends Collection<? extends ServiceDiscovererEvent<R>>> sdEvents =
                    ctx.serviceDiscoverer(executionContext).discover(ctx.address());

            ConnectionFactoryFilter<R, FilterableStreamingHttpConnection> connectionFactoryFilter =
                    ctx.builder.connectionFactoryFilter;
            ExecutionStrategy connectionFactoryStrategy =
                    ctx.builder.strategyComputation.buildForConnectionFactory();

            final SslContext sslContext = roConfig.tcpConfig().sslContext();
            if (roConfig.hasProxy() && sslContext != null) {
                assert roConfig.connectAddress() != null;
                ConnectionFactoryFilter<R, FilterableStreamingHttpConnection> proxy =
                        new ProxyConnectConnectionFactoryFilter<>(roConfig.connectAddress());
                connectionFactoryFilter = proxy.append(connectionFactoryFilter);
                connectionFactoryStrategy = connectionFactoryStrategy.merge(proxy.requiredOffloads());
            }

<<<<<<< HEAD
=======
            final HttpExecutionStrategy builderStrategy = executionContext.executionStrategy();
>>>>>>> 1d454a74
            // closed by the LoadBalancer
            final ConnectionFactory<R, LoadBalancedStreamingHttpConnection> connectionFactory;
            final StreamingHttpRequestResponseFactory reqRespFactory = defaultReqRespFactory(roConfig,
                    executionContext.bufferAllocator());

            if (roConfig.isH2PriorKnowledge()) {
                H2ProtocolConfig h2Config = roConfig.h2Config();
                assert h2Config != null;
                connectionFactory = new H2LBHttpConnectionFactory<>(roConfig, executionContext,
                        ctx.builder.connectionFilterFactory, reqRespFactory,
                        connectionFactoryStrategy, connectionFactoryFilter,
                        ctx.builder.loadBalancerFactory::toLoadBalancedConnection);
            } else if (roConfig.tcpConfig().preferredAlpnProtocol() != null) {
                H1ProtocolConfig h1Config = roConfig.h1Config();
                H2ProtocolConfig h2Config = roConfig.h2Config();
                connectionFactory = new AlpnLBHttpConnectionFactory<>(roConfig, executionContext,
                        ctx.builder.connectionFilterFactory, new AlpnReqRespFactoryFunc(
                                executionContext.bufferAllocator(),
                                h1Config == null ? null : h1Config.headersFactory(),
                                h2Config == null ? null : h2Config.headersFactory()),
                        connectionFactoryStrategy, connectionFactoryFilter,
                        ctx.builder.loadBalancerFactory::toLoadBalancedConnection);
            } else {
                H1ProtocolConfig h1Config = roConfig.h1Config();
                assert h1Config != null;
                connectionFactory = new PipelinedLBHttpConnectionFactory<>(roConfig, executionContext,
                        ctx.builder.connectionFilterFactory, reqRespFactory,
                        connectionFactoryStrategy, connectionFactoryFilter,
                        ctx.builder.loadBalancerFactory::toLoadBalancedConnection);
            }

            final LoadBalancer<LoadBalancedStreamingHttpConnection> lb =
                    closeOnException.prepend(ctx.builder.loadBalancerFactory.newLoadBalancer(
                            targetAddress(ctx),
                            sdEvents,
                            connectionFactory));

            ContextAwareStreamingHttpClientFilterFactory currClientFilterFactory = ctx.builder.clientFilterFactory;
            if (roConfig.hasProxy() && sslContext == null) {
                // If we're talking to a proxy over http (not https), rewrite the request-target to absolute-form, as
                // specified by the RFC: https://tools.ietf.org/html/rfc7230#section-5.3.2
                currClientFilterFactory = appendFilter(currClientFilterFactory,
                        ctx.builder.proxyAbsoluteAddressFilterFactory());
            }
            if (ctx.builder.addHostHeaderFallbackFilter) {
                currClientFilterFactory = appendFilter(currClientFilterFactory, new HostHeaderHttpRequesterFilter(
                        ctx.builder.hostToCharSequenceFunction.apply(ctx.builder.address)));
            }

            FilterableStreamingHttpClient lbClient = closeOnException.prepend(
                    new LoadBalancedStreamingHttpClient(executionContext, lb, reqRespFactory));
            if (ctx.builder.retryingHttpRequesterFilter == null) {
                ctx.builder.retryingHttpRequesterFilter = DEFAULT_AUTO_RETRIES;
                currClientFilterFactory = appendFilter(currClientFilterFactory,
                        ctx.builder.retryingHttpRequesterFilter);
            }
<<<<<<< HEAD
            FilterableStreamingHttpClient wrappedClient = currClientFilterFactory != null ?
=======
            HttpExecutionStrategy computedStrategy = ctx.builder.strategyComputation.buildForClient(builderStrategy);
            if (builderStrategy != defaultStrategy() &&
                    builderStrategy.missing(computedStrategy) != offloadNone()) {
                LOGGER.info("Client for {} created with the builder strategy {} but resulting computed strategy is " +
                                "{}. One of the filters enforces additional offloading. To find out what filter is " +
                                "it, enable debug level logging for {}.", targetAddress(ctx), builderStrategy,
                        computedStrategy, ClientStrategyInfluencerChainBuilder.class);
            } else if (builderStrategy == computedStrategy) {
                LOGGER.debug("Client for {} created with the execution strategy {}.",
                        targetAddress(ctx), computedStrategy);
            } else {
                LOGGER.debug("Client for {} created with the builder strategy {}, resulting computed strategy is {}.",
                        targetAddress(ctx), builderStrategy, computedStrategy);
            }
            return new FilterableClientToClient(currClientFilterFactory != null ?
>>>>>>> 1d454a74
                    currClientFilterFactory.create(lbClient, lb.eventStream(), ctx.sdStatus) :
                    lbClient;

            LOGGER.debug("Client for {} created with base strategy {} → computed strategy {}",
                    targetAddress(ctx), builderExecutionContext.executionStrategy(), computedStrategy);
            return new FilterableClientToClient(wrappedClient, executionContext);
        } catch (final Throwable t) {
            closeOnException.closeAsync().subscribe();
            throw t;
        }
    }

    private static StreamingHttpRequestResponseFactory defaultReqRespFactory(ReadOnlyHttpClientConfig roConfig,
                                                                             BufferAllocator allocator) {
        if (roConfig.isH2PriorKnowledge()) {
            H2ProtocolConfig h2Config = roConfig.h2Config();
            assert h2Config != null;
            return new DefaultStreamingHttpRequestResponseFactory(allocator, h2Config.headersFactory(), HTTP_2_0);
        } else if (roConfig.tcpConfig().preferredAlpnProtocol() != null) {
            H1ProtocolConfig h1Config = roConfig.h1Config();
            H2ProtocolConfig h2Config = roConfig.h2Config();
            // The client can't know which protocol will be negotiated on the connection/transport level, so just
            // default to the preferred protocol and pay additional conversion costs if we don't get our preference.
            String preferredAlpnProtocol = roConfig.tcpConfig().preferredAlpnProtocol();
            if (HTTP_2.equals(preferredAlpnProtocol)) {
                assert h2Config != null;
                return new DefaultStreamingHttpRequestResponseFactory(allocator, h2Config.headersFactory(), HTTP_2_0);
            } else { // just fall back to h1, all other protocols should convert to/from it.
                if (h1Config == null) {
                    throw new IllegalStateException(preferredAlpnProtocol +
                            " is preferred ALPN protocol, falling back to " + HTTP_1_1 + " but the " + HTTP_1_1 +
                            " protocol was not configured.");
                }
                return new DefaultStreamingHttpRequestResponseFactory(allocator, h1Config.headersFactory(), HTTP_1_1);
            }
        } else {
            H1ProtocolConfig h1Config = roConfig.h1Config();
            assert h1Config != null;
            return new DefaultStreamingHttpRequestResponseFactory(allocator, h1Config.headersFactory(), HTTP_1_1);
        }
    }

    private static <U, R> String targetAddress(final HttpClientBuildContext<U, R> ctx) {
        return ctx.proxyAddress == null ?
                ctx.builder.address.toString() : ctx.builder.address + " (via " + ctx.proxyAddress + ")";
    }

    private static ContextAwareStreamingHttpClientFilterFactory appendFilter(
            @Nullable final ContextAwareStreamingHttpClientFilterFactory currClientFilterFactory,
            final StreamingHttpClientFilterFactory appendClientFilterFactory) {
        if (appendClientFilterFactory instanceof RetryingHttpRequesterFilter) {
            if (currClientFilterFactory == null) {
                return (client, lbEventStream, sdStatus) -> {
                    final RetryingHttpRequesterFilter.ContextAwareRetryingHttpClientFilter filter =
                            (RetryingHttpRequesterFilter.ContextAwareRetryingHttpClientFilter)
                                    appendClientFilterFactory.create(client);
                    filter.inject(lbEventStream, sdStatus);
                    return filter;
                };
            } else {
                return (client, lbEventStream, sdStatus) -> {
                    final RetryingHttpRequesterFilter.ContextAwareRetryingHttpClientFilter filter =
                            (RetryingHttpRequesterFilter.ContextAwareRetryingHttpClientFilter)
                                    appendClientFilterFactory.create(client);
                    filter.inject(lbEventStream, sdStatus);
                    return currClientFilterFactory.create(filter, lbEventStream, sdStatus);
                };
            }
        } else if (appendClientFilterFactory instanceof ContextAwareStreamingHttpClientFilterFactory) {
            if (currClientFilterFactory == null) {
                return ((ContextAwareStreamingHttpClientFilterFactory) appendClientFilterFactory);
            } else {
                return (client, lbEventStream, sdError) ->
                        currClientFilterFactory.create(
                                ((ContextAwareStreamingHttpClientFilterFactory) appendClientFilterFactory)
                                        .create(client, lbEventStream, sdError), lbEventStream, sdError);
            }
        } else {
            if (currClientFilterFactory == null) {
                return (client, lbEventStream, sdError) -> appendClientFilterFactory.create(client);
            } else {
                return (client, lbEventStream, sdError) ->
                        currClientFilterFactory.create(appendClientFilterFactory.create(client),
                                lbEventStream, sdError);
            }
        }
    }

    /**
     * Creates a context before building the client, avoid concurrent changes at runtime.
     */
    private HttpClientBuildContext<U, R> copyBuildCtx() {
        return new HttpClientBuildContext<>(new DefaultSingleAddressHttpClientBuilder<>(address, this),
                this.serviceDiscoverer, this.serviceDiscovererRetryStrategy, this.proxyAddress);
    }

    private AbsoluteAddressHttpRequesterFilter proxyAbsoluteAddressFilterFactory() {
        assert address != null : "address should have been set in constructor";
        return new AbsoluteAddressHttpRequesterFilter("http", hostToCharSequenceFunction.apply(address));
    }

    @Override
    public DefaultSingleAddressHttpClientBuilder<U, R> proxyAddress(final U proxyAddress) {
        this.proxyAddress = requireNonNull(proxyAddress);
        config.connectAddress(hostToCharSequenceFunction.apply(address));
        return this;
    }

    @Override
    public DefaultSingleAddressHttpClientBuilder<U, R> ioExecutor(final IoExecutor ioExecutor) {
        executionContextBuilder.ioExecutor(ioExecutor);
        return this;
    }

    @Override
    public DefaultSingleAddressHttpClientBuilder<U, R> executor(final Executor executor) {
        executionContextBuilder.executor(executor);
        return this;
    }

    @Override
    public DefaultSingleAddressHttpClientBuilder<U, R> executionStrategy(final HttpExecutionStrategy strategy) {
        executionContextBuilder.executionStrategy(strategy);
        return this;
    }

    @Override
    public DefaultSingleAddressHttpClientBuilder<U, R> bufferAllocator(final BufferAllocator allocator) {
        executionContextBuilder.bufferAllocator(allocator);
        return this;
    }

    @Override
    public <T> DefaultSingleAddressHttpClientBuilder<U, R> socketOption(SocketOption<T> option, T value) {
        config.tcpConfig().socketOption(option, value);
        return this;
    }

    @Override
    public DefaultSingleAddressHttpClientBuilder<U, R> enableWireLogging(final String loggerName,
                                                                         final LogLevel logLevel,
                                                                         final BooleanSupplier logUserData) {
        config.tcpConfig().enableWireLogging(loggerName, logLevel, logUserData);
        return this;
    }

    @Override
    public DefaultSingleAddressHttpClientBuilder<U, R> protocols(final HttpProtocolConfig... protocols) {
        config.protocolConfigs().protocols(protocols);
        return this;
    }

    @Override
    public DefaultSingleAddressHttpClientBuilder<U, R> appendConnectionFilter(
            final StreamingHttpConnectionFilterFactory factory) {
        requireNonNull(factory);
        connectionFilterFactory = appendConnectionFilter(connectionFilterFactory, factory);
        strategyComputation.add(factory);
        ifHostHeaderHttpRequesterFilter(factory);
        return this;
    }

    @Override
    public DefaultSingleAddressHttpClientBuilder<U, R> appendConnectionFilter(
            final Predicate<StreamingHttpRequest> predicate, final StreamingHttpConnectionFilterFactory factory) {
        appendConnectionFilter(toConditionalConnectionFilterFactory(predicate, factory));
        ifHostHeaderHttpRequesterFilter(factory);
        return this;
    }

    private void ifHostHeaderHttpRequesterFilter(final Object filter) {
        if (filter instanceof HostHeaderHttpRequesterFilter) {
            addHostHeaderFallbackFilter = false;
        }
    }

    // Use another method to keep final references and avoid StackOverflowError
    private static StreamingHttpConnectionFilterFactory appendConnectionFilter(
            @Nullable final StreamingHttpConnectionFilterFactory current,
            final StreamingHttpConnectionFilterFactory next) {
        return current == null ? next : connection -> current.create(next.create(connection));
    }

    @Override
    public DefaultSingleAddressHttpClientBuilder<U, R> appendConnectionFactoryFilter(
            final ConnectionFactoryFilter<R, FilterableStreamingHttpConnection> factory) {
        connectionFactoryFilter = connectionFactoryFilter.append(requireNonNull(factory));
        strategyComputation.add(factory);
        return this;
    }

    @Override
    public DefaultSingleAddressHttpClientBuilder<U, R> hostHeaderFallback(final boolean enable) {
        addHostHeaderFallbackFilter = enable;
        return this;
    }

    @Override
    public DefaultSingleAddressHttpClientBuilder<U, R> allowDropResponseTrailers(final boolean allowDrop) {
        config.protocolConfigs().allowDropTrailersReadFromTransport(allowDrop);
        return this;
    }

    @Override
    public DefaultSingleAddressHttpClientBuilder<U, R> appendClientFilter(
            final Predicate<StreamingHttpRequest> predicate, final StreamingHttpClientFilterFactory factory) {
        if (factory instanceof RetryingHttpRequesterFilter) {
            ensureSingleRetryFilter();
            retryingHttpRequesterFilter = (RetryingHttpRequesterFilter) factory;
        }
        appendClientFilter(toConditionalClientFilterFactory(predicate, factory));
        ifHostHeaderHttpRequesterFilter(factory);
        return this;
    }

    private void ensureSingleRetryFilter() {
        if (retryingHttpRequesterFilter != null) {
            throw new IllegalStateException("Retrying HTTP requester filter was already found in " +
                    "the filter chain, only a single instance of that is allowed.");
        }
    }

    @Override
    public DefaultSingleAddressHttpClientBuilder<U, R> unresolvedAddressToHost(
            final Function<U, CharSequence> unresolvedAddressToHostFunction) {
        this.hostToCharSequenceFunction = requireNonNull(unresolvedAddressToHostFunction);
        return this;
    }

    @Override
    public DefaultSingleAddressHttpClientBuilder<U, R> appendClientFilter(
            final StreamingHttpClientFilterFactory factory) {
        requireNonNull(factory);
        if (factory instanceof RetryingHttpRequesterFilter) {
            ensureSingleRetryFilter();
            retryingHttpRequesterFilter = (RetryingHttpRequesterFilter) factory;
        }
        clientFilterFactory = appendFilter(clientFilterFactory, factory);
        strategyComputation.add(factory);
        ifHostHeaderHttpRequesterFilter(factory);
        return this;
    }

    @Override
    public DefaultSingleAddressHttpClientBuilder<U, R> serviceDiscoverer(
            final ServiceDiscoverer<U, R, ServiceDiscovererEvent<R>> serviceDiscoverer) {
        this.serviceDiscoverer = requireNonNull(serviceDiscoverer);
        return this;
    }

    @Override
    public DefaultSingleAddressHttpClientBuilder<U, R> retryServiceDiscoveryErrors(
            final BiIntFunction<Throwable, ? extends Completable> retryStrategy) {
        this.serviceDiscovererRetryStrategy = requireNonNull(retryStrategy);
        return this;
    }

    @Override
    public DefaultSingleAddressHttpClientBuilder<U, R> loadBalancerFactory(
            final HttpLoadBalancerFactory<R> loadBalancerFactory) {
        this.loadBalancerFactory = requireNonNull(loadBalancerFactory);
        strategyComputation.add(loadBalancerFactory);
        return this;
    }

    @Override
    public DefaultSingleAddressHttpClientBuilder<U, R> sslConfig(ClientSslConfig sslConfig) {
        assert address != null;
        // defer setting the fallback host/port so the user has a chance to configure hostToCharSequenceFunction.
        setFallbackHostAndPort(config, address);
        config.tcpConfig().sslConfig(sslConfig);
        return this;
    }

    @Override
    public DefaultSingleAddressHttpClientBuilder<U, R> inferPeerHost(boolean shouldInfer) {
        config.inferPeerHost(shouldInfer);
        return this;
    }

    @Override
    public DefaultSingleAddressHttpClientBuilder<U, R> inferPeerPort(boolean shouldInfer) {
        config.inferPeerPort(shouldInfer);
        return this;
    }

    @Override
    public DefaultSingleAddressHttpClientBuilder<U, R> inferSniHostname(boolean shouldInfer) {
        config.inferSniHostname(shouldInfer);
        return this;
    }

    private static <U> CharSequence toAuthorityForm(final U address) {
        if (address instanceof CharSequence) {
            return (CharSequence) address;
        }
        if (address instanceof HostAndPort) {
            final HostAndPort hostAndPort = (HostAndPort) address;
            return toSocketAddressString(hostAndPort.hostName(), hostAndPort.port());
        }
        if (address instanceof InetSocketAddress) {
            return toSocketAddressString((InetSocketAddress) address);
        }
        return address.toString();
    }

    private void setFallbackHostAndPort(HttpClientConfig config, U address) {
        if (address instanceof HostAndPort) {
            HostAndPort hostAndPort = (HostAndPort) address;
            config.fallbackPeerHost(hostAndPort.hostName());
            config.fallbackPeerPort(hostAndPort.port());
        } else if (address instanceof InetSocketAddress) {
            InetSocketAddress inetSocketAddress = (InetSocketAddress) address;
            config.fallbackPeerHost(inetSocketAddress.getHostString());
            config.fallbackPeerPort(inetSocketAddress.getPort());
        } else {
            CharSequence cs = hostToCharSequenceFunction.apply(address);
            if (cs == null) {
                config.fallbackPeerHost(null);
                config.fallbackPeerPort(-1);
            } else {
                int colon = CharSequences.indexOf(cs, ':', 0);
                if (colon < 0) {
                    config.fallbackPeerHost(cs.toString());
                    config.fallbackPeerPort(-1);
                } else if (cs.charAt(0) == '[') {
                    colon = CharSequences.indexOf(cs, ']', 1);
                    if (colon < 0) {
                        throw new IllegalArgumentException("unable to find end ']' of IPv6 address: " + cs);
                    }
                    config.fallbackPeerHost(cs.subSequence(1, colon).toString());
                    ++colon;
                    if (colon >= cs.length()) {
                        config.fallbackPeerPort(-1);
                    } else if (cs.charAt(colon) != ':') {
                        throw new IllegalArgumentException("':' expected after ']' for IPv6 address: " + cs);
                    } else {
                        config.fallbackPeerPort(parseInt(cs.subSequence(colon + 1, cs.length()).toString()));
                    }
                } else {
                    config.fallbackPeerHost(cs.subSequence(0, colon).toString());
                    config.fallbackPeerPort(parseInt(cs.subSequence(colon + 1, cs.length()).toString()));
                }
            }
        }
    }

    private static final class SdStatusCompletable extends Completable {
        private volatile CompletableSource.Processor processor = newCompletableProcessor();
        private boolean seenError;  //  this is only accessed from nextError and resetError which are not concurrent

        @Override
        protected void handleSubscribe(final Subscriber subscriber) {
            processor.subscribe(subscriber);
        }

        void nextError(final Throwable t) {
            seenError = true;
            // This state is reused across multiple subscribes, and we reset the processor to deliver the latest error
            // to new subscribers.
            final CompletableSource.Processor oldProcessor = processor;
            oldProcessor.onError(t);
            final CompletableSource.Processor newProcessor = newCompletableProcessor();
            newProcessor.onError(t);
            processor = newProcessor;
        }

        void resetError() {
            if (seenError) {
                processor = newCompletableProcessor();
                seenError = false;
            }
        }
    }

    private static final class StatusAwareServiceDiscoverer<U, R, E extends ServiceDiscovererEvent<R>>
            extends DelegatingServiceDiscoverer<U, R, E> {
        private final SdStatusCompletable status;

        StatusAwareServiceDiscoverer(final ServiceDiscoverer<U, R, E> delegate, final SdStatusCompletable status) {
            super(delegate);
            this.status = status;
        }

        @Override
        public Publisher<Collection<E>> discover(final U u) {
            return delegate().discover(u)
                    .beforeOnError(status::nextError)
                    .beforeOnNext(__ -> status.resetError());
            // We do not complete sdStatus to let LB decide when to retry if SD completes.
        }
    }

    static final class RetryingServiceDiscoverer<U, R, E extends ServiceDiscovererEvent<R>>
            extends DelegatingServiceDiscoverer<U, R, E> {
        private final BiIntFunction<Throwable, ? extends Completable> retryStrategy;

        RetryingServiceDiscoverer(final ServiceDiscoverer<U, R, E> delegate,
                                  final BiIntFunction<Throwable, ? extends Completable> retryStrategy) {
            super(delegate);
            this.retryStrategy = requireNonNull(retryStrategy);
        }

        @Override
        public Publisher<Collection<E>> discover(final U u) {
            return delegate().discover(u).retryWhen(retryStrategy);
        }
    }

    private abstract static class DelegatingServiceDiscoverer<U, R, E extends ServiceDiscovererEvent<R>>
            implements ServiceDiscoverer<U, R, E> {
        private final ServiceDiscoverer<U, R, E> delegate;

        DelegatingServiceDiscoverer(final ServiceDiscoverer<U, R, E> delegate) {
            this.delegate = requireNonNull(delegate);
        }

        ServiceDiscoverer<U, R, E> delegate() {
            return delegate;
        }

        @Override
        public Completable onClose() {
            return delegate.onClose();
        }

        @Override
        public Completable closeAsync() {
            return delegate.closeAsync();
        }

        @Override
        public Completable closeAsyncGracefully() {
            return delegate.closeAsyncGracefully();
        }
    }

    private static final class AlpnReqRespFactoryFunc implements
                                                  Function<HttpProtocolVersion, StreamingHttpRequestResponseFactory> {
        private final BufferAllocator allocator;
        @Nullable
        private final HttpHeadersFactory h1HeadersFactory;
        @Nullable
        private final HttpHeadersFactory h2HeadersFactory;
        @Nullable
        private StreamingHttpRequestResponseFactory h1Factory;
        @Nullable
        private StreamingHttpRequestResponseFactory h2Factory;

        AlpnReqRespFactoryFunc(final BufferAllocator allocator, @Nullable final HttpHeadersFactory h1HeadersFactory,
                               @Nullable final HttpHeadersFactory h2HeadersFactory) {
            this.allocator = allocator;
            this.h1HeadersFactory = h1HeadersFactory;
            this.h2HeadersFactory = h2HeadersFactory;
        }

        @Override
        public StreamingHttpRequestResponseFactory apply(final HttpProtocolVersion version) {
            if (version == HTTP_1_1) {
                if (h1Factory == null) { // it is OK if we race and re-initialize the instance.
                    h1Factory = new DefaultStreamingHttpRequestResponseFactory(allocator,
                            headersFactory(h1HeadersFactory, HTTP_1_1), HTTP_1_1);
                }
                return h1Factory;
            } else if (version == HTTP_2_0) {
                if (h2Factory == null) { // it is OK if we race and re-initialize the instance.
                    h2Factory = new DefaultStreamingHttpRequestResponseFactory(allocator,
                            headersFactory(h2HeadersFactory, HTTP_2_0), HTTP_2_0);
                }
                return h2Factory;
            } else if (version.major() <= 1) {
                // client doesn't generate HTTP_1_0 requests, no need to cache.
                return new DefaultStreamingHttpRequestResponseFactory(allocator,
                        headersFactory(h1HeadersFactory, version), version);
            } else if (version.major() == 2) {
                return new DefaultStreamingHttpRequestResponseFactory(allocator,
                        headersFactory(h2HeadersFactory, version), version);
            } else {
                throw new IllegalArgumentException("unsupported protocol: " + version);
            }
        }

        private static HttpHeadersFactory headersFactory(@Nullable HttpHeadersFactory factory,
                                                         HttpProtocolVersion version) {
            if (factory == null) {
                throw new IllegalStateException("HeadersFactory config not found for selected protocol: " + version);
            }
            return factory;
        }
    }

    @FunctionalInterface
    interface ContextAwareStreamingHttpClientFilterFactory extends StreamingHttpClientFilterFactory {
        StreamingHttpClientFilter create(FilterableStreamingHttpClient client,
                                         @Nullable Publisher<Object> lbEventStream,
                                         @Nullable Completable sdStatus);

        @Override
        default StreamingHttpClientFilter create(FilterableStreamingHttpClient client) {
            return create(client, null, null);
        }
    }
}<|MERGE_RESOLUTION|>--- conflicted
+++ resolved
@@ -245,10 +245,7 @@
                 connectionFactoryStrategy = connectionFactoryStrategy.merge(proxy.requiredOffloads());
             }
 
-<<<<<<< HEAD
-=======
             final HttpExecutionStrategy builderStrategy = executionContext.executionStrategy();
->>>>>>> 1d454a74
             // closed by the LoadBalancer
             final ConnectionFactory<R, LoadBalancedStreamingHttpConnection> connectionFactory;
             final StreamingHttpRequestResponseFactory reqRespFactory = defaultReqRespFactory(roConfig,
@@ -305,10 +302,10 @@
                 currClientFilterFactory = appendFilter(currClientFilterFactory,
                         ctx.builder.retryingHttpRequesterFilter);
             }
-<<<<<<< HEAD
             FilterableStreamingHttpClient wrappedClient = currClientFilterFactory != null ?
-=======
-            HttpExecutionStrategy computedStrategy = ctx.builder.strategyComputation.buildForClient(builderStrategy);
+                    currClientFilterFactory.create(lbClient, lb.eventStream(), ctx.sdStatus) :
+                    lbClient;
+
             if (builderStrategy != defaultStrategy() &&
                     builderStrategy.missing(computedStrategy) != offloadNone()) {
                 LOGGER.info("Client for {} created with the builder strategy {} but resulting computed strategy is " +
@@ -322,13 +319,6 @@
                 LOGGER.debug("Client for {} created with the builder strategy {}, resulting computed strategy is {}.",
                         targetAddress(ctx), builderStrategy, computedStrategy);
             }
-            return new FilterableClientToClient(currClientFilterFactory != null ?
->>>>>>> 1d454a74
-                    currClientFilterFactory.create(lbClient, lb.eventStream(), ctx.sdStatus) :
-                    lbClient;
-
-            LOGGER.debug("Client for {} created with base strategy {} → computed strategy {}",
-                    targetAddress(ctx), builderExecutionContext.executionStrategy(), computedStrategy);
             return new FilterableClientToClient(wrappedClient, executionContext);
         } catch (final Throwable t) {
             closeOnException.closeAsync().subscribe();
