/*
 * Copyright © 2018 Apple Inc. and the ServiceTalk project authors
 *
 * Licensed under the Apache License, Version 2.0 (the "License");
 * you may not use this file except in compliance with the License.
 * You may obtain a copy of the License at
 *
 *   http://www.apache.org/licenses/LICENSE-2.0
 *
 * Unless required by applicable law or agreed to in writing, software
 * distributed under the License is distributed on an "AS IS" BASIS,
 * WITHOUT WARRANTIES OR CONDITIONS OF ANY KIND, either express or implied.
 * See the License for the specific language governing permissions and
 * limitations under the License.
 */
package io.servicetalk.http.netty;

import io.servicetalk.client.api.ConnectionRejectedException;
import io.servicetalk.concurrent.api.CompositeCloseable;
import io.servicetalk.concurrent.api.Executor;
import io.servicetalk.concurrent.api.Single;
import io.servicetalk.concurrent.internal.ServiceTalkTestTimeout;
import io.servicetalk.http.api.HttpExecutionStrategies;
import io.servicetalk.http.api.HttpExecutionStrategy;
<<<<<<< HEAD
import io.servicetalk.http.api.HttpResponseStatus;
=======
import io.servicetalk.http.api.HttpServerBuilder;
>>>>>>> cd2803fb
import io.servicetalk.http.api.HttpServiceContext;
import io.servicetalk.http.api.StreamingHttpClient;
import io.servicetalk.http.api.StreamingHttpRequest;
import io.servicetalk.http.api.StreamingHttpResponse;
import io.servicetalk.http.api.StreamingHttpResponseFactory;
import io.servicetalk.http.api.StreamingHttpService;
import io.servicetalk.transport.api.ServerContext;

import org.junit.After;
import org.junit.Rule;
import org.junit.Test;
import org.junit.rules.ExpectedException;
import org.junit.rules.Timeout;
import org.junit.runner.RunWith;
import org.junit.runners.Parameterized;

import java.io.IOException;
import java.nio.channels.ClosedChannelException;
import java.util.ArrayList;
import java.util.Collection;
import java.util.List;
import java.util.concurrent.ExecutionException;
import java.util.concurrent.RejectedExecutionException;
import javax.annotation.Nonnull;
import javax.annotation.Nullable;

import static io.servicetalk.concurrent.api.AsyncCloseables.newCompositeCloseable;
import static io.servicetalk.concurrent.api.Executors.from;
import static io.servicetalk.concurrent.api.Executors.newFixedSizeExecutor;
import static io.servicetalk.concurrent.api.Single.success;
import static io.servicetalk.http.api.HttpExecutionStrategies.customStrategyBuilder;
import static io.servicetalk.http.api.HttpResponseStatuses.OK;
import static io.servicetalk.http.api.HttpResponseStatuses.SERVICE_UNAVAILABLE;
import static io.servicetalk.http.netty.HttpClients.forSingleAddress;
import static io.servicetalk.http.netty.HttpServers.forAddress;
import static io.servicetalk.transport.api.ConnectionAcceptorFactory.identity;
import static io.servicetalk.transport.netty.internal.AddressUtils.localAddress;
import static io.servicetalk.transport.netty.internal.AddressUtils.serverHostAndPort;
import static org.hamcrest.MatcherAssert.assertThat;
import static org.hamcrest.Matchers.anyOf;
import static org.hamcrest.Matchers.instanceOf;
import static org.hamcrest.Matchers.is;
import static org.junit.rules.ExpectedException.none;

@RunWith(Parameterized.class)
public class InsufficientlySizedExecutorHttpTest {

    @Rule
    public final Timeout timeout = new ServiceTalkTestTimeout();
    @Rule
    public final ExpectedException expectedException = none();

    private final int capacity;
    private final boolean threadBased;
    private Executor executor;
    @Nullable
    private StreamingHttpClient client;
    @Nullable
    private ServerContext server;

    public InsufficientlySizedExecutorHttpTest(final int capacity, final boolean threadBased) {
        this.capacity = capacity;
        this.threadBased = threadBased;
    }

    @Parameterized.Parameters(name = "{index} - capacity: {0} thread based: {1}")
    public static Collection<Object[]> executors() {
        List<Object[]> params = new ArrayList<>();
        params.add(newParam(0, true));
        params.add(newParam(0, false));
        params.add(newParam(1, true));
        params.add(newParam(1, false));
        return params;
    }

    @Test
    public void insufficientClientCapacityStreaming() throws Exception {
        initWhenClientUnderProvisioned();
        assert client != null;
        if (threadBased ? capacity <= 1 : capacity == 0) {
            expectedException.expect(instanceOf(ExecutionException.class));
            expectedException.expectCause(anyOf(instanceOf(RejectedExecutionException.class),
                    // If we do not have enough threads to offload onClose then we will close the connection immediately
                    // upon creation which will cause LoadBalancer selector to reject a new connection.
                    instanceOf(ConnectionRejectedException.class)));
        }
        StreamingHttpResponse response = client.request(client.get("/")).toFuture().get();
        // As server isn't under provisioned, if we get a response, it should be OK.
        assertThat("Unexpected response code.", response.status(), is(OK));
    }

    @Test
    public void insufficientServerCapacityStreaming() throws Exception {
        initWhenServerUnderProvisioned(false);
        insufficientServerCapacityStreaming0(threadBased && capacity == 0);
    }

    @Test
    public void insufficientServerCapacityStreamingWithConnectionAcceptor() throws Exception {
        initWhenServerUnderProvisioned(true);
        insufficientServerCapacityStreaming0(capacity == 0);
    }

    private void insufficientServerCapacityStreaming0(boolean expectChannelClose) throws Exception {
        assert client != null;
        // For task based, we use a queue for the executor
<<<<<<< HEAD
        final HttpResponseStatus expectedResponseStatus = !threadBased && capacity > 0 ? OK : SERVICE_UNAVAILABLE;
        if (capacity == 0) {
=======
        int expectedResponseCode = !threadBased && capacity > 0 ? OK.code() : SERVICE_UNAVAILABLE.code();
        if (expectChannelClose) {
>>>>>>> cd2803fb
            // If there are no threads, we can not start processing.
            // If there is a single thread, it is used by the connection to listen for close events.
            expectedException.expect(instanceOf(ExecutionException.class));
            expectedException.expectCause(anyOf(instanceOf(ClosedChannelException.class),
                    instanceOf(IOException.class)));
        }
        StreamingHttpResponse response = client.request(client.get("/")).toFuture().get();
        assertThat("Unexpected response code.", response.status(), is(expectedResponseStatus));
    }

    private void initWhenClientUnderProvisioned() throws Exception {
        executor = getExecutorForCapacity(capacity, !threadBased);
        server = forAddress(localAddress(0))
                .listenStreamingAndAwait((ctx, request, responseFactory) -> success(responseFactory.ok()));
        client = forSingleAddress(serverHostAndPort(server))
                .executionStrategy(newStrategy())
                .buildStreaming();
    }

    private void initWhenServerUnderProvisioned(boolean addConnectionAcceptor) throws Exception {
        executor = getExecutorForCapacity(capacity, !threadBased);
        final HttpExecutionStrategy strategy = newStrategy();
        HttpServerBuilder serverBuilder = forAddress(localAddress(0));
        if (addConnectionAcceptor) {
            serverBuilder.appendConnectionAcceptorFilter(identity());
        }
        server = serverBuilder.listenStreamingAndAwait(new StreamingHttpService() {
            @Override
            public Single<StreamingHttpResponse> handle(final HttpServiceContext ctx,
                                                        final StreamingHttpRequest request,
                                                        final StreamingHttpResponseFactory respFactory) {
                return success(respFactory.ok());
            }

            @Override
            public HttpExecutionStrategy executionStrategy() {
                return strategy;
            }
        });
        client = forSingleAddress(serverHostAndPort(server)).buildStreaming();
    }

    private HttpExecutionStrategy newStrategy() {
        final HttpExecutionStrategies.Builder strategyBuilder = customStrategyBuilder().offloadAll().executor(executor);
        return threadBased ? strategyBuilder.offloadWithThreadAffinity().build() :
                strategyBuilder.build();
    }

    @After
    public void tearDown() {
        CompositeCloseable closeable = newCompositeCloseable();
        if (client != null) {
            closeable.append(client);
        }
        if (server != null) {
            closeable.append(server);
        }
        closeable.append(executor);
    }

    private static Object[] newParam(final int capacity, final boolean threadBased) {
        return new Object[]{capacity, threadBased};
    }

    @Nonnull
    private static Executor getExecutorForCapacity(final int capacity, final boolean useQueue) {
        return capacity == 0 ? from(task -> {
            throw new RejectedExecutionException();
        }) : useQueue ? from(java.util.concurrent.Executors.newFixedThreadPool(capacity)) :
                newFixedSizeExecutor(capacity);
    }
}<|MERGE_RESOLUTION|>--- conflicted
+++ resolved
@@ -22,11 +22,8 @@
 import io.servicetalk.concurrent.internal.ServiceTalkTestTimeout;
 import io.servicetalk.http.api.HttpExecutionStrategies;
 import io.servicetalk.http.api.HttpExecutionStrategy;
-<<<<<<< HEAD
 import io.servicetalk.http.api.HttpResponseStatus;
-=======
 import io.servicetalk.http.api.HttpServerBuilder;
->>>>>>> cd2803fb
 import io.servicetalk.http.api.HttpServiceContext;
 import io.servicetalk.http.api.StreamingHttpClient;
 import io.servicetalk.http.api.StreamingHttpRequest;
@@ -133,13 +130,8 @@
     private void insufficientServerCapacityStreaming0(boolean expectChannelClose) throws Exception {
         assert client != null;
         // For task based, we use a queue for the executor
-<<<<<<< HEAD
         final HttpResponseStatus expectedResponseStatus = !threadBased && capacity > 0 ? OK : SERVICE_UNAVAILABLE;
-        if (capacity == 0) {
-=======
-        int expectedResponseCode = !threadBased && capacity > 0 ? OK.code() : SERVICE_UNAVAILABLE.code();
         if (expectChannelClose) {
->>>>>>> cd2803fb
             // If there are no threads, we can not start processing.
             // If there is a single thread, it is used by the connection to listen for close events.
             expectedException.expect(instanceOf(ExecutionException.class));
