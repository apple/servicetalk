--- conflicted
+++ resolved
@@ -56,13 +56,4 @@
             }
         }
     }
-<<<<<<< HEAD
-
-    static DomainSocketAddress newSocketAddress() throws IOException {
-        File file = File.createTempFile("STUDS", ".uds");
-        assertTrue(file.delete());
-        return new DomainSocketAddress(file);
-    }
-=======
->>>>>>> 52a8b3d9
 }