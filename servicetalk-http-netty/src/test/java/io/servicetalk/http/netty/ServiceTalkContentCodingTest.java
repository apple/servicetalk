--- conflicted
+++ resolved
@@ -104,19 +104,11 @@
                                 .map(CharSequence::toString)
                                 .collect(toList());
 
-<<<<<<< HEAD
                         if (!identity().equals(reqEncoding)) {
-                            assertTrue(
-                                    contentEquals(reqEncoding.name(),
-                                            request.headers().get(ACCEPT_ENCODING, "NOT_PRESENT")),
-                                    "Request encoding should be present in the request headers");
-=======
-                        if (reqEncoding != identity()) {
                             assertTrue(
                                 contentEquals(reqEncoding.name(),
                                             request.headers().get(ACCEPT_ENCODING, "NOT_PRESENT")),
                                 "Request encoding should be present in the request headers");
->>>>>>> cbfb48e0
                         }
 
                         if (!expectedReqAcceptedEncodings.isEmpty() && !actualReqAcceptedEncodings.isEmpty()) {
