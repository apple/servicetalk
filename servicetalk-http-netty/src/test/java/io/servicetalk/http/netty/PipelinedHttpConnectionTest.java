/*
 * Copyright © 2018 Apple Inc. and the ServiceTalk project authors
 *
 * Licensed under the Apache License, Version 2.0 (the "License");
 * you may not use this file except in compliance with the License.
 * You may obtain a copy of the License at
 *
 *   http://www.apache.org/licenses/LICENSE-2.0
 *
 * Unless required by applicable law or agreed to in writing, software
 * distributed under the License is distributed on an "AS IS" BASIS,
 * WITHOUT WARRANTIES OR CONDITIONS OF ANY KIND, either express or implied.
 * See the License for the specific language governing permissions and
 * limitations under the License.
 */
package io.servicetalk.http.netty;

import io.servicetalk.buffer.api.Buffer;
import io.servicetalk.concurrent.api.Publisher;
import io.servicetalk.concurrent.api.Single;
import io.servicetalk.concurrent.api.TestPublisher;
import io.servicetalk.concurrent.api.TestSingleSubscriber;
import io.servicetalk.concurrent.internal.ServiceTalkTestTimeout;
import io.servicetalk.http.api.DefaultHttpHeadersFactory;
import io.servicetalk.http.api.DefaultStreamingHttpRequestResponseFactory;
import io.servicetalk.http.api.HttpHeaders;
import io.servicetalk.http.api.HttpProtocolVersion;
import io.servicetalk.http.api.StreamingHttpConnection;
import io.servicetalk.http.api.StreamingHttpRequestResponseFactory;
import io.servicetalk.http.api.StreamingHttpResponse;
import io.servicetalk.http.api.TestStreamingHttpConnection;
import io.servicetalk.tcp.netty.internal.TcpClientConfig;
import io.servicetalk.transport.netty.internal.ExecutionContextRule;
import io.servicetalk.transport.netty.internal.NettyConnection;

import org.junit.Before;
import org.junit.Rule;
import org.junit.Test;
import org.junit.rules.Timeout;

import static io.servicetalk.buffer.netty.BufferAllocators.DEFAULT_ALLOCATOR;
import static io.servicetalk.concurrent.api.Completable.completed;
import static io.servicetalk.concurrent.api.Completable.never;
import static io.servicetalk.concurrent.api.SourceAdapters.toSource;
import static io.servicetalk.http.api.HttpProtocolVersion.HTTP_1_0;
import static io.servicetalk.transport.netty.internal.ExecutionContextRule.immediate;
import static org.hamcrest.Matchers.instanceOf;
import static org.junit.Assert.assertFalse;
import static org.junit.Assert.assertThat;
import static org.junit.Assert.assertTrue;
import static org.mockito.ArgumentMatchers.any;
import static org.mockito.Mockito.mock;
import static org.mockito.Mockito.reset;
import static org.mockito.Mockito.when;

public class PipelinedHttpConnectionTest {

    @Rule
    public final Timeout serviceTalkTestTimeout = new ServiceTalkTestTimeout();

    @Rule
    public final ExecutionContextRule ctx = immediate();

    @SuppressWarnings("unchecked")
    private final NettyConnection<Object, Object> connection = mock(NettyConnection.class);

    private final TestSingleSubscriber<StreamingHttpResponse> dataSubscriber1 = new TestSingleSubscriber<>();
    private final TestSingleSubscriber<StreamingHttpResponse> dataSubscriber2 = new TestSingleSubscriber<>();

    private TestPublisher<Object> readPublisher1;
    private TestPublisher<Object> readPublisher2;
    private TestPublisher<Buffer> writePublisher1;
    private TestPublisher<Buffer> writePublisher2;

    private StreamingHttpConnection pipe;

    private final HttpHeaders emptyLastChunk = DefaultHttpHeadersFactory.INSTANCE.newEmptyTrailers();
    private StreamingHttpResponse mockResp;
    private final StreamingHttpRequestResponseFactory reqRespFactory =
            new DefaultStreamingHttpRequestResponseFactory(DEFAULT_ALLOCATOR, DefaultHttpHeadersFactory.INSTANCE);

    @SuppressWarnings("unchecked")
    @Before
    public void setup() {
        mockResp = reqRespFactory.ok();
        when(connection.onClose()).thenReturn(never());
        when(connection.executionContext()).thenReturn(ctx);
        HttpClientConfig config = new HttpClientConfig(new TcpClientConfig(true));
        config.maxPipelinedRequests(2);
        readPublisher1 = new TestPublisher<>();
        readPublisher2 = new TestPublisher<>();
        writePublisher1 = new TestPublisher<>();
        writePublisher2 = new TestPublisher<>();
        when(connection.write(any())).then(inv -> {
            Publisher<Object> publisher = inv.getArgument(0);
            return publisher.ignoreElements(); // simulate write consuming all
        });
        when(connection.read()).thenReturn(readPublisher1, readPublisher2);
<<<<<<< HEAD
        pipe = TestStreamingHttpConnection.from(reqRespFactory, ctx, connection, conn ->
                new PipelinedStreamingHttpConnectionFilter(connection, config.asReadOnly(), ctx, reqRespFactory));
=======
        pipe = StreamingHttpConnection.newStreamingConnectionWorkAroundToBeFixed(
                new PipelinedStreamingHttpConnectionFilter(connection, config.asReadOnly(), ctx, reqRespFactory),
                defaultStrategy());
>>>>>>> e09c161b
    }

    @Test
    public void http09RequestShouldReturnOnError() {
        Single<StreamingHttpResponse> request = pipe.request(
                reqRespFactory.get("/Foo").version(HttpProtocolVersion.of(0, 9)));
        toSource(request).subscribe(dataSubscriber1);
        assertThat(dataSubscriber1.takeError(), instanceOf(IllegalArgumentException.class));
    }

    @Test
    public void http10RequestShouldReturnOnError() {
        Single<StreamingHttpResponse> request = pipe.request(reqRespFactory.get("/Foo").version(HTTP_1_0));
        toSource(request).subscribe(dataSubscriber1);
        assertThat(dataSubscriber1.takeError(), instanceOf(IllegalArgumentException.class));
    }

    @SuppressWarnings("unchecked")
    @Test
    public void http11RequestShouldCompleteSuccessfully() {
        reset(connection); // Simplified mocking
        when(connection.executionContext()).thenReturn(ctx);
        when(connection.write(any())).thenReturn(completed());
        when(connection.read()).thenReturn(Publisher.from(reqRespFactory.ok(), emptyLastChunk));
        Single<StreamingHttpResponse> request = pipe.request(
                reqRespFactory.get("/Foo"));
        toSource(request).subscribe(dataSubscriber1);
        assertTrue(dataSubscriber1.isSuccess());
    }

    @Test
    public void ensureRequestsArePipelined() {
        toSource(pipe.request(reqRespFactory.get("/foo").payloadBody(writePublisher1)))
                .subscribe(dataSubscriber1);
        toSource(pipe.request(reqRespFactory.get("/bar").payloadBody(writePublisher2)))
                .subscribe(dataSubscriber2);

        assertFalse(readPublisher1.isSubscribed());
        assertFalse(readPublisher2.isSubscribed());
        assertTrue(writePublisher1.isSubscribed());
        assertFalse(writePublisher2.isSubscribed());

        writePublisher1.onComplete();
        // read after write completes, pipelining will be full-duplex in follow-up PR
        assertTrue(readPublisher1.isSubscribed());
        readPublisher1.onNext(mockResp);

        // pipelining in action – 2nd req writing while 1st req still reading
        assertTrue(writePublisher2.isSubscribed());
        writePublisher2.onComplete();

        readPublisher1.onComplete();
        assertTrue(dataSubscriber1.hasResult());

        assertTrue(readPublisher2.isSubscribed());
        readPublisher2.onNext(mockResp);
        readPublisher2.onComplete();
        assertTrue(dataSubscriber2.hasResult());
    }
}<|MERGE_RESOLUTION|>--- conflicted
+++ resolved
@@ -96,14 +96,8 @@
             return publisher.ignoreElements(); // simulate write consuming all
         });
         when(connection.read()).thenReturn(readPublisher1, readPublisher2);
-<<<<<<< HEAD
         pipe = TestStreamingHttpConnection.from(reqRespFactory, ctx, connection, conn ->
                 new PipelinedStreamingHttpConnectionFilter(connection, config.asReadOnly(), ctx, reqRespFactory));
-=======
-        pipe = StreamingHttpConnection.newStreamingConnectionWorkAroundToBeFixed(
-                new PipelinedStreamingHttpConnectionFilter(connection, config.asReadOnly(), ctx, reqRespFactory),
-                defaultStrategy());
->>>>>>> e09c161b
     }
 
     @Test
