--- conflicted
+++ resolved
@@ -19,13 +19,8 @@
 import io.servicetalk.http.api.BlockingHttpClient;
 import io.servicetalk.http.api.HttpResponse;
 import io.servicetalk.http.api.ReservedBlockingHttpConnection;
-<<<<<<< HEAD
-import io.servicetalk.transport.api.HostAndPort;
-import io.servicetalk.transport.netty.internal.ExecutionContextRule;
-=======
 import io.servicetalk.transport.netty.internal.CloseHandler.CloseEventObservedException;
 import io.servicetalk.transport.netty.internal.ExecutionContextExtension;
->>>>>>> 0510d1c1
 
 import io.netty.bootstrap.ServerBootstrap;
 import io.netty.channel.Channel;
@@ -65,10 +60,7 @@
 import static io.servicetalk.http.netty.HttpClients.forSingleAddress;
 import static io.servicetalk.http.netty.HttpProtocolConfigs.h1;
 import static io.servicetalk.logging.api.LogLevel.TRACE;
-<<<<<<< HEAD
-=======
 import static io.servicetalk.transport.api.HostAndPort.of;
->>>>>>> 0510d1c1
 import static io.servicetalk.transport.netty.internal.AddressUtils.localAddress;
 import static io.servicetalk.transport.netty.internal.BuilderUtils.serverChannel;
 import static io.servicetalk.transport.netty.internal.EventLoopAwareNettyIoExecutors.toEventLoopAwareNettyIoExecutor;
@@ -119,13 +111,8 @@
         server = (ServerSocketChannel) bs.bind(localAddress(0))
             .syncUninterruptibly().channel();
 
-<<<<<<< HEAD
         client = HttpClients.forSingleAddress(HostAndPort.of(server.localAddress()))
                 .enableWireLogging("servicetalk-tests-wire-logger", TRACE, () -> true)
-=======
-        client = forSingleAddress(of(server.localAddress()))
-            .enableWireLogging("servicetalk-tests-wire-logger", TRACE, () -> true)
->>>>>>> 0510d1c1
                 .protocols(h1()
                     .specExceptions(new Builder().allowPrematureClosureBeforePayloadBody(true).build())
                     .build())
