/*
 * Copyright © 2018-2020 Apple Inc. and the ServiceTalk project authors
 *
 * Licensed under the Apache License, Version 2.0 (the "License");
 * you may not use this file except in compliance with the License.
 * You may obtain a copy of the License at
 *
 *   http://www.apache.org/licenses/LICENSE-2.0
 *
 * Unless required by applicable law or agreed to in writing, software
 * distributed under the License is distributed on an "AS IS" BASIS,
 * WITHOUT WARRANTIES OR CONDITIONS OF ANY KIND, either express or implied.
 * See the License for the specific language governing permissions and
 * limitations under the License.
 */
package io.servicetalk.http.netty;

import io.servicetalk.buffer.api.Buffer;
import io.servicetalk.client.api.TransportObserverConnectionFactoryFilter;
import io.servicetalk.concurrent.api.DefaultThreadFactory;
import io.servicetalk.concurrent.api.Executor;
import io.servicetalk.concurrent.api.Executors;
import io.servicetalk.concurrent.api.Publisher;
import io.servicetalk.concurrent.api.Single;
import io.servicetalk.concurrent.internal.ServiceTalkTestTimeout;
import io.servicetalk.http.api.HttpProtocolConfig;
import io.servicetalk.http.api.HttpProtocolVersion;
import io.servicetalk.http.api.HttpResponseStatus;
import io.servicetalk.http.api.HttpServerBuilder;
import io.servicetalk.http.api.SingleAddressHttpClientBuilder;
import io.servicetalk.http.api.StreamingHttpClient;
import io.servicetalk.http.api.StreamingHttpConnection;
import io.servicetalk.http.api.StreamingHttpRequest;
import io.servicetalk.http.api.StreamingHttpResponse;
import io.servicetalk.http.api.StreamingHttpService;
import io.servicetalk.http.api.StreamingHttpServiceFilterFactory;
import io.servicetalk.test.resources.DefaultTestCerts;
import io.servicetalk.transport.api.ConnectionAcceptor;
import io.servicetalk.transport.api.DelegatingConnectionAcceptor;
import io.servicetalk.transport.api.HostAndPort;
import io.servicetalk.transport.api.IoExecutor;
import io.servicetalk.transport.api.ServerContext;
import io.servicetalk.transport.api.TransportObserver;
import io.servicetalk.transport.netty.NettyIoExecutors;
import io.servicetalk.transport.netty.internal.IoThreadFactory;
import io.servicetalk.transport.netty.internal.NoopTransportObserver;

import org.junit.After;
import org.junit.AfterClass;
import org.junit.Before;
import org.junit.BeforeClass;
import org.junit.Rule;
import org.mockito.Mock;
import org.mockito.junit.MockitoJUnit;
import org.mockito.junit.MockitoRule;
import org.slf4j.Logger;
import org.slf4j.LoggerFactory;

import java.net.InetSocketAddress;
import java.net.StandardSocketOptions;
import java.util.concurrent.ExecutionException;
import java.util.function.Function;
import java.util.function.Supplier;
import javax.annotation.Nullable;

import static io.servicetalk.buffer.netty.BufferAllocators.DEFAULT_ALLOCATOR;
import static io.servicetalk.concurrent.api.AsyncCloseables.newCompositeCloseable;
import static io.servicetalk.concurrent.api.BlockingTestUtils.awaitIndefinitelyNonNull;
import static io.servicetalk.concurrent.api.Executors.newCachedThreadExecutor;
import static io.servicetalk.http.api.HttpExecutionStrategies.defaultStrategy;
import static io.servicetalk.http.netty.HttpProtocolConfigs.h1Default;
import static io.servicetalk.transport.api.ConnectionAcceptor.ACCEPT_ALL;
import static io.servicetalk.transport.netty.internal.AddressUtils.localAddress;
import static io.servicetalk.transport.netty.internal.AddressUtils.serverHostAndPort;
import static java.lang.Boolean.FALSE;
import static java.lang.Boolean.parseBoolean;
import static java.lang.Thread.NORM_PRIORITY;
import static java.nio.charset.StandardCharsets.US_ASCII;
import static java.util.Objects.requireNonNull;
import static org.hamcrest.MatcherAssert.assertThat;
import static org.hamcrest.Matchers.is;
import static org.junit.Assert.assertEquals;
import static org.junit.Assume.assumeThat;

public abstract class AbstractNettyHttpServerTest {

    enum ExecutorSupplier {
        IMMEDIATE(Executors::immediate),
        CACHED(() -> newCachedThreadExecutor(new DefaultThreadFactory("client-executor", true, NORM_PRIORITY))),
        CACHED_SERVER(() -> newCachedThreadExecutor(new DefaultThreadFactory("server-executor", true, NORM_PRIORITY)));

        final Supplier<Executor> executorSupplier;

        ExecutorSupplier(final Supplier<Executor> executorSupplier) {
            this.executorSupplier = executorSupplier;
        }
    }

    private static final Logger LOGGER = LoggerFactory.getLogger(AbstractNettyHttpServerTest.class);

    @Rule
    public final ServiceTalkTestTimeout timeout = new ServiceTalkTestTimeout();
    @Rule
    public final MockitoRule rule = MockitoJUnit.rule().silent();

    @Mock
    Function<StreamingHttpRequest, Publisher<Buffer>> publisherSupplier;

    private static IoExecutor clientIoExecutor;
    private static IoExecutor serverIoExecutor;

    private final Executor clientExecutor;
    private final Executor serverExecutor;
    private final ExecutorSupplier clientExecutorSupplier;
    private final ExecutorSupplier serverExecutorSupplier;
    private ConnectionAcceptor connectionAcceptor = ACCEPT_ALL;
    private boolean sslEnabled;
    private ServerContext serverContext;
    private StreamingHttpClient httpClient;
    private StreamingHttpConnection httpConnection;
    private StreamingHttpService service;
    @Nullable
    private StreamingHttpServiceFilterFactory serviceFilterFactory;
    private HttpProtocolConfig protocol = h1Default();
    private TransportObserver clientTransportObserver = NoopTransportObserver.INSTANCE;
    private TransportObserver serverTransportObserver = NoopTransportObserver.INSTANCE;

    AbstractNettyHttpServerTest(ExecutorSupplier clientExecutorSupplier, ExecutorSupplier serverExecutorSupplier) {
        this.clientExecutorSupplier = clientExecutorSupplier;
        this.serverExecutorSupplier = serverExecutorSupplier;
        this.clientExecutor = clientExecutorSupplier.executorSupplier.get();
        this.serverExecutor = serverExecutorSupplier.executorSupplier.get();
    }

    @BeforeClass
    public static void createIoExecutors() {
        clientIoExecutor = NettyIoExecutors.createIoExecutor(new IoThreadFactory("client-io-executor"));
        serverIoExecutor = NettyIoExecutors.createIoExecutor(new IoThreadFactory("server-io-executor"));
    }

    @Before
    public void startServer() throws Exception {
        final InetSocketAddress bindAddress = localAddress(0);
        service(new TestServiceStreaming(publisherSupplier));

        // A small SNDBUF is needed to test that the server defers closing the connection until writes are complete.
        // However, if it is too small, tests that expect certain chunks of data will see those chunks broken up
        // differently.
        final HttpServerBuilder serverBuilder = HttpServers.forAddress(bindAddress)
                .executionStrategy(defaultStrategy(serverExecutor))
                .socketOption(StandardSocketOptions.SO_SNDBUF, 100)
                .protocols(protocol)
                .transportObserver(serverTransportObserver);
        if (sslEnabled) {
            serverBuilder.secure().commit(DefaultTestCerts::loadServerPem,
                    DefaultTestCerts::loadServerKey);
        }
        if (serviceFilterFactory != null) {
            serverBuilder.appendServiceFilter(serviceFilterFactory);
        }
        serverContext = awaitIndefinitelyNonNull(listen(serverBuilder.ioExecutor(serverIoExecutor)
                .appendConnectionAcceptorFilter(original -> new DelegatingConnectionAcceptor(connectionAcceptor)))
                .beforeOnSuccess(ctx -> LOGGER.debug("Server started on {}.", ctx.listenAddress()))
                .beforeOnError(throwable -> LOGGER.debug("Failed starting server on {}.", bindAddress)));

        final SingleAddressHttpClientBuilder<HostAndPort, InetSocketAddress> clientBuilder = newClientBuilder();
        if (sslEnabled) {
            clientBuilder.secure().disableHostnameVerification()
                    .trustManager(DefaultTestCerts::loadMutualAuthCaPem).commit();
        }
        if (clientTransportObserver != NoopTransportObserver.INSTANCE) {
            clientBuilder.appendConnectionFactoryFilter(
                    new TransportObserverConnectionFactoryFilter<>(clientTransportObserver));
        }
        httpClient = clientBuilder.ioExecutor(clientIoExecutor)
                .executionStrategy(defaultStrategy(clientExecutor))
                .protocols(protocol)
                .buildStreaming();
        httpConnection = httpClient.reserveConnection(httpClient.get("/")).toFuture().get();
    }

    SingleAddressHttpClientBuilder<HostAndPort, InetSocketAddress> newClientBuilder() {
        return HttpClients.forResolvedAddress(serverHostAndPort(serverContext));
    }

    Single<ServerContext> listen(HttpServerBuilder builder) {
        return builder.listenStreaming(service);
    }

    protected void ignoreTestWhen(ExecutorSupplier clientExecutorSupplier, ExecutorSupplier serverExecutorSupplier) {
        assumeThat("Ignored flaky test",
                parseBoolean(System.getenv("CI")) &&
                        this.clientExecutorSupplier == clientExecutorSupplier &&
                        this.serverExecutorSupplier == serverExecutorSupplier, is(FALSE));
    }

    protected void service(final StreamingHttpService service) {
        this.service = service;
    }

    void serviceFilterFactory(StreamingHttpServiceFilterFactory serviceFilterFactory) {
        this.serviceFilterFactory = serviceFilterFactory;
    }

    @After
    public void stopServer() throws Exception {
        newCompositeCloseable().appendAll(httpConnection, httpClient, clientExecutor, serverContext, serverExecutor)
                .close();
    }

    @AfterClass
    public static void shutdownClientIoExecutor() throws Exception {
        newCompositeCloseable().appendAll(clientIoExecutor, serverIoExecutor).close();
    }

    void connectionAcceptor(final ConnectionAcceptor connectionAcceptor) {
        this.connectionAcceptor = connectionAcceptor;
    }

    void sslEnabled(final boolean sslEnabled) {
        this.sslEnabled = sslEnabled;
    }

    boolean isSslEnabled() {
        return sslEnabled;
    }

    ServerContext serverContext() {
        return serverContext;
    }

    void protocol(HttpProtocolConfig protocol) {
        this.protocol = requireNonNull(protocol);
    }

    void transportObserver(TransportObserver client, TransportObserver server) {
        this.clientTransportObserver = requireNonNull(client);
        this.serverTransportObserver = requireNonNull(server);
    }

    StreamingHttpResponse makeRequest(final StreamingHttpRequest request)
            throws Exception {
        return awaitIndefinitelyNonNull(httpConnection.request(request));
    }

    void assertResponse(final StreamingHttpResponse response, final HttpProtocolVersion version,
                        final HttpResponseStatus status) {
        assertEquals(status, response.status());
        assertEquals(version, response.version());
    }

    void assertResponse(final StreamingHttpResponse response, final HttpProtocolVersion version,
                        final HttpResponseStatus status, final int expectedSize)
            throws ExecutionException, InterruptedException {
        assertResponse(response, version, status);
        final int size = awaitIndefinitelyNonNull(
                response.payloadBody().collect(() -> 0, (is, c) -> is + c.readableBytes()));
        assertEquals(expectedSize, size);
    }

    void assertResponse(final StreamingHttpResponse response, final HttpProtocolVersion version,
                        final HttpResponseStatus status, final String expectedPayload)
            throws ExecutionException, InterruptedException {
<<<<<<< HEAD
        assertResponse(response, version, status);
        final List<String> bodyAsListOfStrings = getBodyAsListOfStrings(response);
        if (expectedPayloadChunksAsStrings.isEmpty()) {
            assertTrue(bodyAsListOfStrings.isEmpty());
        } else {
            assertThat(bodyAsListOfStrings, contains(expectedPayloadChunksAsStrings.toArray()));
        }
=======
        assertEquals(status, response.status());
        assertEquals(version, response.version());
        String actualPayload = response.payloadBody().collect(StringBuilder::new, (sb, chunk) -> {
            sb.append(chunk.toString(US_ASCII));
            return sb;
        }).toFuture().get().toString();
        assertThat(actualPayload, is(expectedPayload));
>>>>>>> 597e8cd4
    }

    Publisher<Buffer> getChunkPublisherFromStrings(final String... texts) {
        return Publisher.from(texts).map(this::getChunkFromString);
    }

    StreamingHttpConnection streamingHttpConnection() {
        return httpConnection;
    }

    Buffer getChunkFromString(final String text) {
        return DEFAULT_ALLOCATOR.fromAscii(text);
    }

    static <T> T awaitSingleIndefinitelyNonNull(Single<T> single) {
        try {
            return requireNonNull(single.toFuture().get());
        } catch (InterruptedException | ExecutionException e) {
            throw new AssertionError(e);
        }
    }

    void assertConnectionClosed() throws Exception {
        httpConnection.onClose().toFuture().get();
    }
}<|MERGE_RESOLUTION|>--- conflicted
+++ resolved
@@ -261,23 +261,12 @@
     void assertResponse(final StreamingHttpResponse response, final HttpProtocolVersion version,
                         final HttpResponseStatus status, final String expectedPayload)
             throws ExecutionException, InterruptedException {
-<<<<<<< HEAD
         assertResponse(response, version, status);
-        final List<String> bodyAsListOfStrings = getBodyAsListOfStrings(response);
-        if (expectedPayloadChunksAsStrings.isEmpty()) {
-            assertTrue(bodyAsListOfStrings.isEmpty());
-        } else {
-            assertThat(bodyAsListOfStrings, contains(expectedPayloadChunksAsStrings.toArray()));
-        }
-=======
-        assertEquals(status, response.status());
-        assertEquals(version, response.version());
         String actualPayload = response.payloadBody().collect(StringBuilder::new, (sb, chunk) -> {
             sb.append(chunk.toString(US_ASCII));
             return sb;
         }).toFuture().get().toString();
         assertThat(actualPayload, is(expectedPayload));
->>>>>>> 597e8cd4
     }
 
     Publisher<Buffer> getChunkPublisherFromStrings(final String... texts) {
