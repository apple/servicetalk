/*
 * Copyright © 2019, 2021 Apple Inc. and the ServiceTalk project authors
 *
 * Licensed under the Apache License, Version 2.0 (the "License");
 * you may not use this file except in compliance with the License.
 * You may obtain a copy of the License at
 *
 *   http://www.apache.org/licenses/LICENSE-2.0
 *
 * Unless required by applicable law or agreed to in writing, software
 * distributed under the License is distributed on an "AS IS" BASIS,
 * WITHOUT WARRANTIES OR CONDITIONS OF ANY KIND, either express or implied.
 * See the License for the specific language governing permissions and
 * limitations under the License.
 */
package io.servicetalk.http.netty;

import io.servicetalk.concurrent.PublisherSource.Subscriber;
import io.servicetalk.concurrent.PublisherSource.Subscription;
import io.servicetalk.concurrent.api.Single;
import io.servicetalk.http.api.FilterableStreamingHttpClient;
import io.servicetalk.http.api.HttpExecutionStrategies;
import io.servicetalk.http.api.HttpExecutionStrategy;
import io.servicetalk.http.api.SingleAddressHttpClientBuilder;
import io.servicetalk.http.api.StreamingHttpClient;
import io.servicetalk.http.api.StreamingHttpClientFilter;
import io.servicetalk.http.api.StreamingHttpRequest;
import io.servicetalk.http.api.StreamingHttpRequester;
import io.servicetalk.http.api.StreamingHttpResponse;
import io.servicetalk.transport.api.HostAndPort;
import io.servicetalk.transport.api.ServerContext;

import org.junit.jupiter.params.ParameterizedTest;
import org.junit.jupiter.params.provider.ValueSource;

import java.net.InetSocketAddress;
import java.util.Queue;
import java.util.concurrent.ConcurrentLinkedQueue;
import java.util.concurrent.ExecutionException;
import javax.annotation.Nonnull;
import javax.annotation.Nullable;

import static io.servicetalk.buffer.api.CharSequences.newAsciiString;
import static io.servicetalk.concurrent.api.Single.succeeded;
import static io.servicetalk.http.api.HttpResponseStatus.OK;
import static io.servicetalk.transport.netty.internal.AddressUtils.localAddress;
import static io.servicetalk.transport.netty.internal.AddressUtils.serverHostAndPort;
import static org.hamcrest.MatcherAssert.assertThat;
import static org.hamcrest.Matchers.empty;
import static org.junit.jupiter.api.Assertions.assertEquals;

abstract class HttpClientAsyncContextTest {
    private static final CharSequence REQUEST_ID_HEADER = newAsciiString("request-id");
    private static final CharSequence CONSUMED_REQUEST_ID_HEADER = newAsciiString("consumed-request-id");

<<<<<<< HEAD
    @ParameterizedTest(name = "{displayName} [{index}] useImmediate={0}")
    @ValueSource(booleans = {true, false})
    void contextPreservedOverFilterBoundariesOffloaded(boolean useImmediate) throws Exception {
        contextPreservedOverFilterBoundaries(useImmediate);
=======
    abstract void putIntoAsyncContext(CharSequence value);

    @Nullable
    abstract CharSequence getFromAsyncContext();

    abstract String keyToString();

    @Test
    void contextPreservedOverFilterBoundariesOffloaded() throws Exception {
        contextPreservedOverFilterBoundaries(false);
    }

    @Test
    void contextPreservedOverFilterBoundariesNoOffload() throws Exception {
        contextPreservedOverFilterBoundaries(true);
>>>>>>> 400dbb7f
    }

    private void contextPreservedOverFilterBoundaries(boolean useImmediate) throws Exception {
        Queue<Throwable> errorQueue = new ConcurrentLinkedQueue<>();

        try (ServerContext serverContext = HttpServers.forAddress(localAddress(0))
                .listenAndAwait((ctx, request, responseFactory) -> succeeded(responseFactory.ok()));
             StreamingHttpClient client = buildClient(useImmediate, errorQueue, serverContext).buildStreaming()) {
            makeClientRequestWithId(client, "1");
            assertThat("Error queue is not empty!", errorQueue, empty());
        }
    }

    @Nonnull
    private SingleAddressHttpClientBuilder<HostAndPort, InetSocketAddress> buildClient(
            final boolean useImmediate, final Queue<Throwable> errorQueue, final ServerContext serverContext) {
        SingleAddressHttpClientBuilder<HostAndPort, InetSocketAddress> clientBuilder = HttpClients.forSingleAddress(
                serverHostAndPort(serverContext))
                .appendClientFilter(c -> new TestStreamingHttpClientFilter(c, errorQueue))
                .appendClientFilter(c -> new TestStreamingHttpClientFilter(c, errorQueue));
        if (useImmediate) {
            clientBuilder.executionStrategy(HttpExecutionStrategies.noOffloadsStrategy());
        }
        return clientBuilder;
    }

    private static void makeClientRequestWithId(StreamingHttpClient client, String requestId)
            throws ExecutionException, InterruptedException {
        StreamingHttpRequest request = client.get("/");
        request.headers().set(REQUEST_ID_HEADER, requestId);
        client.request(request).whenOnSuccess(response -> assertEquals(OK, response.status()))
                .flatMapCompletable(response -> response.messageBody().ignoreElements())
                .toFuture().get();
    }

    private void assertAsyncContext(@Nullable CharSequence requestId, Queue<Throwable> errorQueue) {
        CharSequence k1Value = getFromAsyncContext();
        if (requestId != null && !requestId.equals(k1Value)) {
            errorQueue.add(new AssertionError("AsyncContext[" + keyToString() + "]=[" + k1Value +
                    "], expected=[" + requestId + "]"));
        }
    }

    private final class TestStreamingHttpClientFilter extends StreamingHttpClientFilter {
        private final Queue<Throwable> errorQueue;

        TestStreamingHttpClientFilter(final FilterableStreamingHttpClient delegate,
                                      Queue<Throwable> errorQueue) {
            super(delegate);
            this.errorQueue = errorQueue;
        }

        @Override
        protected Single<StreamingHttpResponse> request(final StreamingHttpRequester delegate,
                                                        final HttpExecutionStrategy strategy,
                                                        final StreamingHttpRequest request) {
            // The first filter will remove the REQUEST_ID_HEADER and put it into AsyncContext.
            // The second filter will remove the CONSUMED_REQUEST_ID_HEADER and verify the first filter
            // put this value in AsyncContext.
            CharSequence hdrRequestId = request.headers().getAndRemove(REQUEST_ID_HEADER);
            if (hdrRequestId != null) {
                putIntoAsyncContext(hdrRequestId);
                request.headers().add(CONSUMED_REQUEST_ID_HEADER, hdrRequestId);
            } else {
                hdrRequestId = request.headers().getAndRemove(CONSUMED_REQUEST_ID_HEADER);
                if (hdrRequestId != null) {
                    assertAsyncContext(hdrRequestId, errorQueue);
                }
            }
            final CharSequence requestId = hdrRequestId;
            final StreamingHttpRequest requestWithPayloadAssert = request.transformMessageBody(pub ->
                    pub.afterSubscriber(() -> new Subscriber<Object>() {
                        @Override
                        public void onSubscribe(final Subscription subscription) {
                            assertAsyncContext(requestId, errorQueue);
                        }

                        @Override
                        public void onNext(final Object o) {
                            assertAsyncContext(requestId, errorQueue);
                        }

                        @Override
                        public void onError(final Throwable throwable) {
                            assertAsyncContext(requestId, errorQueue);
                        }

                        @Override
                        public void onComplete() {
                            assertAsyncContext(requestId, errorQueue);
                        }
                    }));
            return delegate.request(strategy, requestWithPayloadAssert).map(resp -> {
                assertAsyncContext(requestId, errorQueue);
                return resp.transformMessageBody(pub ->
                        pub.afterSubscriber(() -> new Subscriber<Object>() {
                            @Override
                            public void onSubscribe(final Subscription subscription) {
                                assertAsyncContext(requestId, errorQueue);
                            }

                            @Override
                            public void onNext(final Object o) {
                                assertAsyncContext(requestId, errorQueue);
                            }

                            @Override
                            public void onError(final Throwable throwable) {
                                assertAsyncContext(requestId, errorQueue);
                            }

                            @Override
                            public void onComplete() {
                                assertAsyncContext(requestId, errorQueue);
                            }
                        }));
            });
        }
    }
}<|MERGE_RESOLUTION|>--- conflicted
+++ resolved
@@ -53,12 +53,6 @@
     private static final CharSequence REQUEST_ID_HEADER = newAsciiString("request-id");
     private static final CharSequence CONSUMED_REQUEST_ID_HEADER = newAsciiString("consumed-request-id");
 
-<<<<<<< HEAD
-    @ParameterizedTest(name = "{displayName} [{index}] useImmediate={0}")
-    @ValueSource(booleans = {true, false})
-    void contextPreservedOverFilterBoundariesOffloaded(boolean useImmediate) throws Exception {
-        contextPreservedOverFilterBoundaries(useImmediate);
-=======
     abstract void putIntoAsyncContext(CharSequence value);
 
     @Nullable
@@ -66,15 +60,10 @@
 
     abstract String keyToString();
 
-    @Test
-    void contextPreservedOverFilterBoundariesOffloaded() throws Exception {
-        contextPreservedOverFilterBoundaries(false);
-    }
-
-    @Test
-    void contextPreservedOverFilterBoundariesNoOffload() throws Exception {
-        contextPreservedOverFilterBoundaries(true);
->>>>>>> 400dbb7f
+    @ParameterizedTest(name = "{displayName} [{index}] useImmediate={0}")
+    @ValueSource(booleans = {true, false})
+    void contextPreservedOverFilterBoundariesOffloaded(boolean useImmediate) throws Exception {
+        contextPreservedOverFilterBoundaries(useImmediate);
     }
 
     private void contextPreservedOverFilterBoundaries(boolean useImmediate) throws Exception {
