--- conflicted
+++ resolved
@@ -191,12 +191,7 @@
 
         client = (viaProxy ? HttpClients.forSingleAddressViaProxy(serverHostAndPort(serverContext), proxyAddress)
                 .secure().disableHostnameVerification()
-<<<<<<< HEAD
-                .trustManager(DefaultTestCerts::loadMutualAuthCaPem)
-=======
-                .protocols("TLSv1.2")
                 .trustManager(DefaultTestCerts::loadServerCAPem)
->>>>>>> 3d570304
                 .commit() :
                 HttpClients.forResolvedAddress(serverContext.listenAddress()))
                 .ioExecutor(CLIENT_CTX.ioExecutor())
