/*
 * Copyright © 2020 Apple Inc. and the ServiceTalk project authors
 *
 * Licensed under the Apache License, Version 2.0 (the "License");
 * you may not use this file except in compliance with the License.
 * You may obtain a copy of the License at
 *
 *   http://www.apache.org/licenses/LICENSE-2.0
 *
 * Unless required by applicable law or agreed to in writing, software
 * distributed under the License is distributed on an "AS IS" BASIS,
 * WITHOUT WARRANTIES OR CONDITIONS OF ANY KIND, either express or implied.
 * See the License for the specific language governing permissions and
 * limitations under the License.
 */
package io.servicetalk.http.netty;

import io.servicetalk.buffer.api.Buffer;
import io.servicetalk.concurrent.BlockingIterator;
import io.servicetalk.concurrent.api.Completable;
import io.servicetalk.concurrent.internal.ServiceTalkTestTimeout;
import io.servicetalk.http.api.HttpPayloadWriter;
import io.servicetalk.http.api.HttpServerBuilder;
import io.servicetalk.http.api.ReservedStreamingHttpConnection;
import io.servicetalk.http.api.StreamingHttpClient;
import io.servicetalk.http.api.StreamingHttpRequest;
import io.servicetalk.http.api.StreamingHttpResponse;
import io.servicetalk.test.resources.DefaultTestCerts;
import io.servicetalk.transport.api.ConnectionContext;
import io.servicetalk.transport.api.DelegatingConnectionAcceptor;
import io.servicetalk.transport.api.HostAndPort;
import io.servicetalk.transport.api.ServerContext;
import io.servicetalk.transport.netty.internal.ExecutionContextRule;

import org.junit.After;
import org.junit.ClassRule;
import org.junit.Rule;
import org.junit.Test;
import org.junit.experimental.runners.Enclosed;
import org.junit.runner.RunWith;
import org.junit.runners.Parameterized;
import org.junit.runners.Parameterized.Parameters;

import java.nio.channels.ClosedChannelException;
import java.util.ArrayList;
import java.util.Collection;
import java.util.concurrent.BlockingQueue;
import java.util.concurrent.CountDownLatch;
import java.util.concurrent.ExecutionException;
import java.util.concurrent.LinkedBlockingDeque;
import java.util.concurrent.atomic.AtomicInteger;
import java.util.concurrent.atomic.AtomicReference;
import javax.annotation.Nullable;

import static io.servicetalk.concurrent.api.AsyncCloseables.newCompositeCloseable;
import static io.servicetalk.concurrent.api.Completable.completed;
import static io.servicetalk.concurrent.api.Completable.never;
import static io.servicetalk.concurrent.api.Publisher.from;
import static io.servicetalk.http.api.HttpExecutionStrategies.defaultStrategy;
import static io.servicetalk.http.api.HttpHeaderNames.CONNECTION;
import static io.servicetalk.http.api.HttpHeaderNames.CONTENT_LENGTH;
import static io.servicetalk.http.api.HttpHeaderValues.CLOSE;
import static io.servicetalk.http.api.HttpHeaderValues.ZERO;
import static io.servicetalk.http.api.HttpRequestMethod.GET;
import static io.servicetalk.http.api.HttpRequestMethod.POST;
import static io.servicetalk.http.api.HttpResponseStatus.OK;
import static io.servicetalk.http.api.HttpSerializationProviders.textSerializer;
import static io.servicetalk.http.api.Matchers.contentEqualTo;
import static io.servicetalk.http.netty.HttpsProxyTest.safeClose;
import static io.servicetalk.transport.netty.internal.AddressUtils.localAddress;
import static io.servicetalk.transport.netty.internal.AddressUtils.newSocketAddress;
import static io.servicetalk.transport.netty.internal.AddressUtils.serverHostAndPort;
import static io.servicetalk.transport.netty.internal.ExecutionContextRule.cached;
import static io.servicetalk.utils.internal.PlatformDependent.throwException;
import static java.lang.String.valueOf;
import static java.util.Arrays.asList;
import static org.hamcrest.MatcherAssert.assertThat;
import static org.hamcrest.Matchers.instanceOf;
import static org.hamcrest.Matchers.is;
import static org.hamcrest.Matchers.notNullValue;
import static org.junit.Assert.assertThrows;
import static org.junit.Assume.assumeFalse;
import static org.junit.Assume.assumeTrue;

@RunWith(Enclosed.class)
public class ConnectionCloseHeaderHandlingTest {

    private static final Collection<Boolean> TRUE_FALSE = asList(true, false);
    private static final String SERVER_SHOULD_CLOSE = "serverShouldClose";

    public abstract static class ConnectionSetup {

        @ClassRule
        public static final ExecutionContextRule SERVER_CTX = cached("server-io", "server-executor");
        @ClassRule
        public static final ExecutionContextRule CLIENT_CTX = cached("client-io", "client-executor");

        @Rule
        public final ServiceTalkTestTimeout timeout = new ServiceTalkTestTimeout();

        @Nullable
        private final ProxyTunnel proxyTunnel;
        private final ServerContext serverContext;
        private final StreamingHttpClient client;
        protected final ReservedStreamingHttpConnection connection;

        private final CountDownLatch clientConnectionClosed = new CountDownLatch(1);
        private final CountDownLatch serverConnectionClosed = new CountDownLatch(1);

        protected final BlockingQueue<StreamingHttpResponse> responses = new LinkedBlockingDeque<>();

        protected final CountDownLatch sendResponse = new CountDownLatch(1);
        protected final CountDownLatch responseReceived = new CountDownLatch(1);
        protected final CountDownLatch requestReceived = new CountDownLatch(1);
        protected final CountDownLatch requestPayloadReceived = new CountDownLatch(1);
        protected final AtomicInteger requestPayloadSize = new AtomicInteger();

        protected ConnectionSetup(boolean useUds, boolean viaProxy, boolean awaitRequestPayload) throws Exception {
            if (useUds) {
                assumeTrue("Server's IoExecutor does not support UnixDomainSocket",
                        SERVER_CTX.ioExecutor().isUnixDomainSocketSupported());
                assumeTrue("Client's IoExecutor does not support UnixDomainSocket",
                        CLIENT_CTX.ioExecutor().isUnixDomainSocketSupported());
                assumeFalse("UDS cannot be used via proxy", viaProxy);
            }
            HttpServerBuilder serverBuilder = (useUds ?
                    HttpServers.forAddress(newSocketAddress()) :
                    HttpServers.forAddress(localAddress(0)))
                    .ioExecutor(SERVER_CTX.ioExecutor())
                    .executionStrategy(defaultStrategy(SERVER_CTX.executor()))
                    .enableWireLogging("servicetalk-tests-server-wire-logger")
                    .appendConnectionAcceptorFilter(original -> new DelegatingConnectionAcceptor(original) {
                        @Override
                        public Completable accept(final ConnectionContext context) {
                            context.onClose().whenFinally(serverConnectionClosed::countDown).subscribe();
                            return completed();
                        }
                    });

            HostAndPort proxyAddress = null;
            if (viaProxy) {
                // Dummy proxy helps to emulate old intermediate systems that do not support half-closed TCP connections
                proxyTunnel = new ProxyTunnel();
                proxyAddress = proxyTunnel.startProxy();
                serverBuilder.secure().commit(DefaultTestCerts::loadServerPem, DefaultTestCerts::loadServerKey);
            } else {
                proxyTunnel = null;
            }

            serverContext = serverBuilder
                    .listenBlockingStreamingAndAwait((ctx, request, response) -> {
                        requestReceived.countDown();
                        boolean noResponseContent = request.hasQueryParameter("noResponseContent", "true");
                        String content = noResponseContent ? "" : "server_content";
                        response.addHeader(CONTENT_LENGTH, noResponseContent ? ZERO : valueOf(content.length()));

                        // Add the "connection: close" header only when requested:
                        if (request.hasQueryParameter(SERVER_SHOULD_CLOSE)) {
                            response.addHeader(CONNECTION, CLOSE);
                        }

                        sendResponse.await();
                        try (HttpPayloadWriter<String> writer = response.sendMetaData(textSerializer())) {
                            // Subscribe to the request payload body before response writer closes
                            BlockingIterator<Buffer> iterator = request.payloadBody().iterator();
                            // Consume request payload body asynchronously:
                            ctx.executionContext().executor().execute(() -> {
                                while (iterator.hasNext()) {
                                    Buffer chunk = iterator.next();
                                    assert chunk != null;
                                    requestPayloadSize.addAndGet(chunk.readableBytes());
                                }
                                requestPayloadReceived.countDown();
                            });
                            if (awaitRequestPayload) {
                                requestPayloadReceived.await();
                            }
                            if (!noResponseContent) {
                                // Defer payload body to see how client-side processes "Connection: close" header
                                responseReceived.await();
                            }
                            writer.write(content);
                        }
                    });

            client = (viaProxy ? HttpClients.forSingleAddressViaProxy(serverHostAndPort(serverContext), proxyAddress)
                    .secure().disableHostnameVerification()
<<<<<<< HEAD
                    .trustManager(DefaultTestCerts::loadMutualAuthCaPem)
=======
                    .protocols("TLSv1.2")   // FIXME: remove after https://github.com/apple/servicetalk/pull/1156
                    .trustManager(DefaultTestCerts::loadServerCAPem)
>>>>>>> 3d570304
                    .commit() :
                    HttpClients.forResolvedAddress(serverContext.listenAddress()))
                    .ioExecutor(CLIENT_CTX.ioExecutor())
                    .executionStrategy(defaultStrategy(CLIENT_CTX.executor()))
                    .enableWireLogging("servicetalk-tests-client-wire-logger")
                    .buildStreaming();
            connection = client.reserveConnection(client.get("/")).toFuture().get();
            connection.onClose().whenFinally(clientConnectionClosed::countDown).subscribe();
        }

        @After
        public void tearDown() throws Exception {
            try {
                newCompositeCloseable().appendAll(connection, client, serverContext).close();
            } finally {
                if (proxyTunnel != null) {
                    safeClose(proxyTunnel);
                }
            }
        }

        protected void assertClosedChannelException(String path) {
            Exception e = assertThrows(ExecutionException.class,
                    () -> connection.request(connection.get(path).addHeader(CONTENT_LENGTH, ZERO)).toFuture().get());
            assertThat(e.getCause(), instanceOf(ClosedChannelException.class));
        }

        protected static void assertResponse(StreamingHttpResponse response) {
            assertThat(response.status(), is(OK));
            assertThat(response.headers().get(CONNECTION), contentEqualTo(CLOSE));
        }

        protected static void assertResponsePayloadBody(StreamingHttpResponse response) throws Exception {
            CharSequence contentLengthHeader = response.headers().get(CONTENT_LENGTH);
            assertThat(contentLengthHeader, is(notNullValue()));
            int actualContentLength = response.payloadBody().map(Buffer::readableBytes)
                    .collect(() -> 0, Integer::sum).toFuture().get();
            assertThat(valueOf(actualContentLength), contentEqualTo(contentLengthHeader));
        }

        protected void awaitConnectionClosed() throws Exception {
            clientConnectionClosed.await();
            serverConnectionClosed.await();
        }
    }

    @RunWith(Parameterized.class)
    public static class NonPipelinedRequestsTest extends ConnectionSetup {

        private final CountDownLatch responsePayloadReceived = new CountDownLatch(1);

        private final boolean requestInitiatesClosure;
        private final boolean noRequestContent;
        private final boolean noResponseContent;

        public NonPipelinedRequestsTest(boolean useUds, boolean viaProxy, boolean awaitRequestPayload,
                                        boolean requestInitiatesClosure,
                                        boolean noRequestContent, boolean noResponseContent) throws Exception {
            super(useUds, viaProxy, awaitRequestPayload);
            this.requestInitiatesClosure = requestInitiatesClosure;
            this.noRequestContent = noRequestContent;
            this.noResponseContent = noResponseContent;
        }

        @Parameters(name = "{index}: useUds={0}, viaProxy={1}, awaitRequestPayload={2}, " +
                "requestInitiatesClosure={3}, noRequestContent={4}, noResponseContent={5}")
        public static Collection<Boolean[]> data() {
            Collection<Boolean[]> data = new ArrayList<>();
            for (boolean useUds : TRUE_FALSE) {
                for (boolean viaProxy : TRUE_FALSE) {
                    if (useUds && viaProxy) {
                        // UDS cannot be used via proxy
                        continue;
                    }
                    for (boolean awaitRequestPayload : TRUE_FALSE) {
                        for (boolean requestInitiatesClosure : TRUE_FALSE) {
                            for (boolean noRequestContent : TRUE_FALSE) {
                                for (boolean noResponseContent : TRUE_FALSE) {
                                    data.add(new Boolean[] {useUds, viaProxy, awaitRequestPayload,
                                            requestInitiatesClosure, noRequestContent, noResponseContent});
                                }
                            }
                        }
                    }
                }
            }
            return data;
        }

        @Test
        public void testConnectionClosure() throws Exception {
            String content = "request_content";
            StreamingHttpRequest request = connection.newRequest(noRequestContent ? GET : POST, "/first")
                    .setQueryParameter("noResponseContent", valueOf(noResponseContent))
                    .addHeader(CONTENT_LENGTH, noRequestContent ? ZERO : valueOf(content.length()));
            if (!noRequestContent) {
                request.payloadBody(connection.connectionContext().executionContext().executor().submit(() -> {
                    try {
                        responseReceived.await();
                    } catch (InterruptedException e) {
                        throwException(e);
                    }
                }).concat(from(content)), textSerializer());
            }
            if (requestInitiatesClosure) {
                request.addHeader(CONNECTION, CLOSE);
            } else {
                request.addQueryParameter(SERVER_SHOULD_CLOSE, "true");
            }

            sendResponse.countDown();
            StreamingHttpResponse response = connection.request(request).toFuture().get();
            assertResponse(response);
            responseReceived.countDown();

            assertResponsePayloadBody(response);
            responsePayloadReceived.countDown();
            requestPayloadReceived.await();
            assertThat(request.headers().get(CONTENT_LENGTH), contentEqualTo(valueOf(requestPayloadSize.get())));

            awaitConnectionClosed();
            assertClosedChannelException("/second");
        }
    }

    @RunWith(Parameterized.class)
    public static class PipelinedRequestsTest extends ConnectionSetup {

        public PipelinedRequestsTest(boolean useUds, boolean viaProxy, boolean awaitRequestPayload) throws Exception {
            super(useUds, viaProxy, awaitRequestPayload);
        }

        @Parameters(name = "{index}: useUds={0}, viaProxy={1}, awaitRequestPayload={2}")
        public static Collection<Boolean[]> data() {
            return asList(
                    new Boolean[] {false, false, false},
                    new Boolean[] {false, false, true},
                    new Boolean[] {false, true, false},
                    new Boolean[] {false, true, true},
                    new Boolean[] {true, false, false},
                    new Boolean[] {true, false, true}
            );
        }

        @Test
        public void serverCloseTwoPipelinedRequestsSentBeforeFirstResponse() throws Exception {
            AtomicReference<Throwable> secondRequestError = new AtomicReference<>();
            CountDownLatch secondResponseReceived = new CountDownLatch(1);

            connection.request(connection.get("/first")
                    .addQueryParameter(SERVER_SHOULD_CLOSE, "true")
                    .addHeader(CONTENT_LENGTH, ZERO)).subscribe(first -> {
                responses.add(first);
                responseReceived.countDown();
            });
            connection.request(connection.get("/second")
                    .addHeader(CONTENT_LENGTH, ZERO))
                    .whenOnError(secondRequestError::set)
                    .whenFinally(secondResponseReceived::countDown)
                    .subscribe(second -> { });
            requestReceived.await();
            sendResponse.countDown();

            StreamingHttpResponse response = responses.take();
            assertResponse(response);
            assertResponsePayloadBody(response);

            awaitConnectionClosed();
            secondResponseReceived.await();
            assertThat(secondRequestError.get(), instanceOf(ClosedChannelException.class));
            assertClosedChannelException("/third");
        }

        @Test
        public void serverCloseSecondPipelinedRequestWriteAborted() throws Exception {
            AtomicReference<Throwable> secondRequestError = new AtomicReference<>();
            CountDownLatch secondResponseReceived = new CountDownLatch(1);

            connection.request(connection.get("/first")
                    .addQueryParameter(SERVER_SHOULD_CLOSE, "true")
                    .addHeader(CONTENT_LENGTH, ZERO)).subscribe(first -> {
                responses.add(first);
                responseReceived.countDown();
            });
            String content = "request_content";
            connection.request(connection.get("/second")
                    .addHeader(CONTENT_LENGTH, valueOf(content.length()))
                    .payloadBody(from(content).concat(never()), textSerializer()))
                    .whenOnError(secondRequestError::set)
                    .whenFinally(secondResponseReceived::countDown)
                    .subscribe(second -> { });
            requestReceived.await();
            sendResponse.countDown();

            StreamingHttpResponse response = responses.take();
            assertResponse(response);
            assertResponsePayloadBody(response);

            awaitConnectionClosed();
            secondResponseReceived.await();
            assertThat(secondRequestError.get(), instanceOf(ClosedChannelException.class));
            assertClosedChannelException("/third");
        }

        @Test
        public void serverCloseTwoPipelinedRequestsInSequence() throws Exception {
            sendResponse.countDown();
            StreamingHttpResponse response = connection.request(connection.get("/first")
                    .addQueryParameter(SERVER_SHOULD_CLOSE, "true")
                    .addHeader(CONTENT_LENGTH, ZERO)).toFuture().get();
            assertResponse(response);

            // Send another request before connection reads payload body of the first request:
            assertClosedChannelException("/second");

            responseReceived.countDown();
            assertResponsePayloadBody(response);
            awaitConnectionClosed();
        }

        @Test
        public void clientCloseTwoPipelinedRequestsSentFirstInitiatesClosure() throws Exception {
            connection.request(connection.get("/first")
                    .addHeader(CONTENT_LENGTH, ZERO)
                    // Request connection closure:
                    .addHeader(CONNECTION, CLOSE)).subscribe(first -> {
                responses.add(first);
                responseReceived.countDown();
            });
            // Send another request before connection receives a response for the first request:
            assertClosedChannelException("/second");
            sendResponse.countDown();

            StreamingHttpResponse response = responses.take();
            assertResponse(response);
            assertResponsePayloadBody(response);
            awaitConnectionClosed();
        }

        @Test
        public void clientCloseTwoPipelinedRequestsSentSecondInitiatesClosure() throws Exception {
            connection.request(connection.get("/first")
                    .addHeader(CONTENT_LENGTH, ZERO))
                    .subscribe(responses::add);

            connection.request(connection.get("/second")
                    .addHeader(CONTENT_LENGTH, ZERO)
                    // Request connection closure:
                    .addHeader(CONNECTION, CLOSE))
                    .subscribe(responses::add);

            sendResponse.countDown();

            StreamingHttpResponse firstResponse = responses.take();
            responseReceived.countDown();
            assertThat(firstResponse.status(), is(OK));
            assertResponsePayloadBody(firstResponse);

            StreamingHttpResponse secondResponse = responses.take();
            assertResponse(secondResponse);
            assertResponsePayloadBody(secondResponse);

            awaitConnectionClosed();
            assertClosedChannelException("/third");
        }
    }
}<|MERGE_RESOLUTION|>--- conflicted
+++ resolved
@@ -185,12 +185,7 @@
 
             client = (viaProxy ? HttpClients.forSingleAddressViaProxy(serverHostAndPort(serverContext), proxyAddress)
                     .secure().disableHostnameVerification()
-<<<<<<< HEAD
-                    .trustManager(DefaultTestCerts::loadMutualAuthCaPem)
-=======
-                    .protocols("TLSv1.2")   // FIXME: remove after https://github.com/apple/servicetalk/pull/1156
                     .trustManager(DefaultTestCerts::loadServerCAPem)
->>>>>>> 3d570304
                     .commit() :
                     HttpClients.forResolvedAddress(serverContext.listenAddress()))
                     .ioExecutor(CLIENT_CTX.ioExecutor())
