--- conflicted
+++ resolved
@@ -39,11 +39,7 @@
         AsyncContext.put(KEY, "v1");
         // publisher.toFuture() will use the toSingle() conversion and share context operator will not be effective
         // since it isn't the last operator. So we directly subscribe to the publisher.
-<<<<<<< HEAD
-        awaitTermination(from(1).doBeforeNext(__ -> AsyncContext.put(KEY, "v2")).subscribeShareContext());
-=======
-        awaitTermination(just(1).doBeforeOnNext(__ -> AsyncContext.put(KEY, "v2")).subscribeShareContext());
->>>>>>> ef6bc67b
+        awaitTermination(from(1).doBeforeOnNext(__ -> AsyncContext.put(KEY, "v2")).subscribeShareContext());
         assertThat("Unexpected value found in the context.", AsyncContext.get(KEY), is("v2"));
     }
 
@@ -53,13 +49,8 @@
         AsyncContext.put(KEY, "v1");
         // publisher.toFuture() will use the toSingle() conversion and share context operator will not be effective
         // since it isn't the last operator. So we directly subscribe to the publisher.
-<<<<<<< HEAD
-        awaitTermination(from(1).doBeforeNext(__ -> AsyncContext.put(KEY, "v2")).subscribeShareContext()
-                .doBeforeNext(__ -> { }));
-=======
-        awaitTermination(just(1).doBeforeOnNext(__ -> AsyncContext.put(KEY, "v2")).subscribeShareContext()
+        awaitTermination(from(1).doBeforeOnNext(__ -> AsyncContext.put(KEY, "v2")).subscribeShareContext()
                 .doBeforeOnNext(__ -> { }));
->>>>>>> ef6bc67b
         assertThat("Unexpected value found in the context.", AsyncContext.get(KEY), is("v1"));
     }
 
