/*
 * Copyright © 2019, 2021 Apple Inc. and the ServiceTalk project authors
 *
 * Licensed under the Apache License, Version 2.0 (the "License");
 * you may not use this file except in compliance with the License.
 * You may obtain a copy of the License at
 *
 *   http://www.apache.org/licenses/LICENSE-2.0
 *
 * Unless required by applicable law or agreed to in writing, software
 * distributed under the License is distributed on an "AS IS" BASIS,
 * WITHOUT WARRANTIES OR CONDITIONS OF ANY KIND, either express or implied.
 * See the License for the specific language governing permissions and
 * limitations under the License.
 */
package io.servicetalk.concurrent.api.single;

import io.servicetalk.concurrent.PublisherSource.Subscriber;
import io.servicetalk.concurrent.PublisherSource.Subscription;
import io.servicetalk.concurrent.api.TestCancellable;
import io.servicetalk.concurrent.api.TestPublisher;
import io.servicetalk.concurrent.api.TestSingle;
import io.servicetalk.concurrent.api.TestSubscription;
import io.servicetalk.concurrent.internal.DeliberateException;
import io.servicetalk.concurrent.test.internal.TestPublisherSubscriber;

import org.hamcrest.Matchers;
import org.junit.jupiter.params.ParameterizedTest;
import org.junit.jupiter.params.provider.Arguments;
import org.junit.jupiter.params.provider.EnumSource;
import org.junit.jupiter.params.provider.MethodSource;

import java.util.ArrayList;
import java.util.Collection;
import java.util.List;
import java.util.stream.Stream;
import javax.annotation.Nullable;

import static io.servicetalk.concurrent.api.Publisher.empty;
import static io.servicetalk.concurrent.api.Publisher.from;
import static io.servicetalk.concurrent.api.Publisher.never;
import static io.servicetalk.concurrent.api.Single.succeeded;
import static io.servicetalk.concurrent.api.SourceAdapters.toSource;
import static io.servicetalk.concurrent.api.single.SingleConcatWithPublisherTest.ConcatMode.CONCAT;
import static io.servicetalk.concurrent.api.single.SingleConcatWithPublisherTest.ConcatMode.DEFER_SUBSCRIBE;
import static io.servicetalk.concurrent.api.single.SingleConcatWithPublisherTest.ConcatMode.PROPAGATE_CANCEL;
import static io.servicetalk.concurrent.internal.DeliberateException.DELIBERATE_EXCEPTION;
import static io.servicetalk.utils.internal.ThrowableUtils.throwException;
import static java.util.Arrays.asList;
import static java.util.concurrent.TimeUnit.MILLISECONDS;
import static org.hamcrest.MatcherAssert.assertThat;
import static org.hamcrest.Matchers.contains;
import static org.hamcrest.Matchers.equalTo;
import static org.hamcrest.Matchers.instanceOf;
import static org.hamcrest.Matchers.is;
import static org.hamcrest.Matchers.lessThan;
import static org.hamcrest.Matchers.nullValue;
import static org.hamcrest.Matchers.sameInstance;

class SingleConcatWithPublisherTest {
    private final TestPublisherSubscriber<Integer> subscriber = new TestPublisherSubscriber<>();
    private final TestSubscription subscription = new TestSubscription();
    private final TestCancellable cancellable = new TestCancellable();
    private TestSingle<Integer> source = new TestSingle.Builder<Integer>().disableAutoOnSubscribe().build();
    private TestPublisher<Integer> next = new TestPublisher.Builder<Integer>().disableAutoOnSubscribe().build();

    enum ConcatMode {
        CONCAT, DEFER_SUBSCRIBE, PROPAGATE_CANCEL
    }

    void setUp(ConcatMode mode) {
        toSource(mode == PROPAGATE_CANCEL ?
                source.concatPropagateCancel(next) :
                source.concat(next, mode == DEFER_SUBSCRIBE))
            .subscribe(subscriber);
        source.onSubscribe(cancellable);
        subscriber.awaitSubscription();
    }

    @SuppressWarnings("unused")
    private static Stream<Arguments> invalidRequestN() {
        return Stream.of(
                Arguments.of(CONCAT, -1),
                Arguments.of(CONCAT, 0),
                Arguments.of(DEFER_SUBSCRIBE, -1),
                Arguments.of(DEFER_SUBSCRIBE, 0),
                Arguments.of(PROPAGATE_CANCEL, -1),
                Arguments.of(PROPAGATE_CANCEL, 0));
    }

    @SuppressWarnings("unused")
    private static Stream<Arguments> modeAndError() {
        return Stream.of(
                Arguments.of(CONCAT, true),
                Arguments.of(CONCAT, false),
                Arguments.of(DEFER_SUBSCRIBE, true),
                Arguments.of(DEFER_SUBSCRIBE, false),
                Arguments.of(PROPAGATE_CANCEL, true),
                Arguments.of(PROPAGATE_CANCEL, false));
    }

    @SuppressWarnings("unused")
    private static Collection<Arguments> onNextErrorPropagatedParams() {
        List<Arguments> args = new ArrayList<>();
        for (ConcatMode mode : ConcatMode.values()) {
            for (long requestN : asList(1, 2)) {
                for (boolean singleCompletesFirst : asList(false, true)) {
                    args.add(Arguments.of(mode, requestN, singleCompletesFirst));
                }
            }
        }
        return args;
    }

<<<<<<< HEAD
    @ParameterizedTest(name = "{displayName} [{index}] deferSubscribe={0} requestN={1} singleCompletesFirst={2}")
=======
    @ParameterizedTest(name = "mode={0} requestN={2} singleCompletesFirst={3}")
>>>>>>> b1a5c531
    @MethodSource("onNextErrorPropagatedParams")
    void onNextErrorPropagated(ConcatMode mode, long n, boolean singleCompletesFirst)
            throws Exception {
        toSource((mode == PROPAGATE_CANCEL ?
                source.concatPropagateCancel(next) :
                source.concat(next, mode == DEFER_SUBSCRIBE))
            .<Integer>map(x -> {
            throw DELIBERATE_EXCEPTION;
        })).subscribe(subscriber);
        source.onSubscribe(cancellable);
        subscriber.awaitSubscription();
        if (singleCompletesFirst) {
            source.onSuccess(1);
        }
        subscriber.awaitSubscription().request(n);
        if (!singleCompletesFirst) {
            source.onSuccess(1);
        }
        assertThat(subscriber.awaitOnError(), is(DELIBERATE_EXCEPTION));
        if (mode == PROPAGATE_CANCEL) {
            next.awaitSubscribed();
            next.onSubscribe(subscription);
            subscription.awaitCancelled();
        } else {
            assertThat(next.isSubscribed(), is(false));
        }
    }

<<<<<<< HEAD
    @ParameterizedTest(name = "{displayName} [{index}] deferSubscribe={0}")
    @ValueSource(booleans = {false, true})
    void bothCompletion(boolean deferSubscribe) {
        setUp(deferSubscribe);
        long requested = triggerNextSubscribe(deferSubscribe);
=======
    @ParameterizedTest(name = "mode={0}")
    @EnumSource(ConcatMode.class)
    void bothCompletion(ConcatMode mode) {
        setUp(mode);
        long requested = triggerNextSubscribe(mode);
>>>>>>> b1a5c531
        assertThat(subscriber.pollTerminal(10, MILLISECONDS), is(nullValue()));
        subscriber.awaitSubscription().request(2);
        assertThat("Unexpected items requested.", subscription.requested(), is(requested - 1 + 2));
        next.onNext(2);
        assertThat(subscriber.takeOnNext(2), contains(1, 2));
        next.onComplete();
        subscriber.awaitOnComplete();
    }

<<<<<<< HEAD
    @ParameterizedTest(name = "{displayName} [{index}] deferSubscribe={0}")
    @ValueSource(booleans = {false, true})
    void sourceCompletionNextError(boolean deferSubscribe) {
        setUp(deferSubscribe);
        triggerNextSubscribe(deferSubscribe);
=======
    @ParameterizedTest(name = "mode={0}")
    @EnumSource(ConcatMode.class)
    void sourceCompletionNextError(ConcatMode mode) {
        setUp(mode);
        triggerNextSubscribe(mode);
>>>>>>> b1a5c531
        assertThat(subscriber.pollTerminal(10, MILLISECONDS), is(nullValue()));
        next.onError(DELIBERATE_EXCEPTION);
        assertThat(subscriber.takeOnNext(), is(1));
        assertThat(subscriber.awaitOnError(), sameInstance(DELIBERATE_EXCEPTION));
    }

<<<<<<< HEAD
    @ParameterizedTest(name = "{displayName} [{index}] deferSubscribe={0} invalidRequestN={1}")
=======
    @ParameterizedTest(name = "mode={0} invalidRequestN={1}")
>>>>>>> b1a5c531
    @MethodSource("invalidRequestN")
    void invalidRequestNBeforeNextSubscribe(ConcatMode mode, long invalidRequestN) {
        setUp(mode);
        subscriber.awaitSubscription().request(invalidRequestN);
        source.onSuccess(1);
        assertThat(subscriber.awaitOnError(), instanceOf(IllegalArgumentException.class));
    }

<<<<<<< HEAD
    @ParameterizedTest(name = "{displayName} [{index}] deferSubscribe={0}")
    @ValueSource(booleans = {false, true})
    void invalidRequestNWithInlineSourceCompletion(boolean deferSubscribe) {
        toSource(succeeded(1).concat(empty(), deferSubscribe)).subscribe(subscriber);
=======
    @ParameterizedTest(name = "mode={0}")
    @EnumSource(ConcatMode.class)
    void invalidRequestNWithInlineSourceCompletion(ConcatMode mode) {
        toSource(mode == PROPAGATE_CANCEL ?
                succeeded(1).concatPropagateCancel(empty()) :
                succeeded(1).concat(empty(), mode == DEFER_SUBSCRIBE)).subscribe(subscriber);
>>>>>>> b1a5c531
        subscriber.awaitSubscription().request(-1);
        assertThat(subscriber.awaitOnError(), instanceOf(IllegalArgumentException.class));
    }

<<<<<<< HEAD
    @ParameterizedTest(name = "{displayName} [{index}] deferSubscribe={0}")
    @ValueSource(booleans = {false, true})
    void invalidRequestAfterNextSubscribe(boolean deferSubscribe) {
        setUp(deferSubscribe);
        triggerNextSubscribe(deferSubscribe);
=======
    @ParameterizedTest(name = "mode={0}")
    @EnumSource(ConcatMode.class)
    void invalidRequestAfterNextSubscribe(ConcatMode mode) {
        setUp(mode);
        triggerNextSubscribe(mode);
>>>>>>> b1a5c531
        subscriber.awaitSubscription().request(-1);
        assertThat("Invalid request-n not propagated.", subscription.requested(), is(lessThan(0L)));
    }

<<<<<<< HEAD
    @ParameterizedTest(name = "{displayName} [{index}] deferSubscribe={0}")
    @ValueSource(booleans = {false, true})
    void multipleInvalidRequest(boolean deferSubscribe) {
        setUp(deferSubscribe);
=======
    @ParameterizedTest(name = "mode={0}")
    @EnumSource(ConcatMode.class)
    void multipleInvalidRequest(ConcatMode mode) {
        setUp(mode);
>>>>>>> b1a5c531
        subscriber.awaitSubscription().request(-1);
        subscriber.awaitSubscription().request(-10);
        assertThat(subscriber.awaitOnError(), instanceOf(IllegalArgumentException.class));
    }

<<<<<<< HEAD
    @ParameterizedTest(name = "{displayName} [{index}] deferSubscribe={0} invalidRequestN={1}")
=======
    @ParameterizedTest(name = "mode={0} invalidRequestN={1}")
>>>>>>> b1a5c531
    @MethodSource("invalidRequestN")
    void invalidThenValidRequest(ConcatMode mode, long invalidRequestN) {
        setUp(mode);
        subscriber.awaitSubscription().request(invalidRequestN);
        subscriber.awaitSubscription().request(1);
        assertThat(subscriber.awaitOnError(), instanceOf(IllegalArgumentException.class));
        assertThat(cancellable.isCancelled(), is(true));
    }

<<<<<<< HEAD
    @ParameterizedTest(name = "{displayName} [{index}] deferSubscribe={0}")
    @ValueSource(booleans = {false, true})
    void request0PropagatedAfterSuccess(boolean deferSubscribe) {
        setUp(deferSubscribe);
=======
    @ParameterizedTest(name = "mode={0}")
    @EnumSource(ConcatMode.class)
    void request0PropagatedAfterSuccess(ConcatMode mode) {
        setUp(mode);
>>>>>>> b1a5c531
        source.onSuccess(1);
        subscriber.awaitSubscription().request(mode == DEFER_SUBSCRIBE ? 2 : 1); // get the success from the Single
        assertThat("Next source not subscribed.", next.isSubscribed(), is(true));
        next.onSubscribe(subscription);
        assertThat(subscription.requested(), is(mode == DEFER_SUBSCRIBE ? 1L : 0L));
        subscriber.awaitSubscription().request(0);
        assertThat("Invalid request-n not propagated " + subscription, subscription.requestedEquals(0),
                is(true));
    }

<<<<<<< HEAD
    @ParameterizedTest(name = "{displayName} [{index}] deferSubscribe={0}")
    @ValueSource(booleans = {false, true})
    void sourceError(boolean deferSubscribe) {
        setUp(deferSubscribe);
=======
    @ParameterizedTest(name = "mode={0} error={1}")
    @MethodSource("modeAndError")
    void sourceError(ConcatMode mode, boolean error) throws InterruptedException {
        setUp(mode);
>>>>>>> b1a5c531
        source.onError(DELIBERATE_EXCEPTION);
        assertThat(subscriber.awaitOnError(), sameInstance(DELIBERATE_EXCEPTION));
        if (mode == PROPAGATE_CANCEL) {
            next.awaitSubscribed();
            next.onSubscribe(subscription);
            subscription.awaitCancelled();

            // Test that no duplicate terminal events are delivered.
            if (error) {
                next.onError(new DeliberateException());
            } else {
                next.onComplete();
            }
        } else {
            assertThat(next.isSubscribed(), is(false));
        }
    }

<<<<<<< HEAD
    @ParameterizedTest(name = "{displayName} [{index}] deferSubscribe={0}")
    @ValueSource(booleans = {false, true})
    void cancelSource(boolean deferSubscribe) {
        setUp(deferSubscribe);
=======
    @ParameterizedTest(name = "mode={0} error={1}")
    @MethodSource("modeAndError")
    void cancelSource(ConcatMode mode, boolean error) throws InterruptedException {
        setUp(mode);
>>>>>>> b1a5c531
        assertThat(subscriber.pollTerminal(10, MILLISECONDS), is(nullValue()));
        Subscription subscription1 = subscriber.awaitSubscription();
        subscription1.request(2);
        subscription1.cancel();
        assertThat("Original single not cancelled.", cancellable.isCancelled(), is(true));
<<<<<<< HEAD
        assertThat("Next source subscribed unexpectedly.", next.isSubscribed(), is(false));
        if (!deferSubscribe) {
            triggerNextSubscribe(false);
            assertThat("Next source not subscribed.", next.isSubscribed(), is(true));
            assertThat("Next source not cancelled.", cancellable.isCancelled(), is(true));
        }
    }

    @ParameterizedTest(name = "{displayName} [{index}] deferSubscribe={0}")
    @ValueSource(booleans = {false, true})
    void cancelSourcePostRequest(boolean deferSubscribe) {
        setUp(deferSubscribe);
=======

        if (error) {
            source.onError(DELIBERATE_EXCEPTION);
        } else {
            source.onSuccess(1);
        }

        if (mode == PROPAGATE_CANCEL) {
            next.awaitSubscribed();
            next.onSubscribe(subscription);
            subscription.awaitCancelled();

            if (error) {
                next.onError(new DeliberateException());
            } else {
                next.onComplete();
            }

            // It is not required that no terminal is delivered after cancel but verifies the current implementation for
            // thread safety on the subscriber and to avoid duplicate terminals.
            assertThat(subscriber.pollTerminal(10, MILLISECONDS), is(nullValue()));
        } else {
            assertThat(next.isSubscribed(), is(false));

            if (error) {
                assertThat(subscriber.awaitOnError(), sameInstance(DELIBERATE_EXCEPTION));
            } else {
                // It is not required that no terminal is delivered after cancel but verifies the current implementation
                // for thread safety on the subscriber and to avoid duplicate terminals.
                assertThat(subscriber.pollTerminal(10, MILLISECONDS), is(nullValue()));
            }
        }
    }

    @ParameterizedTest(name = "mode={0}")
    @EnumSource(ConcatMode.class)
    void cancelSourcePostRequest(ConcatMode mode) {
        setUp(mode);
>>>>>>> b1a5c531
        assertThat(subscriber.pollTerminal(10, MILLISECONDS), is(nullValue()));
        subscriber.awaitSubscription().request(1);
        subscriber.awaitSubscription().cancel();
        assertThat("Original single not cancelled.", cancellable.isCancelled(), is(true));
        assertThat("Next source subscribed unexpectedly.", next.isSubscribed(), is(mode == PROPAGATE_CANCEL));
    }

<<<<<<< HEAD
    @ParameterizedTest(name = "{displayName} [{index}] deferSubscribe={0}")
    @ValueSource(booleans = {false, true})
    void cancelNext(boolean deferSubscribe) {
        setUp(deferSubscribe);
        triggerNextSubscribe(deferSubscribe);
=======
    @ParameterizedTest(name = "mode={0} error={1}")
    @MethodSource("modeAndError")
    void cancelNext(ConcatMode mode, boolean error) {
        setUp(mode);
        triggerNextSubscribe(mode);
>>>>>>> b1a5c531
        assertThat(subscriber.pollTerminal(10, MILLISECONDS), is(nullValue()));
        subscriber.awaitSubscription().cancel();
        assertThat("Original single cancelled unexpectedly.", cancellable.isCancelled(), is(false));
        assertThat("Next source not cancelled.", subscription.isCancelled(), is(true));

        assertThat(subscriber.takeOnNext(), equalTo(1));
        if (error) {
            next.onError(DELIBERATE_EXCEPTION);
            assertThat(subscriber.awaitOnError(), sameInstance(DELIBERATE_EXCEPTION));
        } else {
            next.onComplete();
            subscriber.awaitOnComplete();
        }
    }

<<<<<<< HEAD
    @ParameterizedTest(name = "{displayName} [{index}] deferSubscribe={0}")
    @ValueSource(booleans = {false, true})
    void zeroIsNotRequestedOnTransitionToSubscription(boolean deferSubscribe) {
        setUp(deferSubscribe);
=======
    @ParameterizedTest(name = "mode={0}")
    @EnumSource(ConcatMode.class)
    void zeroIsNotRequestedOnTransitionToSubscription(ConcatMode mode) {
        setUp(mode);
>>>>>>> b1a5c531
        subscriber.awaitSubscription().request(1);
        source.onSuccess(1);
        if (mode == DEFER_SUBSCRIBE) {
            assertThat(next.isSubscribed(), is(false));
            subscriber.awaitSubscription().request(1);
            assertThat(next.isSubscribed(), is(true));
            next.onSubscribe(subscription);
            assertThat("Invalid request-n propagated " + subscription, subscription.requestedEquals(1), is(true));
        } else {
            assertThat(next.isSubscribed(), is(true));
            next.onSubscribe(subscription);
            assertThat("Invalid request-n propagated " + subscription, subscription.requestedEquals(0), is(false));
        }
    }

<<<<<<< HEAD
    @ParameterizedTest(name = "{displayName} [{index}] deferSubscribe={0}")
    @ValueSource(booleans = {false, true})
    void publisherSubscribeBlockDemandMakesProgress(boolean deferSubscribe) {
=======
    @ParameterizedTest(name = "mode={0}")
    @EnumSource(ConcatMode.class)
    void publisherSubscribeBlockDemandMakesProgress(ConcatMode mode) {
>>>>>>> b1a5c531
        source = new TestSingle<>();
        next = new TestPublisher.Builder<Integer>().build(sub1 -> {
            sub1.onSubscribe(subscription);
            try {
                // Simulate a blocking operation on demand, like ConnectablePayloadWriter.
                subscription.awaitRequestN(1);
            } catch (InterruptedException e) {
                Thread.currentThread().interrupt();
                throwException(e);
            }
            return sub1;
        });
        setUp(mode);

        source.onSuccess(10);
        // Give at least 2 demand so there is enough to unblock the awaitRequestN and deliver data below.
        subscriber.awaitSubscription().request(2);

        next.onNext(11);
        next.onComplete();
        assertThat(subscriber.takeOnNext(2), contains(10, 11));
        subscriber.awaitOnComplete();
    }

<<<<<<< HEAD
    @ParameterizedTest(name = "{displayName} [{index}] deferSubscribe={0}")
    @ValueSource(booleans = {false, true})
    void onErrorAfterInvalidRequestN(boolean deferSubscribe) {
        setUp(deferSubscribe);
=======
    @ParameterizedTest(name = "mode={0}")
    @EnumSource(ConcatMode.class)
    void onErrorAfterInvalidRequestN(ConcatMode mode) {
        setUp(mode);
>>>>>>> b1a5c531
        source.onSuccess(1);
        subscriber.awaitSubscription().request(2L);
        assertThat("Unexpected next element.", subscriber.takeOnNext(), is(1));
        assertThat("Next source not subscribed.", next.isSubscribed(), is(true));
        next.onSubscribe(subscription);
        assertThat(subscription.requested(), is(1L));
        next.onNext(2);
        assertThat("Unexpected next element.", subscriber.takeOnNext(), is(2));
        subscriber.awaitSubscription().request(-1L);
        assertThat("Invalid request-n not propagated.", subscription.requested(), is(-1L));
        // TestSubscriber does not automatically propagate onError when there is invalid demand, we will do it manually
        next.onError(new IllegalArgumentException());
        assertThat("Unexpected next items.", subscriber.pollAllOnNext(), Matchers.empty());
        assertThat("Unexpected terminal error.",
                subscriber.awaitOnError(), instanceOf(IllegalArgumentException.class));
    }

<<<<<<< HEAD
    @ParameterizedTest(name = "{displayName} [{index}] deferSubscribe={0}")
    @ValueSource(booleans = {false, true})
    void singleCompletesWithNull(boolean deferSubscribe) {
        setUp(deferSubscribe);
=======
    @ParameterizedTest(name = "mode={0}")
    @EnumSource(ConcatMode.class)
    void singleCompletesWithNull(ConcatMode mode) {
        setUp(mode);
>>>>>>> b1a5c531
        source.onSuccess(null);
        subscriber.awaitSubscription().request(2);
        assertThat("Next source not subscribed.", next.isSubscribed(), is(true));
        next.onSubscribe(subscription);
        next.onComplete();
        assertThat("Unexpected next element.", subscriber.takeOnNext(), is(nullValue()));
        subscriber.awaitOnComplete();
    }

<<<<<<< HEAD
    @ParameterizedTest(name = "{displayName} [{index}] deferSubscribe={0}")
    @ValueSource(booleans = {false, true})
    void demandAccumulatedBeforeSingleCompletes(boolean deferSubscribe) {
        setUp(deferSubscribe);
=======
    @ParameterizedTest(name = "mode={0}")
    @EnumSource(ConcatMode.class)
    void demandAccumulatedBeforeSingleCompletes(ConcatMode mode) {
        setUp(mode);
>>>>>>> b1a5c531
        subscriber.awaitSubscription().request(3L);
        assertThat("Next source subscribed unexpectedly.", next.isSubscribed(), is(false));
        assertThat(subscription.requested(), is(0L));
        subscriber.awaitSubscription().request(2L);
        assertThat("Next source subscribed unexpectedly.", next.isSubscribed(), is(false));
        assertThat(subscription.requested(), is(0L));
        source.onSuccess(1);
        assertThat("Next source not subscribed.", next.isSubscribed(), is(true));
        next.onSubscribe(subscription);
        assertThat(subscription.requested(), is(4L));
        next.onNext(2);
        assertThat(subscriber.pollAllOnNext(), contains(1, 2));
        next.onComplete();
        subscriber.awaitOnComplete();
    }

<<<<<<< HEAD
    @ParameterizedTest(name = "{displayName} [{index}] deferSubscribe={0}")
    @ValueSource(booleans = {false, true})
    void requestOneThenMore(boolean deferSubscribe) {
        setUp(deferSubscribe);
=======
    @ParameterizedTest(name = "mode={0}")
    @EnumSource(ConcatMode.class)
    void requestOneThenMore(ConcatMode mode) {
        setUp(mode);
>>>>>>> b1a5c531
        subscriber.awaitSubscription().request(1L);
        subscriber.awaitSubscription().request(1L);
        assertThat(subscription.requested(), is(0L));
        assertThat("Next source subscribed unexpectedly.", next.isSubscribed(), is(false));
        source.onSuccess(1);
        assertThat("Next source not subscribed.", next.isSubscribed(), is(true));
        next.onSubscribe(subscription);
        assertThat(subscription.requested(), is(1L));
        next.onNext(2);
        assertThat(subscriber.pollAllOnNext(), contains(1, 2));
        next.onComplete();
        subscriber.awaitOnComplete();
    }

<<<<<<< HEAD
    @ParameterizedTest(name = "{displayName} [{index}] deferSubscribe={0}")
    @ValueSource(booleans = {false, true})
    void reentryWithMoreDemand(boolean deferSubscribe) {
=======
    @ParameterizedTest(name = "mode={0}")
    @EnumSource(ConcatMode.class)
    void reentryWithMoreDemand(ConcatMode mode) {
>>>>>>> b1a5c531
        List<Integer> emitted = new ArrayList<>();
        boolean[] completed = {false};
        toSource(mode == PROPAGATE_CANCEL ?
                succeeded(1).concatPropagateCancel(from(2)) :
                succeeded(1).concat(from(2), mode == DEFER_SUBSCRIBE)
        ).subscribe(new Subscriber<Integer>() {
            @Nullable
            private Subscription subscription;

            @Override
            public void onSubscribe(final Subscription s) {
                subscription = s;
                subscription.request(1);
            }

            @Override
            public void onNext(@Nullable final Integer v) {
                emitted.add(v);
                assert subscription != null;
                subscription.request(1);
            }

            @Override
            public void onError(final Throwable t) {
            }

            @Override
            public void onComplete() {
                completed[0] = true;
            }
        });

        assertThat(emitted, contains(1, 2));
        assertThat(completed[0], is(true));
    }

<<<<<<< HEAD
    @ParameterizedTest(name = "{displayName} [{index}] deferSubscribe={0}")
    @ValueSource(booleans = {false, true})
    void cancelledDuringFirstOnNext(boolean deferSubscribe) {
=======
    @ParameterizedTest(name = "mode={0}")
    @EnumSource(ConcatMode.class)
    void cancelledDuringFirstOnNext(ConcatMode mode) {
>>>>>>> b1a5c531
        List<Integer> emitted = new ArrayList<>();
        boolean[] terminated = {false};
        toSource(mode == PROPAGATE_CANCEL ?
                succeeded(1).concatPropagateCancel(never()) :
                succeeded(1).concat(never(), mode == DEFER_SUBSCRIBE)).subscribe(new Subscriber<Integer>() {
            @Nullable
            private Subscription subscription;

            @Override
            public void onSubscribe(final Subscription s) {
                subscription = s;
                subscription.request(1);
            }

            @Override
            public void onNext(@Nullable final Integer v) {
                emitted.add(v);
                assert subscription != null;
                subscription.cancel();
            }

            @Override
            public void onError(final Throwable t) {
                terminated[0] = true;
            }

            @Override
            public void onComplete() {
                terminated[0] = true;
            }
        });

        assertThat(emitted, contains(1));
        assertThat(terminated[0], is(false));
    }

    private long triggerNextSubscribe(ConcatMode mode) {
        final long n = mode == DEFER_SUBSCRIBE ? 2 : 1;
        subscriber.awaitSubscription().request(n);
        source.onSuccess(1);
        next.awaitSubscribed();
        next.onSubscribe(subscription);
        return n;
    }
}<|MERGE_RESOLUTION|>--- conflicted
+++ resolved
@@ -112,11 +112,7 @@
         return args;
     }
 
-<<<<<<< HEAD
-    @ParameterizedTest(name = "{displayName} [{index}] deferSubscribe={0} requestN={1} singleCompletesFirst={2}")
-=======
     @ParameterizedTest(name = "mode={0} requestN={2} singleCompletesFirst={3}")
->>>>>>> b1a5c531
     @MethodSource("onNextErrorPropagatedParams")
     void onNextErrorPropagated(ConcatMode mode, long n, boolean singleCompletesFirst)
             throws Exception {
@@ -145,19 +141,11 @@
         }
     }
 
-<<<<<<< HEAD
-    @ParameterizedTest(name = "{displayName} [{index}] deferSubscribe={0}")
-    @ValueSource(booleans = {false, true})
-    void bothCompletion(boolean deferSubscribe) {
-        setUp(deferSubscribe);
-        long requested = triggerNextSubscribe(deferSubscribe);
-=======
     @ParameterizedTest(name = "mode={0}")
     @EnumSource(ConcatMode.class)
     void bothCompletion(ConcatMode mode) {
         setUp(mode);
         long requested = triggerNextSubscribe(mode);
->>>>>>> b1a5c531
         assertThat(subscriber.pollTerminal(10, MILLISECONDS), is(nullValue()));
         subscriber.awaitSubscription().request(2);
         assertThat("Unexpected items requested.", subscription.requested(), is(requested - 1 + 2));
@@ -167,30 +155,18 @@
         subscriber.awaitOnComplete();
     }
 
-<<<<<<< HEAD
-    @ParameterizedTest(name = "{displayName} [{index}] deferSubscribe={0}")
-    @ValueSource(booleans = {false, true})
-    void sourceCompletionNextError(boolean deferSubscribe) {
-        setUp(deferSubscribe);
-        triggerNextSubscribe(deferSubscribe);
-=======
     @ParameterizedTest(name = "mode={0}")
     @EnumSource(ConcatMode.class)
     void sourceCompletionNextError(ConcatMode mode) {
         setUp(mode);
         triggerNextSubscribe(mode);
->>>>>>> b1a5c531
         assertThat(subscriber.pollTerminal(10, MILLISECONDS), is(nullValue()));
         next.onError(DELIBERATE_EXCEPTION);
         assertThat(subscriber.takeOnNext(), is(1));
         assertThat(subscriber.awaitOnError(), sameInstance(DELIBERATE_EXCEPTION));
     }
 
-<<<<<<< HEAD
-    @ParameterizedTest(name = "{displayName} [{index}] deferSubscribe={0} invalidRequestN={1}")
-=======
     @ParameterizedTest(name = "mode={0} invalidRequestN={1}")
->>>>>>> b1a5c531
     @MethodSource("invalidRequestN")
     void invalidRequestNBeforeNextSubscribe(ConcatMode mode, long invalidRequestN) {
         setUp(mode);
@@ -199,61 +175,35 @@
         assertThat(subscriber.awaitOnError(), instanceOf(IllegalArgumentException.class));
     }
 
-<<<<<<< HEAD
-    @ParameterizedTest(name = "{displayName} [{index}] deferSubscribe={0}")
-    @ValueSource(booleans = {false, true})
-    void invalidRequestNWithInlineSourceCompletion(boolean deferSubscribe) {
-        toSource(succeeded(1).concat(empty(), deferSubscribe)).subscribe(subscriber);
-=======
     @ParameterizedTest(name = "mode={0}")
     @EnumSource(ConcatMode.class)
     void invalidRequestNWithInlineSourceCompletion(ConcatMode mode) {
         toSource(mode == PROPAGATE_CANCEL ?
                 succeeded(1).concatPropagateCancel(empty()) :
                 succeeded(1).concat(empty(), mode == DEFER_SUBSCRIBE)).subscribe(subscriber);
->>>>>>> b1a5c531
         subscriber.awaitSubscription().request(-1);
         assertThat(subscriber.awaitOnError(), instanceOf(IllegalArgumentException.class));
     }
 
-<<<<<<< HEAD
-    @ParameterizedTest(name = "{displayName} [{index}] deferSubscribe={0}")
-    @ValueSource(booleans = {false, true})
-    void invalidRequestAfterNextSubscribe(boolean deferSubscribe) {
-        setUp(deferSubscribe);
-        triggerNextSubscribe(deferSubscribe);
-=======
     @ParameterizedTest(name = "mode={0}")
     @EnumSource(ConcatMode.class)
     void invalidRequestAfterNextSubscribe(ConcatMode mode) {
         setUp(mode);
         triggerNextSubscribe(mode);
->>>>>>> b1a5c531
         subscriber.awaitSubscription().request(-1);
         assertThat("Invalid request-n not propagated.", subscription.requested(), is(lessThan(0L)));
     }
 
-<<<<<<< HEAD
-    @ParameterizedTest(name = "{displayName} [{index}] deferSubscribe={0}")
-    @ValueSource(booleans = {false, true})
-    void multipleInvalidRequest(boolean deferSubscribe) {
-        setUp(deferSubscribe);
-=======
     @ParameterizedTest(name = "mode={0}")
     @EnumSource(ConcatMode.class)
     void multipleInvalidRequest(ConcatMode mode) {
         setUp(mode);
->>>>>>> b1a5c531
         subscriber.awaitSubscription().request(-1);
         subscriber.awaitSubscription().request(-10);
         assertThat(subscriber.awaitOnError(), instanceOf(IllegalArgumentException.class));
     }
 
-<<<<<<< HEAD
-    @ParameterizedTest(name = "{displayName} [{index}] deferSubscribe={0} invalidRequestN={1}")
-=======
     @ParameterizedTest(name = "mode={0} invalidRequestN={1}")
->>>>>>> b1a5c531
     @MethodSource("invalidRequestN")
     void invalidThenValidRequest(ConcatMode mode, long invalidRequestN) {
         setUp(mode);
@@ -263,17 +213,10 @@
         assertThat(cancellable.isCancelled(), is(true));
     }
 
-<<<<<<< HEAD
-    @ParameterizedTest(name = "{displayName} [{index}] deferSubscribe={0}")
-    @ValueSource(booleans = {false, true})
-    void request0PropagatedAfterSuccess(boolean deferSubscribe) {
-        setUp(deferSubscribe);
-=======
     @ParameterizedTest(name = "mode={0}")
     @EnumSource(ConcatMode.class)
     void request0PropagatedAfterSuccess(ConcatMode mode) {
         setUp(mode);
->>>>>>> b1a5c531
         source.onSuccess(1);
         subscriber.awaitSubscription().request(mode == DEFER_SUBSCRIBE ? 2 : 1); // get the success from the Single
         assertThat("Next source not subscribed.", next.isSubscribed(), is(true));
@@ -284,17 +227,10 @@
                 is(true));
     }
 
-<<<<<<< HEAD
-    @ParameterizedTest(name = "{displayName} [{index}] deferSubscribe={0}")
-    @ValueSource(booleans = {false, true})
-    void sourceError(boolean deferSubscribe) {
-        setUp(deferSubscribe);
-=======
     @ParameterizedTest(name = "mode={0} error={1}")
     @MethodSource("modeAndError")
     void sourceError(ConcatMode mode, boolean error) throws InterruptedException {
         setUp(mode);
->>>>>>> b1a5c531
         source.onError(DELIBERATE_EXCEPTION);
         assertThat(subscriber.awaitOnError(), sameInstance(DELIBERATE_EXCEPTION));
         if (mode == PROPAGATE_CANCEL) {
@@ -313,36 +249,15 @@
         }
     }
 
-<<<<<<< HEAD
-    @ParameterizedTest(name = "{displayName} [{index}] deferSubscribe={0}")
-    @ValueSource(booleans = {false, true})
-    void cancelSource(boolean deferSubscribe) {
-        setUp(deferSubscribe);
-=======
     @ParameterizedTest(name = "mode={0} error={1}")
     @MethodSource("modeAndError")
     void cancelSource(ConcatMode mode, boolean error) throws InterruptedException {
         setUp(mode);
->>>>>>> b1a5c531
         assertThat(subscriber.pollTerminal(10, MILLISECONDS), is(nullValue()));
         Subscription subscription1 = subscriber.awaitSubscription();
         subscription1.request(2);
         subscription1.cancel();
         assertThat("Original single not cancelled.", cancellable.isCancelled(), is(true));
-<<<<<<< HEAD
-        assertThat("Next source subscribed unexpectedly.", next.isSubscribed(), is(false));
-        if (!deferSubscribe) {
-            triggerNextSubscribe(false);
-            assertThat("Next source not subscribed.", next.isSubscribed(), is(true));
-            assertThat("Next source not cancelled.", cancellable.isCancelled(), is(true));
-        }
-    }
-
-    @ParameterizedTest(name = "{displayName} [{index}] deferSubscribe={0}")
-    @ValueSource(booleans = {false, true})
-    void cancelSourcePostRequest(boolean deferSubscribe) {
-        setUp(deferSubscribe);
-=======
 
         if (error) {
             source.onError(DELIBERATE_EXCEPTION);
@@ -365,11 +280,18 @@
             // thread safety on the subscriber and to avoid duplicate terminals.
             assertThat(subscriber.pollTerminal(10, MILLISECONDS), is(nullValue()));
         } else {
-            assertThat(next.isSubscribed(), is(false));
+            assertThat("Next source subscribed unexpectedly.", next.isSubscribed(), is(false));
+            assertThat("Next source cancelled unexpectedly.", subscription.isCancelled(), is(false));
 
             if (error) {
                 assertThat(subscriber.awaitOnError(), sameInstance(DELIBERATE_EXCEPTION));
             } else {
+                if (mode == CONCAT) {
+                    triggerNextSubscribe(mode);
+                    assertThat("Next source not subscribed.", next.isSubscribed(), is(true));
+                    assertThat("Next source not cancelled.", subscription.isCancelled(), is(true));
+                    next.onComplete();
+                }
                 // It is not required that no terminal is delivered after cancel but verifies the current implementation
                 // for thread safety on the subscriber and to avoid duplicate terminals.
                 assertThat(subscriber.pollTerminal(10, MILLISECONDS), is(nullValue()));
@@ -381,7 +303,6 @@
     @EnumSource(ConcatMode.class)
     void cancelSourcePostRequest(ConcatMode mode) {
         setUp(mode);
->>>>>>> b1a5c531
         assertThat(subscriber.pollTerminal(10, MILLISECONDS), is(nullValue()));
         subscriber.awaitSubscription().request(1);
         subscriber.awaitSubscription().cancel();
@@ -389,19 +310,11 @@
         assertThat("Next source subscribed unexpectedly.", next.isSubscribed(), is(mode == PROPAGATE_CANCEL));
     }
 
-<<<<<<< HEAD
-    @ParameterizedTest(name = "{displayName} [{index}] deferSubscribe={0}")
-    @ValueSource(booleans = {false, true})
-    void cancelNext(boolean deferSubscribe) {
-        setUp(deferSubscribe);
-        triggerNextSubscribe(deferSubscribe);
-=======
     @ParameterizedTest(name = "mode={0} error={1}")
     @MethodSource("modeAndError")
     void cancelNext(ConcatMode mode, boolean error) {
         setUp(mode);
         triggerNextSubscribe(mode);
->>>>>>> b1a5c531
         assertThat(subscriber.pollTerminal(10, MILLISECONDS), is(nullValue()));
         subscriber.awaitSubscription().cancel();
         assertThat("Original single cancelled unexpectedly.", cancellable.isCancelled(), is(false));
@@ -417,17 +330,10 @@
         }
     }
 
-<<<<<<< HEAD
-    @ParameterizedTest(name = "{displayName} [{index}] deferSubscribe={0}")
-    @ValueSource(booleans = {false, true})
-    void zeroIsNotRequestedOnTransitionToSubscription(boolean deferSubscribe) {
-        setUp(deferSubscribe);
-=======
     @ParameterizedTest(name = "mode={0}")
     @EnumSource(ConcatMode.class)
     void zeroIsNotRequestedOnTransitionToSubscription(ConcatMode mode) {
         setUp(mode);
->>>>>>> b1a5c531
         subscriber.awaitSubscription().request(1);
         source.onSuccess(1);
         if (mode == DEFER_SUBSCRIBE) {
@@ -443,15 +349,9 @@
         }
     }
 
-<<<<<<< HEAD
-    @ParameterizedTest(name = "{displayName} [{index}] deferSubscribe={0}")
-    @ValueSource(booleans = {false, true})
-    void publisherSubscribeBlockDemandMakesProgress(boolean deferSubscribe) {
-=======
     @ParameterizedTest(name = "mode={0}")
     @EnumSource(ConcatMode.class)
     void publisherSubscribeBlockDemandMakesProgress(ConcatMode mode) {
->>>>>>> b1a5c531
         source = new TestSingle<>();
         next = new TestPublisher.Builder<Integer>().build(sub1 -> {
             sub1.onSubscribe(subscription);
@@ -476,17 +376,10 @@
         subscriber.awaitOnComplete();
     }
 
-<<<<<<< HEAD
-    @ParameterizedTest(name = "{displayName} [{index}] deferSubscribe={0}")
-    @ValueSource(booleans = {false, true})
-    void onErrorAfterInvalidRequestN(boolean deferSubscribe) {
-        setUp(deferSubscribe);
-=======
     @ParameterizedTest(name = "mode={0}")
     @EnumSource(ConcatMode.class)
     void onErrorAfterInvalidRequestN(ConcatMode mode) {
         setUp(mode);
->>>>>>> b1a5c531
         source.onSuccess(1);
         subscriber.awaitSubscription().request(2L);
         assertThat("Unexpected next element.", subscriber.takeOnNext(), is(1));
@@ -504,17 +397,10 @@
                 subscriber.awaitOnError(), instanceOf(IllegalArgumentException.class));
     }
 
-<<<<<<< HEAD
-    @ParameterizedTest(name = "{displayName} [{index}] deferSubscribe={0}")
-    @ValueSource(booleans = {false, true})
-    void singleCompletesWithNull(boolean deferSubscribe) {
-        setUp(deferSubscribe);
-=======
     @ParameterizedTest(name = "mode={0}")
     @EnumSource(ConcatMode.class)
     void singleCompletesWithNull(ConcatMode mode) {
         setUp(mode);
->>>>>>> b1a5c531
         source.onSuccess(null);
         subscriber.awaitSubscription().request(2);
         assertThat("Next source not subscribed.", next.isSubscribed(), is(true));
@@ -524,17 +410,10 @@
         subscriber.awaitOnComplete();
     }
 
-<<<<<<< HEAD
-    @ParameterizedTest(name = "{displayName} [{index}] deferSubscribe={0}")
-    @ValueSource(booleans = {false, true})
-    void demandAccumulatedBeforeSingleCompletes(boolean deferSubscribe) {
-        setUp(deferSubscribe);
-=======
     @ParameterizedTest(name = "mode={0}")
     @EnumSource(ConcatMode.class)
     void demandAccumulatedBeforeSingleCompletes(ConcatMode mode) {
         setUp(mode);
->>>>>>> b1a5c531
         subscriber.awaitSubscription().request(3L);
         assertThat("Next source subscribed unexpectedly.", next.isSubscribed(), is(false));
         assertThat(subscription.requested(), is(0L));
@@ -551,17 +430,10 @@
         subscriber.awaitOnComplete();
     }
 
-<<<<<<< HEAD
-    @ParameterizedTest(name = "{displayName} [{index}] deferSubscribe={0}")
-    @ValueSource(booleans = {false, true})
-    void requestOneThenMore(boolean deferSubscribe) {
-        setUp(deferSubscribe);
-=======
     @ParameterizedTest(name = "mode={0}")
     @EnumSource(ConcatMode.class)
     void requestOneThenMore(ConcatMode mode) {
         setUp(mode);
->>>>>>> b1a5c531
         subscriber.awaitSubscription().request(1L);
         subscriber.awaitSubscription().request(1L);
         assertThat(subscription.requested(), is(0L));
@@ -576,15 +448,9 @@
         subscriber.awaitOnComplete();
     }
 
-<<<<<<< HEAD
-    @ParameterizedTest(name = "{displayName} [{index}] deferSubscribe={0}")
-    @ValueSource(booleans = {false, true})
-    void reentryWithMoreDemand(boolean deferSubscribe) {
-=======
     @ParameterizedTest(name = "mode={0}")
     @EnumSource(ConcatMode.class)
     void reentryWithMoreDemand(ConcatMode mode) {
->>>>>>> b1a5c531
         List<Integer> emitted = new ArrayList<>();
         boolean[] completed = {false};
         toSource(mode == PROPAGATE_CANCEL ?
@@ -621,15 +487,9 @@
         assertThat(completed[0], is(true));
     }
 
-<<<<<<< HEAD
-    @ParameterizedTest(name = "{displayName} [{index}] deferSubscribe={0}")
-    @ValueSource(booleans = {false, true})
-    void cancelledDuringFirstOnNext(boolean deferSubscribe) {
-=======
     @ParameterizedTest(name = "mode={0}")
     @EnumSource(ConcatMode.class)
     void cancelledDuringFirstOnNext(ConcatMode mode) {
->>>>>>> b1a5c531
         List<Integer> emitted = new ArrayList<>();
         boolean[] terminated = {false};
         toSource(mode == PROPAGATE_CANCEL ?
