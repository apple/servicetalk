/*
 * Copyright © 2018 Apple Inc. and the ServiceTalk project authors
 *
 * Licensed under the Apache License, Version 2.0 (the "License");
 * you may not use this file except in compliance with the License.
 * You may obtain a copy of the License at
 *
 *   http://www.apache.org/licenses/LICENSE-2.0
 *
 * Unless required by applicable law or agreed to in writing, software
 * distributed under the License is distributed on an "AS IS" BASIS,
 * WITHOUT WARRANTIES OR CONDITIONS OF ANY KIND, either express or implied.
 * See the License for the specific language governing permissions and
 * limitations under the License.
 */
package io.servicetalk.concurrent.api;

import io.servicetalk.concurrent.api.AsyncContextMap.Key;
import io.servicetalk.concurrent.internal.ServiceTalkTestTimeout;

import org.junit.Rule;
import org.junit.Test;
import org.junit.rules.Timeout;

import java.util.concurrent.atomic.AtomicReference;

import static org.junit.Assert.assertEquals;
import static org.junit.Assert.assertNull;
import static org.junit.Assert.fail;

public class AsyncContextDisableTest {
    @Rule
    public final Timeout timeout = new ServiceTalkTestTimeout();
    private static final Key<String> K1 = Key.newKey("k1");

    @Test
    public void testDisableAsyncContext() throws Exception {
        synchronized (K1) { // prevent parallel execution because these tests rely upon static state
            Executor executor = Executors.newCachedThreadExecutor();
            Executor executor2 = null;
            try {
                // Test that AsyncContext is enabled first.
                String expectedValue = "foo";
                AsyncContext.put(K1, expectedValue);
                assertEquals(expectedValue, executor.submit(() -> AsyncContext.get(K1)).toFuture().get());
                AtomicReference<String> actualValue = new AtomicReference<>();
                Publisher.from(1, 2).publishOn(executor).doBeforeOnComplete(() -> actualValue.set(AsyncContext.get(K1)))
                        .toFuture().get();
                assertEquals(expectedValue, actualValue.get());
                actualValue.set(null);
<<<<<<< HEAD
                Single.success(1).publishOn(executor).doBeforeOnSuccess(i -> actualValue.set(AsyncContext.get(K1)))
=======
                Single.succeeded(1).publishOn(executor).doBeforeSuccess(i -> actualValue.set(AsyncContext.get(K1)))
>>>>>>> dad2eee2
                        .toFuture().get();
                assertEquals(expectedValue, actualValue.get());
                actualValue.set(null);
                Completable.completed().publishOn(executor)
                        .doBeforeOnComplete(() -> actualValue.set(AsyncContext.get(K1))).toFuture().get();
                assertEquals(expectedValue, actualValue.get());
                actualValue.set(null);

                AsyncContext.disable();
                try {
                    // Create a new Executor after we have disabled AsyncContext so we can be sure that AsyncContext
                    // won't be captured.
                    executor2 = Executors.newCachedThreadExecutor();
                    asyncContextPutIgnoreUnsupported(K1, expectedValue);
                    assertNull(executor2.submit(() -> AsyncContext.get(K1)).toFuture().get());
                } finally {
                    AsyncContext.enable();
                }
            } finally {
                if (executor2 != null) {
                    executor2.closeAsync().toFuture().get();
                }
                executor.closeAsync().toFuture().get();
            }
        }
    }

    @Test
    public void testAutoEnableDoesNotOverrideDisable() throws Exception {
        synchronized (K1) { // prevent parallel execution because these tests rely upon static state
            AsyncContext.disable();
            try {
                Executor executor = Executors.newCachedThreadExecutor();
                try {
                    asyncContextPutIgnoreUnsupported(K1, "foo");
                    assertNull(executor.submit(() -> AsyncContext.get(K1)).toFuture().get());

                    AtomicReference<String> actualValue = new AtomicReference<>();
                    Publisher.from(1, 2).publishOn(executor)
                            .doBeforeOnComplete(() -> actualValue.set(AsyncContext.get(K1))).toFuture().get();
                    assertNull(actualValue.get());
                    actualValue.set(null);
<<<<<<< HEAD
                    Single.success(1).publishOn(executor).doBeforeOnSuccess(i -> actualValue.set(AsyncContext.get(K1)))
=======
                    Single.succeeded(1).publishOn(executor).doBeforeSuccess(i -> actualValue.set(AsyncContext.get(K1)))
>>>>>>> dad2eee2
                            .toFuture().get();
                    assertNull(actualValue.get());
                    actualValue.set(null);
                    Completable.completed().publishOn(executor)
                            .doBeforeOnComplete(() -> actualValue.set(AsyncContext.get(K1))).toFuture().get();
                    assertNull(actualValue.get());
                    actualValue.set(null);
                } finally {
                    executor.closeAsync().toFuture().get();
                }
            } finally {
                AsyncContext.enable();
            }
        }
    }

    private static <T> void asyncContextPutIgnoreUnsupported(Key<T> key, T value) {
        try {
            AsyncContext.put(key, value);
            fail(UnsupportedOperationException.class + " exception expected but not seen");
        } catch (UnsupportedOperationException ignored) {
            // expected
        }
    }
}<|MERGE_RESOLUTION|>--- conflicted
+++ resolved
@@ -48,11 +48,7 @@
                         .toFuture().get();
                 assertEquals(expectedValue, actualValue.get());
                 actualValue.set(null);
-<<<<<<< HEAD
-                Single.success(1).publishOn(executor).doBeforeOnSuccess(i -> actualValue.set(AsyncContext.get(K1)))
-=======
-                Single.succeeded(1).publishOn(executor).doBeforeSuccess(i -> actualValue.set(AsyncContext.get(K1)))
->>>>>>> dad2eee2
+                Single.succeeded(1).publishOn(executor).doBeforeOnSuccess(i -> actualValue.set(AsyncContext.get(K1)))
                         .toFuture().get();
                 assertEquals(expectedValue, actualValue.get());
                 actualValue.set(null);
@@ -95,11 +91,7 @@
                             .doBeforeOnComplete(() -> actualValue.set(AsyncContext.get(K1))).toFuture().get();
                     assertNull(actualValue.get());
                     actualValue.set(null);
-<<<<<<< HEAD
-                    Single.success(1).publishOn(executor).doBeforeOnSuccess(i -> actualValue.set(AsyncContext.get(K1)))
-=======
-                    Single.succeeded(1).publishOn(executor).doBeforeSuccess(i -> actualValue.set(AsyncContext.get(K1)))
->>>>>>> dad2eee2
+                    Single.succeeded(1).publishOn(executor).doBeforeOnSuccess(i -> actualValue.set(AsyncContext.get(K1)))
                             .toFuture().get();
                     assertNull(actualValue.get());
                     actualValue.set(null);
