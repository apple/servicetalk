--- conflicted
+++ resolved
@@ -59,13 +59,8 @@
     @Test
     public void collectVarArgFailure() throws Exception {
         AtomicBoolean secondSubscribed = new AtomicBoolean();
-<<<<<<< HEAD
-        Future<? extends Collection<Integer>> future = collect(error(DELIBERATE_EXCEPTION),
-                success(2).doBeforeOnSubscribe(__ -> secondSubscribed.set(true))).toFuture();
-=======
         Future<? extends Collection<Integer>> future = collectUnordered(failed(DELIBERATE_EXCEPTION),
-                succeeded(2).doBeforeSubscribe(__ -> secondSubscribed.set(true))).toFuture();
->>>>>>> dad2eee2
+                succeeded(2).doBeforeOnSubscribe(__ -> secondSubscribed.set(true))).toFuture();
         try {
             future.get();
             fail();
@@ -78,13 +73,8 @@
     @Test
     public void collectVarArgDelayError() throws Exception {
         AtomicBoolean secondSubscribed = new AtomicBoolean();
-<<<<<<< HEAD
-        Future<? extends Collection<Integer>> future = collectDelayError(error(DELIBERATE_EXCEPTION),
-                success(2).doBeforeOnSubscribe(__ -> secondSubscribed.set(true))).toFuture();
-=======
         Future<? extends Collection<Integer>> future = collectUnorderedDelayError(failed(DELIBERATE_EXCEPTION),
-                succeeded(2).doBeforeSubscribe(__ -> secondSubscribed.set(true))).toFuture();
->>>>>>> dad2eee2
+                succeeded(2).doBeforeOnSubscribe(__ -> secondSubscribed.set(true))).toFuture();
         try {
             future.get();
             fail();
@@ -98,13 +88,8 @@
     @Test
     public void collectVarArgDelayErrorMaxConcurrency() throws Exception {
         AtomicBoolean secondSubscribed = new AtomicBoolean();
-<<<<<<< HEAD
-        Future<? extends Collection<Integer>> future = collectDelayError(1, error(DELIBERATE_EXCEPTION),
-                success(2).doBeforeOnSubscribe(__ -> secondSubscribed.set(true))).toFuture();
-=======
         Future<? extends Collection<Integer>> future = collectUnorderedDelayError(1, failed(DELIBERATE_EXCEPTION),
-                succeeded(2).doBeforeSubscribe(__ -> secondSubscribed.set(true))).toFuture();
->>>>>>> dad2eee2
+                succeeded(2).doBeforeOnSubscribe(__ -> secondSubscribed.set(true))).toFuture();
         try {
             future.get();
             fail();
@@ -131,13 +116,8 @@
     @Test
     public void collectIterableFailure() throws Exception {
         AtomicBoolean secondSubscribed = new AtomicBoolean();
-<<<<<<< HEAD
-        Future<? extends Collection<Integer>> future = collect(asList(error(DELIBERATE_EXCEPTION),
-                success(2).doBeforeOnSubscribe(__ -> secondSubscribed.set(true)))).toFuture();
-=======
         Future<? extends Collection<Integer>> future = collectUnordered(asList(failed(DELIBERATE_EXCEPTION),
-                succeeded(2).doBeforeSubscribe(__ -> secondSubscribed.set(true)))).toFuture();
->>>>>>> dad2eee2
+                succeeded(2).doBeforeOnSubscribe(__ -> secondSubscribed.set(true)))).toFuture();
         try {
             future.get();
             fail();
@@ -150,13 +130,8 @@
     @Test
     public void collectIterableDelayError() throws Exception {
         AtomicBoolean secondSubscribed = new AtomicBoolean();
-<<<<<<< HEAD
-        Future<? extends Collection<Integer>> future = collectDelayError(asList(error(DELIBERATE_EXCEPTION),
-                success(2).doBeforeOnSubscribe(__ -> secondSubscribed.set(true)))).toFuture();
-=======
         Future<? extends Collection<Integer>> future = collectUnorderedDelayError(asList(failed(DELIBERATE_EXCEPTION),
-                succeeded(2).doBeforeSubscribe(__ -> secondSubscribed.set(true)))).toFuture();
->>>>>>> dad2eee2
+                succeeded(2).doBeforeOnSubscribe(__ -> secondSubscribed.set(true)))).toFuture();
         try {
             future.get();
             fail();
@@ -170,13 +145,8 @@
     @Test
     public void collectIterableDelayErrorMaxConcurrency() throws Exception {
         AtomicBoolean secondSubscribed = new AtomicBoolean();
-<<<<<<< HEAD
-        Future<? extends Collection<Integer>> future = collectDelayError(asList(error(DELIBERATE_EXCEPTION),
-                success(2).doBeforeOnSubscribe(__ -> secondSubscribed.set(true))), 1).toFuture();
-=======
         Future<? extends Collection<Integer>> future = collectUnorderedDelayError(asList(failed(DELIBERATE_EXCEPTION),
-                succeeded(2).doBeforeSubscribe(__ -> secondSubscribed.set(true))), 1).toFuture();
->>>>>>> dad2eee2
+                succeeded(2).doBeforeOnSubscribe(__ -> secondSubscribed.set(true))), 1).toFuture();
         try {
             future.get();
             fail();
