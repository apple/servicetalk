/*
 * Copyright © 2018 Apple Inc. and the ServiceTalk project authors
 *
 * Licensed under the Apache License, Version 2.0 (the "License");
 * you may not use this file except in compliance with the License.
 * You may obtain a copy of the License at
 *
 *   http://www.apache.org/licenses/LICENSE-2.0
 *
 * Unless required by applicable law or agreed to in writing, software
 * distributed under the License is distributed on an "AS IS" BASIS,
 * WITHOUT WARRANTIES OR CONDITIONS OF ANY KIND, either express or implied.
 * See the License for the specific language governing permissions and
 * limitations under the License.
 */
package io.servicetalk.concurrent.api.completable;

import io.servicetalk.concurrent.internal.ServiceTalkTestTimeout;

import org.junit.Rule;
import org.junit.Test;
import org.junit.rules.Timeout;

import java.util.concurrent.ExecutionException;
import java.util.concurrent.Future;
import java.util.concurrent.atomic.AtomicBoolean;

import static io.servicetalk.concurrent.api.Completable.completed;
import static io.servicetalk.concurrent.api.Completable.failed;
import static io.servicetalk.concurrent.api.Completable.mergeAll;
import static io.servicetalk.concurrent.api.Completable.mergeAllDelayError;
import static io.servicetalk.concurrent.internal.DeliberateException.DELIBERATE_EXCEPTION;
import static java.util.Arrays.asList;
import static org.hamcrest.MatcherAssert.assertThat;
import static org.hamcrest.Matchers.is;
import static org.hamcrest.Matchers.notNullValue;
import static org.junit.Assert.fail;

public class CollectTest {

    @Rule
    public final Timeout timeout = new ServiceTalkTestTimeout();

    @Test
    public void collectVarArgSuccess() throws Exception {
        mergeAll(completed(), completed()).toFuture().get();
    }

    @Test
    public void collectVarArgMaxConcurrencySuccess() throws Exception {
        // Just testing that the method works. As it uses existing operators, we don't require elaborate tests
        mergeAll(1, completed(), completed()).toFuture().get();
    }

    @Test
    public void collectVarArgFailure() throws Exception {
        AtomicBoolean secondSubscribed = new AtomicBoolean();
<<<<<<< HEAD
        Future<Void> future = collect(error(DELIBERATE_EXCEPTION),
                completed().doBeforeOnSubscribe(__ -> secondSubscribed.set(true))).toFuture();
=======
        Future<Void> future = mergeAll(failed(DELIBERATE_EXCEPTION),
                completed().doBeforeSubscribe(__ -> secondSubscribed.set(true))).toFuture();
>>>>>>> dad2eee2
        try {
            future.get();
            fail();
        } catch (ExecutionException e) {
            assertThat("Second source subscribed.", secondSubscribed.get(), is(false));
            assertThat("Unexpected exception.", e.getCause(), is(DELIBERATE_EXCEPTION));
        }
    }

    @Test
    public void collectVarArgDelayError() throws Exception {
        AtomicBoolean secondSubscribed = new AtomicBoolean();
<<<<<<< HEAD
        Future<Void> future = collectDelayError(error(DELIBERATE_EXCEPTION),
                completed().doBeforeOnSubscribe(__ -> secondSubscribed.set(true))).toFuture();
=======
        Future<Void> future = mergeAllDelayError(failed(DELIBERATE_EXCEPTION),
                completed().doBeforeSubscribe(__ -> secondSubscribed.set(true))).toFuture();
>>>>>>> dad2eee2
        try {
            future.get();
            fail();
        } catch (ExecutionException e) {
            assertThat("Second source not subscribed.", secondSubscribed.get(), is(true));
            assertThat("Unexpected exception.", e.getCause(), is(notNullValue()));
            assertThat("Unexpected exception cause.", e.getCause().getCause(), is(DELIBERATE_EXCEPTION));
        }
    }

    @Test
    public void collectVarArgDelayErrorMaxConcurrency() throws Exception {
        AtomicBoolean secondSubscribed = new AtomicBoolean();
<<<<<<< HEAD
        Future<Void> future = collectDelayError(1, error(DELIBERATE_EXCEPTION),
                completed().doBeforeOnSubscribe(__ -> secondSubscribed.set(true))).toFuture();
=======
        Future<Void> future = mergeAllDelayError(1, failed(DELIBERATE_EXCEPTION),
                completed().doBeforeSubscribe(__ -> secondSubscribed.set(true))).toFuture();
>>>>>>> dad2eee2
        try {
            future.get();
            fail();
        } catch (ExecutionException e) {
            assertThat("Second source not subscribed.", secondSubscribed.get(), is(true));
            assertThat("Unexpected exception.", e.getCause(), is(notNullValue()));
            assertThat("Unexpected exception cause.", e.getCause().getCause(), is(DELIBERATE_EXCEPTION));
        }
    }

    @Test
    public void collectIterableSuccess() throws Exception {
        mergeAll(asList(completed(), completed())).toFuture().get();
    }

    @Test
    public void collectIterableMaxConcurrencySuccess() throws Exception {
        // Just testing that the method works. As it uses existing operators, we don't require elaborate tests
        mergeAll(asList(completed(), completed()), 1).toFuture().get();
    }

    @Test
    public void collectIterableFailure() throws Exception {
        AtomicBoolean secondSubscribed = new AtomicBoolean();
<<<<<<< HEAD
        Future<Void> future = collect(asList(error(DELIBERATE_EXCEPTION),
                completed().doBeforeOnSubscribe(__ -> secondSubscribed.set(true)))).toFuture();
=======
        Future<Void> future = mergeAll(asList(failed(DELIBERATE_EXCEPTION),
                completed().doBeforeSubscribe(__ -> secondSubscribed.set(true)))).toFuture();
>>>>>>> dad2eee2
        try {
            future.get();
            fail();
        } catch (ExecutionException e) {
            assertThat("Second source subscribed.", secondSubscribed.get(), is(false));
            assertThat("Unexpected exception.", e.getCause(), is(DELIBERATE_EXCEPTION));
        }
    }

    @Test
    public void collectIterableDelayError() throws Exception {
        AtomicBoolean secondSubscribed = new AtomicBoolean();
<<<<<<< HEAD
        Future<Void> future = collectDelayError(asList(error(DELIBERATE_EXCEPTION),
                completed().doBeforeOnSubscribe(__ -> secondSubscribed.set(true)))).toFuture();
=======
        Future<Void> future = mergeAllDelayError(asList(failed(DELIBERATE_EXCEPTION),
                completed().doBeforeSubscribe(__ -> secondSubscribed.set(true)))).toFuture();
>>>>>>> dad2eee2
        try {
            future.get();
            fail();
        } catch (ExecutionException e) {
            assertThat("Second source not subscribed.", secondSubscribed.get(), is(true));
            assertThat("Unexpected exception.", e.getCause(), is(notNullValue()));
            assertThat("Unexpected exception cause.", e.getCause().getCause(), is(DELIBERATE_EXCEPTION));
        }
    }

    @Test
    public void collectIterableDelayErrorMaxConcurrency() throws Exception {
        AtomicBoolean secondSubscribed = new AtomicBoolean();
<<<<<<< HEAD
        Future<Void> future = collectDelayError(asList(error(DELIBERATE_EXCEPTION),
                completed().doBeforeOnSubscribe(__ -> secondSubscribed.set(true))), 1).toFuture();
=======
        Future<Void> future = mergeAllDelayError(asList(failed(DELIBERATE_EXCEPTION),
                completed().doBeforeSubscribe(__ -> secondSubscribed.set(true))), 1).toFuture();
>>>>>>> dad2eee2
        try {
            future.get();
            fail();
        } catch (ExecutionException e) {
            assertThat("Second source not subscribed.", secondSubscribed.get(), is(true));
            assertThat("Unexpected exception.", e.getCause(), is(notNullValue()));
            assertThat("Unexpected exception cause.", e.getCause().getCause(), is(DELIBERATE_EXCEPTION));
        }
    }
}<|MERGE_RESOLUTION|>--- conflicted
+++ resolved
@@ -55,13 +55,8 @@
     @Test
     public void collectVarArgFailure() throws Exception {
         AtomicBoolean secondSubscribed = new AtomicBoolean();
-<<<<<<< HEAD
-        Future<Void> future = collect(error(DELIBERATE_EXCEPTION),
+        Future<Void> future = mergeAll(failed(DELIBERATE_EXCEPTION),
                 completed().doBeforeOnSubscribe(__ -> secondSubscribed.set(true))).toFuture();
-=======
-        Future<Void> future = mergeAll(failed(DELIBERATE_EXCEPTION),
-                completed().doBeforeSubscribe(__ -> secondSubscribed.set(true))).toFuture();
->>>>>>> dad2eee2
         try {
             future.get();
             fail();
@@ -74,13 +69,8 @@
     @Test
     public void collectVarArgDelayError() throws Exception {
         AtomicBoolean secondSubscribed = new AtomicBoolean();
-<<<<<<< HEAD
-        Future<Void> future = collectDelayError(error(DELIBERATE_EXCEPTION),
+        Future<Void> future = mergeAllDelayError(failed(DELIBERATE_EXCEPTION),
                 completed().doBeforeOnSubscribe(__ -> secondSubscribed.set(true))).toFuture();
-=======
-        Future<Void> future = mergeAllDelayError(failed(DELIBERATE_EXCEPTION),
-                completed().doBeforeSubscribe(__ -> secondSubscribed.set(true))).toFuture();
->>>>>>> dad2eee2
         try {
             future.get();
             fail();
@@ -94,13 +84,8 @@
     @Test
     public void collectVarArgDelayErrorMaxConcurrency() throws Exception {
         AtomicBoolean secondSubscribed = new AtomicBoolean();
-<<<<<<< HEAD
-        Future<Void> future = collectDelayError(1, error(DELIBERATE_EXCEPTION),
+        Future<Void> future = mergeAllDelayError(1, failed(DELIBERATE_EXCEPTION),
                 completed().doBeforeOnSubscribe(__ -> secondSubscribed.set(true))).toFuture();
-=======
-        Future<Void> future = mergeAllDelayError(1, failed(DELIBERATE_EXCEPTION),
-                completed().doBeforeSubscribe(__ -> secondSubscribed.set(true))).toFuture();
->>>>>>> dad2eee2
         try {
             future.get();
             fail();
@@ -125,13 +110,8 @@
     @Test
     public void collectIterableFailure() throws Exception {
         AtomicBoolean secondSubscribed = new AtomicBoolean();
-<<<<<<< HEAD
-        Future<Void> future = collect(asList(error(DELIBERATE_EXCEPTION),
+        Future<Void> future = mergeAll(asList(failed(DELIBERATE_EXCEPTION),
                 completed().doBeforeOnSubscribe(__ -> secondSubscribed.set(true)))).toFuture();
-=======
-        Future<Void> future = mergeAll(asList(failed(DELIBERATE_EXCEPTION),
-                completed().doBeforeSubscribe(__ -> secondSubscribed.set(true)))).toFuture();
->>>>>>> dad2eee2
         try {
             future.get();
             fail();
@@ -144,13 +124,8 @@
     @Test
     public void collectIterableDelayError() throws Exception {
         AtomicBoolean secondSubscribed = new AtomicBoolean();
-<<<<<<< HEAD
-        Future<Void> future = collectDelayError(asList(error(DELIBERATE_EXCEPTION),
+        Future<Void> future = mergeAllDelayError(asList(failed(DELIBERATE_EXCEPTION),
                 completed().doBeforeOnSubscribe(__ -> secondSubscribed.set(true)))).toFuture();
-=======
-        Future<Void> future = mergeAllDelayError(asList(failed(DELIBERATE_EXCEPTION),
-                completed().doBeforeSubscribe(__ -> secondSubscribed.set(true)))).toFuture();
->>>>>>> dad2eee2
         try {
             future.get();
             fail();
@@ -164,13 +139,8 @@
     @Test
     public void collectIterableDelayErrorMaxConcurrency() throws Exception {
         AtomicBoolean secondSubscribed = new AtomicBoolean();
-<<<<<<< HEAD
-        Future<Void> future = collectDelayError(asList(error(DELIBERATE_EXCEPTION),
+        Future<Void> future = mergeAllDelayError(asList(failed(DELIBERATE_EXCEPTION),
                 completed().doBeforeOnSubscribe(__ -> secondSubscribed.set(true))), 1).toFuture();
-=======
-        Future<Void> future = mergeAllDelayError(asList(failed(DELIBERATE_EXCEPTION),
-                completed().doBeforeSubscribe(__ -> secondSubscribed.set(true))), 1).toFuture();
->>>>>>> dad2eee2
         try {
             future.get();
             fail();
