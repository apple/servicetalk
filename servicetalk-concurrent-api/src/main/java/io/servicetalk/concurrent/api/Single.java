--- conflicted
+++ resolved
@@ -638,91 +638,6 @@
      * In the event of timeout any {@link Cancellable} from {@link Subscriber#onSubscribe(Cancellable)} will be
      * {@link Cancellable#cancel() cancelled} and the associated {@link Subscriber} will be
      * {@link Subscriber#onError(Throwable) terminated}.
-<<<<<<< HEAD
-=======
-     * @deprecated Use {@link #timeout(long, TimeUnit)}.
-     * @param duration The time duration which is allowed to elapse before {@link Subscriber#onSuccess(Object)}.
-     * @param unit The units for {@code duration}.
-     * @return a new {@link Single} that will mimic the signals of this {@link Single} but will terminate with a
-     * {@link TimeoutException} if time {@code duration} elapses before {@link Subscriber#onSuccess(Object)}.
-     * @see <a href="http://reactivex.io/documentation/operators/timeout.html">ReactiveX timeout operator.</a>
-     */
-    @Deprecated
-    public final Single<T> idleTimeout(long duration, TimeUnit unit) {
-        return timeout(duration, unit, executor());
-    }
-
-    /**
-     * Creates a new {@link Single} that will mimic the signals of this {@link Single} but will terminate with a
-     * with a {@link TimeoutException} if time {@code duration} elapses between subscribe and
-     * termination. The timer starts when the returned {@link Single} is subscribed.
-     * <p>
-     * In the event of timeout any {@link Cancellable} from {@link Subscriber#onSubscribe(Cancellable)} will be
-     * {@link Cancellable#cancel() cancelled} and the associated {@link Subscriber} will be
-     * {@link Subscriber#onError(Throwable) terminated}.
-     * @deprecated Use {@link #timeout(Duration, io.servicetalk.concurrent.Executor)}.
-     * @param duration The time duration which is allowed to elapse before {@link Subscriber#onSuccess(Object)}.
-     * @param unit The units for {@code duration}.
-     * @param timeoutExecutor The {@link Executor} to use for managing the timer notifications.
-     * @return a new {@link Single} that will mimic the signals of this {@link Single} but will terminate with a
-     * {@link TimeoutException} if time {@code duration} elapses before {@link Subscriber#onSuccess(Object)}.
-     * @see <a href="http://reactivex.io/documentation/operators/timeout.html">ReactiveX timeout operator.</a>
-     */
-    @Deprecated
-    public final Single<T> idleTimeout(long duration, TimeUnit unit,
-                                       io.servicetalk.concurrent.Executor timeoutExecutor) {
-        return new TimeoutSingle<>(this, duration, unit, timeoutExecutor);
-    }
-
-    /**
-     * Creates a new {@link Single} that will mimic the signals of this {@link Single} but will terminate with a
-     * with a {@link TimeoutException} if time {@code duration} elapses between subscribe and
-     * termination. The timer starts when the returned {@link Single} is subscribed.
-     * <p>
-     * In the event of timeout any {@link Cancellable} from {@link Subscriber#onSubscribe(Cancellable)} will be
-     * {@link Cancellable#cancel() cancelled} and the associated {@link Subscriber} will be
-     * {@link Subscriber#onError(Throwable) terminated}.
-     * {@link Subscriber} will via {@link Subscriber#onError(Throwable) terminated}.
-     * @deprecated Use {@link #timeout(Duration)}.
-     * @param duration The time duration which is allowed to elapse before {@link Subscriber#onSuccess(Object)}.
-     * @return a new {@link Single} that will mimic the signals of this {@link Single} but will terminate with a
-     * {@link TimeoutException} if time {@code duration} elapses before {@link Subscriber#onSuccess(Object)}.
-     * @see <a href="http://reactivex.io/documentation/operators/timeout.html">ReactiveX timeout operator.</a>
-     */
-    @Deprecated
-    public final Single<T> idleTimeout(Duration duration) {
-        return timeout(duration, executor());
-    }
-
-    /**
-     * Creates a new {@link Single} that will mimic the signals of this {@link Single} but will terminate with a
-     * with a {@link TimeoutException} if time {@code duration} elapses between subscribe and termination.
-     * The timer starts when the returned {@link Single} is subscribed.
-     * <p>
-     * In the event of timeout any {@link Cancellable} from {@link Subscriber#onSubscribe(Cancellable)} will be
-     * {@link Cancellable#cancel() cancelled} and the associated {@link Subscriber} will be
-     * {@link Subscriber#onError(Throwable) terminated}.
-     * @deprecated Use {@link #timeout(Duration, io.servicetalk.concurrent.Executor)}.
-     * @param duration The time duration which is allowed to elapse before {@link Subscriber#onSuccess(Object)}.
-     * @param timeoutExecutor The {@link Executor} to use for managing the timer notifications.
-     * @return a new {@link Single} that will mimic the signals of this {@link Single} but will terminate with a
-     * {@link TimeoutException} if time {@code duration} elapses before {@link Subscriber#onSuccess(Object)}.
-     * @see <a href="http://reactivex.io/documentation/operators/timeout.html">ReactiveX timeout operator.</a>
-     */
-    @Deprecated
-    public final Single<T> idleTimeout(Duration duration, io.servicetalk.concurrent.Executor timeoutExecutor) {
-        return new TimeoutSingle<>(this, duration, timeoutExecutor);
-    }
-
-    /**
-     * Creates a new {@link Single} that will mimic the signals of this {@link Single} but will terminate with a
-     * with a {@link TimeoutException} if time {@code duration} elapses between subscribe and
-     * termination. The timer starts when the returned {@link Single} is subscribed.
-     * <p>
-     * In the event of timeout any {@link Cancellable} from {@link Subscriber#onSubscribe(Cancellable)} will be
-     * {@link Cancellable#cancel() cancelled} and the associated {@link Subscriber} will be
-     * {@link Subscriber#onError(Throwable) terminated}.
->>>>>>> 240ee1e7
      * @param duration The time duration which is allowed to elapse before {@link Subscriber#onSuccess(Object)}.
      * @param unit The units for {@code duration}.
      * @return a new {@link Single} that will mimic the signals of this {@link Single} but will terminate with a
