/*
 * Copyright © 2018 Apple Inc. and the ServiceTalk project authors
 *
 * Licensed under the Apache License, Version 2.0 (the "License");
 * you may not use this file except in compliance with the License.
 * You may obtain a copy of the License at
 *
 *   http://www.apache.org/licenses/LICENSE-2.0
 *
 * Unless required by applicable law or agreed to in writing, software
 * distributed under the License is distributed on an "AS IS" BASIS,
 * WITHOUT WARRANTIES OR CONDITIONS OF ANY KIND, either express or implied.
 * See the License for the specific language governing permissions and
 * limitations under the License.
 */
package io.servicetalk.concurrent.api;

import java.time.Duration;
import java.util.concurrent.ThreadLocalRandom;
import java.util.function.IntFunction;

import static io.servicetalk.concurrent.api.Completable.error;
import static java.util.Objects.requireNonNull;
import static java.util.concurrent.TimeUnit.NANOSECONDS;

/**
 * A set of strategies to use for repeating with {@link Publisher#repeatWhen(IntFunction)},
<<<<<<< HEAD
 * {@link Single#repeatWhen(IntFunction)} and {@link Completable#repeatWhen(IntFunction, Supplier)} or in general.
=======
 * {@link Single#repeatWhen(IntFunction)} and {@link Completable#repeatWhen(IntFunction)} or in general.
>>>>>>> d15e07e5
 */
public final class RepeatStrategies {

    /**
     * An {@link Exception} instance used to indicate termination of repeats.
     */
    public static final class TerminateRepeatException extends Exception {
        private static final long serialVersionUID = -1725458427890873886L;

        static final TerminateRepeatException INSTANCE = new TerminateRepeatException();

        // Package-private as the user should never instance it.
        private TerminateRepeatException() {
            super(null, null, false, false);
        }
    }

    private RepeatStrategies() {
        // No instances.
    }

    /**
     * Creates a new repeat function that adds the passed constant {@link Duration} as delay between repeats.
     *
     * @param maxRepeats Maximum number of allowed repeats, after which the returned {@link IntFunction} will return
     *                   a failed {@link Completable} with {@link TerminateRepeatException} as the cause.
     * @param backoff Constant {@link Duration} of backoff between repeats.
     * @param timerExecutor {@link Executor} to be used to schedule timers for backoff.
     *
     * @return An {@link IntFunction} to be used for repeats which given a repeat count returns a {@link Completable}
     * that terminates successfully when the source has to be repeated or terminates with error if the source should not
     * be repeated.
     */
    public static IntFunction<Completable> repeatWithConstantBackoff(final int maxRepeats, final Duration backoff,
                                                                     final Executor timerExecutor) {
        requireNonNull(timerExecutor);
        final long backoffNanos = backoff.toNanos();
        return repeatCount -> {
            if (repeatCount > maxRepeats) {
                return terminateRepeat();
            }
            return timerExecutor.timer(backoffNanos, NANOSECONDS);
        };
    }

    /**
     * Creates a new repeat function that adds a delay between repeats. For first repeat, the delay is
     * {@code initialDelay} which is increased exponentially for subsequent repeats. <p>
     * This method may not attempt to check for overflow if the repeat count is high enough that an exponential
     * delay causes {@link Long} overflow.
     *
     * @param maxRepeats Maximum number of allowed repeats, after which the returned {@link IntFunction} will return
     * a failed {@link Completable} with {@link TerminateRepeatException} as the cause.
     * @param initialDelay Delay {@link Duration} for the first repeat and increased exponentially with each repeat.
     * @param timerExecutor {@link Executor} to be used to schedule timers for backoff.
     *
     * @return An {@link IntFunction} to be used for repeats which given a repeat count returns a {@link Completable}
     * that terminates successfully when the source has to be repeated or terminates with error if the source should not
     * be repeated.
     */
    public static IntFunction<Completable> repeatWithExponentialBackoff(final int maxRepeats,
                                                                        final Duration initialDelay,
                                                                        final Executor timerExecutor) {
        requireNonNull(timerExecutor);
        final long initialDelayNanos = initialDelay.toNanos();
        return repeatCount -> {
            if (repeatCount > maxRepeats) {
                return terminateRepeat();
            }
            return timerExecutor.timer(initialDelayNanos << (repeatCount - 1), NANOSECONDS);
        };
    }

    /**
     * Creates a new repeat function that adds a delay between repeats. For first repeat, the delay is
     * {@code initialDelay} which is increased exponentially for subsequent repeats.
     * This additionally adds a "Full Jitter" for the backoff as described
     * <a href="https://aws.amazon.com/blogs/architecture/exponential-backoff-and-jitter/">here</a>.<p>
     * This method may not attempt to check for overflow if the repeat count is high enough that an exponential delay
     * causes {@link Long} overflow.
     *
     * @param maxRepeats Maximum number of allowed repeats, after which the returned {@link IntFunction} will return
     *                   a failed {@link Completable} with {@link TerminateRepeatException} as the cause.
     * @param initialDelay Delay {@link Duration} for the first repeat and increased exponentially with each repeat.
     * @param timerExecutor {@link Executor} to be used to schedule timers for backoff.
     *
     * @return An {@link IntFunction} to be used for repeats which given a repeat count returns a {@link Completable}
     * that terminates successfully when the source has to be repeated or terminates with error if the source should not
     * be repeated.
     */
    public static IntFunction<Completable> repeatWithExponentialBackoffAndJitter(final int maxRepeats,
                                                                                 final Duration initialDelay,
                                                                                 final Executor timerExecutor) {
        requireNonNull(timerExecutor);
        final long initialDelayNanos = initialDelay.toNanos();
        return repeatCount -> {
            if (repeatCount > maxRepeats) {
                return terminateRepeat();
            }
            return timerExecutor.timer(ThreadLocalRandom.current().nextLong(0, initialDelayNanos << (repeatCount - 1)),
                    NANOSECONDS);
        };
    }

    private static Completable terminateRepeat() {
        return error(TerminateRepeatException.INSTANCE);
    }
}<|MERGE_RESOLUTION|>--- conflicted
+++ resolved
@@ -25,11 +25,7 @@
 
 /**
  * A set of strategies to use for repeating with {@link Publisher#repeatWhen(IntFunction)},
-<<<<<<< HEAD
- * {@link Single#repeatWhen(IntFunction)} and {@link Completable#repeatWhen(IntFunction, Supplier)} or in general.
-=======
  * {@link Single#repeatWhen(IntFunction)} and {@link Completable#repeatWhen(IntFunction)} or in general.
->>>>>>> d15e07e5
  */
 public final class RepeatStrategies {
 
