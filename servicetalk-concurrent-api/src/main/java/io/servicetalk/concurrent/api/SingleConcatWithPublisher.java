/*
 * Copyright © 2019, 2021 Apple Inc. and the ServiceTalk project authors
 *
 * Licensed under the Apache License, Version 2.0 (the "License");
 * you may not use this file except in compliance with the License.
 * You may obtain a copy of the License at
 *
 *   http://www.apache.org/licenses/LICENSE-2.0
 *
 * Unless required by applicable law or agreed to in writing, software
 * distributed under the License is distributed on an "AS IS" BASIS,
 * WITHOUT WARRANTIES OR CONDITIONS OF ANY KIND, either express or implied.
 * See the License for the specific language governing permissions and
 * limitations under the License.
 */
package io.servicetalk.concurrent.api;

import io.servicetalk.concurrent.Cancellable;
import io.servicetalk.concurrent.SingleSource;
import io.servicetalk.context.api.ContextMap;

import java.util.Objects;
import java.util.concurrent.atomic.AtomicReferenceFieldUpdater;
import javax.annotation.Nullable;

import static io.servicetalk.concurrent.internal.EmptySubscriptions.EMPTY_SUBSCRIPTION;
import static io.servicetalk.concurrent.internal.SubscriberUtils.isRequestNValid;
import static io.servicetalk.concurrent.internal.SubscriberUtils.newExceptionForInvalidRequestN;
import static java.util.concurrent.atomic.AtomicReferenceFieldUpdater.newUpdater;

final class SingleConcatWithPublisher<T> extends AbstractNoHandleSubscribePublisher<T> {
    private final Single<? extends T> original;
    private final Publisher<? extends T> next;
    private final boolean deferSubscribe;
    private final boolean propagateCancel;

    SingleConcatWithPublisher(final Single<? extends T> original, final Publisher<? extends T> next,
                              final boolean deferSubscribe, final boolean propagateCancel) {
        this.original = original;
        this.next = Objects.requireNonNull(next, "next");
        this.deferSubscribe = deferSubscribe;
        this.propagateCancel = propagateCancel;
    }

    @Override
    void handleSubscribe(final Subscriber<? super T> subscriber,
                         final ContextMap contextMap, final AsyncContextProvider contextProvider) {
        original.delegateSubscribe(deferSubscribe ? new ConcatDeferNextSubscriber<>(subscriber, next, propagateCancel) :
                        new ConcatSubscriber<>(subscriber, next, propagateCancel), contextMap, contextProvider);
    }

    private abstract static class AbstractConcatSubscriber<T> extends DelayedCancellableThenSubscription
            implements SingleSource.Subscriber<T>, Subscriber<T> {
        /**
         * Initial state upon creation.
         */
        static final Object INITIAL = new Object();
        /**
         * If {@link #cancel()} is called, the first call to request(n) is invalid, or the terminal signal was already
         * delivered.
         */
        static final Object CANCELLED = new Object();
        /**
         * Cancelled after {@link #onSuccess(Object)} or terminal signal received (prevents duplicate terminals).
         */
        static final Object TERMINAL = new Object();
        /**
         * After {@link #onSuccess(Object)} and {@link #request(long)} but before subscribing to {@link #next}.
         */
        static final Object PUBLISHER_SUBSCRIBED = new Object();

        @SuppressWarnings("rawtypes")
        static final AtomicReferenceFieldUpdater<AbstractConcatSubscriber, Object> mayBeResultUpdater =
                newUpdater(AbstractConcatSubscriber.class, Object.class, "mayBeResult");

        private final boolean propagateCancel;
        final Subscriber<? super T> target;
        final Publisher<? extends T> next;

        /**
         * It may be the actual result if {@link #onSuccess(Object)} invoked before {@link #request(long)}.
         */
        @Nullable
        volatile Object mayBeResult = INITIAL;

        AbstractConcatSubscriber(final Subscriber<? super T> target, final Publisher<? extends T> next,
                                 final boolean propagateCancel) {
            this.target = target;
            this.next = next;
            this.propagateCancel = propagateCancel;
        }

        @Override
        public final void onSubscribe(final Cancellable cancellable) {
            delayedCancellable(cancellable);
            target.onSubscribe(this);
        }

        @Override
        public final void onSubscribe(final Subscription subscription) {
            delayedSubscription(subscription);
        }

        @Override
        public final void onNext(@Nullable final T t) {
            // propagateCancel - if cancel does subscribe to the Publisher there will be no demand propagated upstream
            // so we don't have to worry about concurrency or use-after-terminate here.
            target.onNext(t);
        }

        @Override
        public final void onError(final Throwable t) {
            if (propagateCancel) {
                onErrorPropagateCancel(t);
            } else {
                target.onError(t);
            }
        }

        private void onErrorPropagateCancel(Throwable t) {
            for (;;) {
                final Object oldValue = mayBeResult;
                if (oldValue == TERMINAL) {
                    // Only propagate terminal if we were cancelled after the first source terminated. Otherwise,
                    // we may deliver items out of order and fail the TCK tests by delivering terminal after cancel.
                    break;
                } else if (mayBeResultUpdater.compareAndSet(this, oldValue, TERMINAL)) {
                    if (finallyShouldSubscribeToNext(oldValue)) {
                        forceCancelNextOnSubscribe();
                        try {
                            target.onError(t);
                        } finally {
                            next.subscribeInternal(this);
                        }
                    } else {
                        target.onError(t);
                    }
                    break;
                }
            }
        }

        @Override
        public final void onComplete() {
            if (propagateCancel) {
                onCompletePropagateCancel();
            } else {
                target.onComplete();
            }
        }

        private void onCompletePropagateCancel() {
            for (;;) {
                final Object oldValue = mayBeResult;
                if (oldValue == TERMINAL) {
                    // Only propagate terminal if we were cancelled after the first source terminated. Otherwise,
                    // we may deliver items out of order and fail the TCK tests by delivering terminal after cancel.
                    break;
                } else if (mayBeResultUpdater.compareAndSet(this, oldValue, TERMINAL)) {
                    // onComplete() can only be called after we subscribe to next Publisher, no need to check if we need
                    // to subscribe to next.
                    target.onComplete();
                    break;
                }
            }
        }

        @Override
        public final void cancel() {
            // We track cancelled here because we need to make sure if cancel() happens subsequent calls to request(n)
            // are NOOPs [1].
            // [1] https://github.com/reactive-streams/reactive-streams-jvm#3.6
            for (;;) {
                final Object oldValue = mayBeResult;
                if (oldValue == CANCELLED || oldValue == TERMINAL) {
                    break;
                }
                final boolean firstCancel = finallyShouldSubscribeToNext(oldValue);
                if (mayBeResultUpdater.compareAndSet(this, oldValue, firstCancel ? TERMINAL : CANCELLED)) {
                    try {
                        super.cancel(); // call cancel first, so if we do subscribe to next we won't propagate demand.
                    } finally {
                        if (propagateCancel && firstCancel) {
                            next.subscribeInternal(this);
                        }
                    }
                    break;
                }
            }
        }

        /**
         * Helper method to invoke {@link DelayedCancellableThenSubscription#cancel()} from subclasses.
         */
        final void superCancel() {
            super.cancel();
        }

        final boolean tryEmitSingleSuccessToTarget(@Nullable final T result) {
            // If we are in this method cancel() is not allowed to subscribe because that may introduce concurrency on
            // target if the Publisher terminates without any demand.
            try {
                target.onNext(result);
                return true;
            } catch (Throwable cause) {
                return handleOnNextThrowable(cause);
            }
        }

        private boolean finallyShouldSubscribeToNext(@Nullable Object oldState) {
            return oldState != PUBLISHER_SUBSCRIBED;
        }

        private boolean handleOnNextThrowable(Throwable cause) {
            // Switch state to TERMINAL to prevent any further interaction with target. For example if propagateCancel
            // then we will subscribe and the next subscriber may send another terminal without any demand. We don't
            // have to explicitly cancel here because the Single has already terminated.
            mayBeResult = TERMINAL;
            target.onError(cause);
            if (propagateCancel) {
                forceCancelNextOnSubscribe();
                return true;
            }
            return false;
        }

        private void forceCancelNextOnSubscribe() {
            // When onSubscribe(Subscription) is called this ensures we don't propagate any demand upstream
            // and forces cancel() when onSubscribe is called.
            delayedSubscription(EMPTY_SUBSCRIPTION);
        }
    }

    private static final class ConcatSubscriber<T> extends AbstractConcatSubscriber<T> {
        /**
         * If {@link #request(long)} (with a valid n) invoked before {@link #onSuccess(Object)}.
         */
        private static final Object REQUESTED = new Object();

        ConcatSubscriber(final Subscriber<? super T> target, final Publisher<? extends T> next,
                         final boolean propagateCancel) {
            super(target, next, propagateCancel);
        }

        @Override
        public void onSuccess(@Nullable final T result) {
            for (;;) {
                final Object oldValue = mayBeResult;
                assert oldValue != PUBLISHER_SUBSCRIBED;
                if (oldValue == REQUESTED) {
                    if (mayBeResultUpdater.compareAndSet(this, REQUESTED, PUBLISHER_SUBSCRIBED)) {
                        if (tryEmitSingleSuccessToTarget(result)) {
                            next.subscribeInternal(this);
                        }
                        break;
                    }
<<<<<<< HEAD
                    break;
                } else if (oldValue == CANCELLED) {
                    // Subscribe to the next source to propagate cancellation
                    next.subscribeInternal(this);
                    break;
                } else if (mayBeResultUpdater.compareAndSet(this, INITIAL, result)) {
=======
                } else if (oldValue == CANCELLED || oldValue == TERMINAL ||
                        mayBeResultUpdater.compareAndSet(this, INITIAL, result)) {
>>>>>>> b1a5c531
                    break;
                }
            }
        }

        @Override
        public void request(long n) {
            for (;;) {
                final Object oldVal = mayBeResult;
                if (oldVal == CANCELLED || oldVal == TERMINAL) {
                    break;
                } else if (oldVal == REQUESTED || oldVal == PUBLISHER_SUBSCRIBED) {
                    super.request(n);
                    break;
                } else if (!isRequestNValid(n)) {
                    if (mayBeResultUpdater.compareAndSet(this, oldVal, TERMINAL)) {
                        try {
                            superCancel();
                        } finally {
                            target.onError(newExceptionForInvalidRequestN(n));
                        }
                        break;
                    }
                } else if (mayBeResultUpdater.compareAndSet(this, oldVal,
                        oldVal != INITIAL ? PUBLISHER_SUBSCRIBED : REQUESTED)) {
                    // We need to ensure that the queued result is delivered in order (first). Upstream demand is
                    // delayed via DelayedSubscription until onSubscribe which preserves ordering, and there are some
                    // scenarios where subscribing to the concat Publisher may block on demand (e.g.
                    // ConnectablePayloadWriter write) so we need to propagate demand first to prevent deadlock.
                    if (n != 1) {
                        super.request(n - 1);
                    }

                    if (oldVal != INITIAL) {
                        @SuppressWarnings("unchecked")
                        final T tVal = (T) oldVal;
                        if (tryEmitSingleSuccessToTarget(tVal)) {
                            next.subscribeInternal(this);
                        }
                    }
                    break;
                }
            }
        }
    }

    private static final class ConcatDeferNextSubscriber<T> extends AbstractConcatSubscriber<T> {
        /**
         * If only one item was {@link #request(long) requested} before {@link #onSuccess(Object)}.
         */
        private static final Object REQUESTED_ONE = new Object();
        /**
         * If more than one item was {@link #request(long) requested} before {@link #onSuccess(Object)} or while its
         * result is delivering to the target.
         */
        private static final Object REQUESTED_MORE = new Object();
        /**
         * If only one item was {@link #request(long) requested} and {@link #onSuccess(Object)} invoked.
         */
        private static final Object SINGLE_DELIVERING = new Object();
        /**
         * If only one item was {@link #request(long) requested}, {@link #onSuccess(Object)} invoked, and its result was
         * delivered to the target.
         */
        private static final Object SINGLE_DELIVERED = new Object();

        ConcatDeferNextSubscriber(final Subscriber<? super T> target, final Publisher<? extends T> next,
                                  final boolean propagateCancel) {
            super(target, next, propagateCancel);
        }

        @Override
        public void onSuccess(@Nullable final T result) {
            for (;;) {
                final Object oldValue = mayBeResult;
                assert oldValue != SINGLE_DELIVERING;
                assert oldValue != SINGLE_DELIVERED;
                assert oldValue != PUBLISHER_SUBSCRIBED;

                if (oldValue == CANCELLED || oldValue == TERMINAL) {
                    break;
                } else if (oldValue == INITIAL) {
                    if (mayBeResultUpdater.compareAndSet(this, INITIAL, result)) {
                        break;
                    }
                } else if (oldValue == REQUESTED_ONE) {
                    if (mayBeResultUpdater.compareAndSet(this, REQUESTED_ONE, SINGLE_DELIVERING)) {
                        emitSingleSuccessToTarget(result);
                        break;
                    }
                } else if (oldValue == REQUESTED_MORE &&
                        mayBeResultUpdater.compareAndSet(this, REQUESTED_MORE, PUBLISHER_SUBSCRIBED)) {
                    if (tryEmitSingleSuccessToTarget(result)) {
                        next.subscribeInternal(this);
                    }
                    break;
                }
            }
        }

        @Override
        public void request(long n) {
            for (;;) {
                final Object oldVal = mayBeResult;
                if (oldVal == CANCELLED || oldVal == TERMINAL) {
                    break;
                } else if (oldVal == PUBLISHER_SUBSCRIBED || oldVal == REQUESTED_MORE) {
                    super.request(n);
                    break;
                } else if (!isRequestNValid(n)) {
                    if (mayBeResultUpdater.compareAndSet(this, oldVal, TERMINAL)) {
                        try {
                            superCancel();
                        } finally {
                            target.onError(newExceptionForInvalidRequestN(n));
                        }
                        break;
                    }
                } else if (oldVal == INITIAL) {
                    if (n > 1) {
                        if (mayBeResultUpdater.compareAndSet(this, INITIAL, REQUESTED_MORE)) {
                            super.request(n - 1);
                            break;
                        }
                    } else {
                        assert n == 1;
                        if (mayBeResultUpdater.compareAndSet(this, INITIAL, REQUESTED_ONE)) {
                            break;
                        }
                    }
                } else if (oldVal == REQUESTED_ONE || oldVal == SINGLE_DELIVERING) {
                    if (mayBeResultUpdater.compareAndSet(this, oldVal, REQUESTED_MORE)) {
                        super.request(n);
                        break;
                    }
                } else if (oldVal == SINGLE_DELIVERED) {
                    if (mayBeResultUpdater.compareAndSet(this, SINGLE_DELIVERED, PUBLISHER_SUBSCRIBED)) {
                        try {
                            super.request(n);
                        } finally {
                            next.subscribeInternal(this);
                        }
                        break;
                    }
                } else if (n > 1) {
                    if (mayBeResultUpdater.compareAndSet(this, oldVal, PUBLISHER_SUBSCRIBED)) {
                        @SuppressWarnings("unchecked")
                        final T tVal = (T) oldVal;
                        if (tryEmitSingleSuccessToTarget(tVal)) {
                            try {
                                super.request(n - 1);
                            } finally {
                                next.subscribeInternal(this);
                            }
                        }
                        break;
                    }
                } else if (mayBeResultUpdater.compareAndSet(this, oldVal, SINGLE_DELIVERING)) {
                    @SuppressWarnings("unchecked")
                    final T tVal = (T) oldVal;
                    emitSingleSuccessToTarget(tVal);
                    break;
                }
            }
        }

        private void emitSingleSuccessToTarget(@Nullable final T result) {
            if (tryEmitSingleSuccessToTarget(result)) {
                if (mayBeResultUpdater.compareAndSet(this, SINGLE_DELIVERING, SINGLE_DELIVERED)) {
                    // state didn't change, we are done
                } else if (mayBeResultUpdater.compareAndSet(this, REQUESTED_MORE, PUBLISHER_SUBSCRIBED)) {
                    // more demand appeared while we were delivering the single result
                    next.subscribeInternal(this);
                } else {
                    final Object oldValue = mayBeResult;
                    assert oldValue == CANCELLED || oldValue == TERMINAL;
                }
            }
        }
    }
}<|MERGE_RESOLUTION|>--- conflicted
+++ resolved
@@ -56,12 +56,13 @@
          */
         static final Object INITIAL = new Object();
         /**
-         * If {@link #cancel()} is called, the first call to request(n) is invalid, or the terminal signal was already
+         * If {@link #cancel()} is called, or the terminal signal was already
          * delivered.
          */
         static final Object CANCELLED = new Object();
         /**
-         * Cancelled after {@link #onSuccess(Object)} or terminal signal received (prevents duplicate terminals).
+         * Cancelled after {@link #onSuccess(Object)}, the first call to request(n) is invalid, or terminal signal
+         * received (prevents duplicate terminals).
          */
         static final Object TERMINAL = new Object();
         /**
@@ -254,17 +255,8 @@
                         }
                         break;
                     }
-<<<<<<< HEAD
-                    break;
-                } else if (oldValue == CANCELLED) {
-                    // Subscribe to the next source to propagate cancellation
-                    next.subscribeInternal(this);
-                    break;
-                } else if (mayBeResultUpdater.compareAndSet(this, INITIAL, result)) {
-=======
                 } else if (oldValue == CANCELLED || oldValue == TERMINAL ||
                         mayBeResultUpdater.compareAndSet(this, INITIAL, result)) {
->>>>>>> b1a5c531
                     break;
                 }
             }
