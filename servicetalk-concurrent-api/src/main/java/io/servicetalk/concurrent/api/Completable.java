--- conflicted
+++ resolved
@@ -650,13 +650,9 @@
      *
      * @see <a href="http://reactivex.io/documentation/operators/retry.html">ReactiveX retry operator.</a>
      */
-<<<<<<< HEAD
-    public final Completable repeatWhen(IntFunction<? extends Completable> repeatWhen) {
-        return toPublisher().repeatWhen(repeatWhen).ignoreElements();
-=======
-    public final <T> Publisher<T> repeatWhen(IntFunction<Completable> repeatWhen, Supplier<T> valueSupplier) {
-        return toSingle().map(__ -> valueSupplier.get()).repeatWhen(repeatWhen);
->>>>>>> f142f446
+    public final <T> Publisher<T> repeatWhen(IntFunction<? extends Completable> repeatWhen,
+                                             Supplier<? extends T> valueSupplier) {
+        return toSingle().<T>map(__ -> valueSupplier.get()).repeatWhen(repeatWhen);
     }
 
     /**
