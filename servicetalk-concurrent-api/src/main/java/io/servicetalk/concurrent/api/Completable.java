--- conflicted
+++ resolved
@@ -461,90 +461,6 @@
      * In the event of timeout any {@link Cancellable} from {@link Subscriber#onSubscribe(Cancellable)} will be
      * {@link Cancellable#cancel() cancelled} and the associated {@link Subscriber} will be
      * {@link Subscriber#onError(Throwable) terminated}.
-<<<<<<< HEAD
-=======
-     * @deprecated Use {@link #timeout(long, TimeUnit)}.
-     * @param duration The time duration which is allowed to elapse before {@link Subscriber#onComplete()}.
-     * @param unit The units for {@code duration}.
-     * @return a new {@link Completable} that will mimic the signals of this {@link Completable} but will terminate with
-     * a {@link TimeoutException} if time {@code duration} elapses before {@link Subscriber#onComplete()}.
-     * @see <a href="http://reactivex.io/documentation/operators/timeout.html">ReactiveX timeout operator.</a>
-     */
-    @Deprecated
-    public final Completable idleTimeout(long duration, TimeUnit unit) {
-        return timeout(duration, unit, executor());
-    }
-
-    /**
-     * Creates a new {@link Completable} that will mimic the signals of this {@link Completable} but will terminate
-     * with a {@link TimeoutException} if time {@code duration} elapses between subscribe and termination.
-     * The timer starts when the returned {@link Completable} is subscribed.
-     * <p>
-     * In the event of timeout any {@link Cancellable} from {@link Subscriber#onSubscribe(Cancellable)} will be
-     * {@link Cancellable#cancel() cancelled} and the associated {@link Subscriber} will be
-     * {@link Subscriber#onError(Throwable) terminated}.
-     * @deprecated Use {@link #timeout(long, TimeUnit, io.servicetalk.concurrent.Executor)}.
-     * @param duration The time duration which is allowed to elapse before {@link Subscriber#onComplete()}.
-     * @param unit The units for {@code duration}.
-     * @param timeoutExecutor The {@link Executor} to use for managing the timer notifications.
-     * @return a new {@link Completable} that will mimic the signals of this {@link Completable} but will terminate with
-     * a {@link TimeoutException} if time {@code duration} elapses before {@link Subscriber#onComplete()}.
-     * @see <a href="http://reactivex.io/documentation/operators/timeout.html">ReactiveX timeout operator.</a>
-     */
-    @Deprecated
-    public final Completable idleTimeout(long duration, TimeUnit unit,
-                                         io.servicetalk.concurrent.Executor timeoutExecutor) {
-        return new TimeoutCompletable(this, duration, unit, timeoutExecutor);
-    }
-
-    /**
-     * Creates a new {@link Completable} that will mimic the signals of this {@link Completable} but will terminate
-     * with a {@link TimeoutException} if time {@code duration} elapses between subscribe and termination.
-     * The timer starts when the returned {@link Completable} is subscribed.
-     * <p>
-     * In the event of timeout any {@link Cancellable} from {@link Subscriber#onSubscribe(Cancellable)} will be
-     * {@link Cancellable#cancel() cancelled} and the associated {@link Subscriber} will be
-     * {@link Subscriber#onError(Throwable) terminated}.
-     * @deprecated Use {@link #timeout(Duration)}.
-     * @param duration The time duration which is allowed to elapse before {@link Subscriber#onComplete()}.
-     * @return a new {@link Completable} that will mimic the signals of this {@link Completable} but will terminate with
-     * a {@link TimeoutException} if time {@code duration} elapses before {@link Subscriber#onComplete()}.
-     * @see <a href="http://reactivex.io/documentation/operators/timeout.html">ReactiveX timeout operator.</a>
-     */
-    @Deprecated
-    public final Completable idleTimeout(Duration duration) {
-        return timeout(duration, executor());
-    }
-
-    /**
-     * Creates a new {@link Completable} that will mimic the signals of this {@link Completable} but will terminate
-     * with a {@link TimeoutException} if time {@code duration} elapses between subscribe and termination.
-     * The timer starts when the returned {@link Completable} is subscribed.
-     * <p>
-     * In the event of timeout any {@link Cancellable} from {@link Subscriber#onSubscribe(Cancellable)} will be
-     * {@link Cancellable#cancel() cancelled} and the associated {@link Subscriber} will be
-     * {@link Subscriber#onError(Throwable) terminated}.
-     * @deprecated Use {@link #timeout(Duration, io.servicetalk.concurrent.Executor)}.
-     * @param duration The time duration which is allowed to elapse before {@link Subscriber#onComplete()}.
-     * @param timeoutExecutor The {@link Executor} to use for managing the timer notifications.
-     * @return a new {@link Completable} that will mimic the signals of this {@link Completable} but will terminate with
-     * a {@link TimeoutException} if time {@code duration} elapses before {@link Subscriber#onComplete()}.
-     * @see <a href="http://reactivex.io/documentation/operators/timeout.html">ReactiveX timeout operator.</a>
-     */
-    @Deprecated
-    public final Completable idleTimeout(Duration duration, io.servicetalk.concurrent.Executor timeoutExecutor) {
-        return new TimeoutCompletable(this, duration, timeoutExecutor);
-    }
-
-    /**
-     * Creates a new {@link Completable} that will mimic the signals of this {@link Completable} but will terminate
-     * with a {@link TimeoutException} if time {@code duration} elapses between subscribe and termination.
-     * The timer starts when the returned {@link Completable} is subscribed.
-     * <p>
-     * In the event of timeout any {@link Cancellable} from {@link Subscriber#onSubscribe(Cancellable)} will be
-     * {@link Cancellable#cancel() cancelled} and the associated {@link Subscriber} will be
-     * {@link Subscriber#onError(Throwable) terminated}.
->>>>>>> 7857d3ae
      * @param duration The time duration which is allowed to elapse before {@link Subscriber#onComplete()}.
      * @param unit The units for {@code duration}.
      * @return a new {@link Completable} that will mimic the signals of this {@link Completable} but will terminate with
