/*
 * Copyright © 2019 Apple Inc. and the ServiceTalk project authors
 *
 * Licensed under the Apache License, Version 2.0 (the "License");
 * you may not use this file except in compliance with the License.
 * You may obtain a copy of the License at
 *
 *   http://www.apache.org/licenses/LICENSE-2.0
 *
 * Unless required by applicable law or agreed to in writing, software
 * distributed under the License is distributed on an "AS IS" BASIS,
 * WITHOUT WARRANTIES OR CONDITIONS OF ANY KIND, either express or implied.
 * See the License for the specific language governing permissions and
 * limitations under the License.
 */
package io.servicetalk.concurrent.api;

import io.servicetalk.concurrent.Cancellable;
import io.servicetalk.concurrent.CompletableSource;

import java.util.Collection;
import java.util.Iterator;
import java.util.Map.Entry;
import java.util.Queue;
import java.util.SortedMap;
import java.util.concurrent.ConcurrentLinkedQueue;
import java.util.concurrent.ConcurrentNavigableMap;
import java.util.concurrent.ConcurrentSkipListMap;
import java.util.concurrent.RejectedExecutionException;
import java.util.concurrent.ThreadLocalRandom;
import java.util.concurrent.TimeUnit;
import java.util.concurrent.atomic.AtomicInteger;
import javax.annotation.Nullable;

import static java.util.concurrent.TimeUnit.NANOSECONDS;

/**
 * An {@link Executor} implementation that provides methods for controlling execution of queued and schedules tasks,
 * for testing.
 */
public class TestExecutor implements Executor {

    private final Queue<RunnableWrapper> tasks = new ConcurrentLinkedQueue<>();
    private final ConcurrentNavigableMap<Long, Queue<RunnableWrapper>> scheduledTasksByNano =
            new ConcurrentSkipListMap<>();
    private final long nanoOffset;
    private long currentNanos;
    private CompletableProcessor closeProcessor = new CompletableProcessor();
    private AtomicInteger tasksExecuted = new AtomicInteger();
    private AtomicInteger scheduledTasksExecuted = new AtomicInteger();

    /**
     * Create a new instance.
     */
    public TestExecutor() {
        this(ThreadLocalRandom.current().nextLong());
    }

    TestExecutor(final long epochNanos) {
        currentNanos = epochNanos;
        nanoOffset = epochNanos - Long.MIN_VALUE;
    }

    @Override
    public Cancellable execute(final Runnable task) throws RejectedExecutionException {
        final RunnableWrapper wrappedTask = new RunnableWrapper(task);
        tasks.add(wrappedTask);
        return () -> tasks.remove(wrappedTask);
    }

    @Override
    public Cancellable schedule(final Runnable task, final long delay, final TimeUnit unit)
            throws RejectedExecutionException {
        final RunnableWrapper wrappedTask = new RunnableWrapper(task);
        final long scheduledNanos = currentScheduledNanos() + unit.toNanos(delay);
        final Queue<RunnableWrapper> tasksForNanos = scheduledTasksByNano.computeIfAbsent(scheduledNanos,
                k -> new ConcurrentLinkedQueue<>());
        tasksForNanos.add(wrappedTask);

        return () -> scheduledTasksByNano.computeIfPresent(scheduledNanos, (k, tasks) -> {
            if (tasks.remove(wrappedTask) && tasks.isEmpty()) {
                removedScheduledQueue(scheduledNanos);
            }
            return tasks;
        });
    }

    @Override
    public Completable onClose() {
        return closeProcessor;
    }

    @Override
    public Completable closeAsync() {
        return new Completable() {
            @Override
            protected void handleSubscribe(final CompletableSource.Subscriber subscriber) {
                closeProcessor.subscribe(subscriber);
                closeProcessor.onComplete();
            }
        };
    }

    /**
     * What we want to accomplish is using a {@link ConcurrentNavigableMap} and leverage the strict ordering to obtain
     * the next scheduled task. We therefore shift the valid set of numbers for long such that the starting value
     * (aka epoch) maps to {@code 0}. Use the set of {@code long} numbers above, lets assume the epoch is
     * {@code MAX_VALUE-1}. That results in the following re-mapping.
     * <pre>
     *   MIN_VALUE, MIN_VALUE+1, ... 0, 1, 2, ... MAX_VALUE-1, MAX_VALUE <- valid long numbers
     *   MAX_VALUE-1, MAX_VALUE, MIN_VALUE, MIN_VALUE+1, ... -1, 0, 1, MAX_VALUE-2 <- remapped
     * </pre>
     * So if the {@link #currentNanos()} time is {@code MIN_VALUE+1} that means we overflowed
     * (which is OK and expected), however the adjusted time for scheduling should be {@code MIN_VALUE+3}.
     * {@code (MIN_VALUE+1) - epoch - MIN_VALUE} translates to
     * {@code (MIN_VALUE+1) - (MAX_VALUE-1) - MIN_VALUE = (MIN_VALUE+3)}. The {@code epoch - MIN_VALUE} is computed
     * upfront as {@link #nanoOffset}.
     * @return the time used for scheduling and interaction with {@link #scheduledTasksByNano}.
     */
    private long currentScheduledNanos() {
        return currentNanos() - nanoOffset;
    }

    /**
     * Returns the internal clock time in nanoseconds.
     *
     * @return the internal clock time in nanoseconds.
     */
    public long currentNanos() {
        return currentNanos;
    }

    /**
     * Returns the internal clock time in milliseconds.
     *
     * @return the internal clock time in milliseconds.
     */
    public long currentMillis() {
        return currentTime(NANOSECONDS);
    }

    /**
     * Returns the internal clock time in the specified {@code unit}.
     *
     * @param unit the time unit to calculate
     * @return the internal clock time in the specified {@code unit}.
     */
    public long currentTime(final TimeUnit unit) {
        return unit.convert(currentNanos, NANOSECONDS);
    }

    /**
     * Advance the internal clock time by {@code time} in the specified {@code unit}s, executing scheduled tasks
     * whose time has come.
     * <p>
     * Queued tasks ({@code execute}/{@code submit} methods as opposed to {@code schedule}/{@code timer} methods) are
     * not executed.
     *
     * @param time the duration to advance by
     * @param unit The units for {@code time}.
     * @return this.
     */
    public TestExecutor advanceTimeBy(final long time, final TimeUnit unit) {
        advanceTimeByNoExecuteTasks(time, unit);
        executeScheduledTasks();
        return this;
    }

    /**
     * Advance the internal clock time by {@code time} in the specified {@code unit}s, <b>without</b> executing
     * scheduled tasks.
     *
     * @param time the duration to advance by
     * @param unit The units for {@code time}.
     * @return this.
     */
    public TestExecutor advanceTimeByNoExecuteTasks(final long time, final TimeUnit unit) {
        if (time <= 0) {
            throw new IllegalArgumentException("time (" + time + ") must be >0");
        }
        currentNanos += unit.toNanos(time);
        return this;
    }

    /**
     * Execute all queued ({@code execute}/{@code submit} methods) tasks.  Any exceptions thrown by tasks will
     * propagate, preventing execution of any further tasks.
     *
     * @return this.
     */
    public TestExecutor executeTasks() {
        execute(tasks, tasksExecuted);
        return this;
    }

    /**
     * Execute the next queued ({@code execute}/{@code submit} methods) task.  Any exceptions thrown by the task will
     * propagate.
     *
     * @return this.
     */
    public TestExecutor executeNextTask() {
        if (!executeOne(tasks, tasksExecuted)) {
            throw new IllegalStateException("No tasks to execute");
        }
        return this;
    }

    /**
     * Execute all scheduled ({@code schedule}/{@code timer} methods) tasks whose time has come.  Any exceptions thrown
     * by tasks will propagate, preventing execution of any further tasks.
     *
     * @return this.
     */
    public TestExecutor executeScheduledTasks() {
<<<<<<< HEAD
        SortedMap<Long, Queue<RunnableWrapper>> headMap = scheduledTasksByNano.headMap(currentNanos + 1);

        for (Iterator<Map.Entry<Long, Queue<RunnableWrapper>>> i = headMap.entrySet().iterator(); i.hasNext();) {
            final Map.Entry<Long, Queue<RunnableWrapper>> entry = i.next();
            execute(entry.getValue(), scheduledTasksExecuted);
=======
        SortedMap<Long, Queue<RunnableWrapper>> headMap = scheduledTasksByNano.headMap(currentScheduledNanos(), true);
        for (Iterator<Entry<Long, Queue<RunnableWrapper>>> i = headMap.entrySet().iterator(); i.hasNext();) {
            final Entry<Long, Queue<RunnableWrapper>> entry = i.next();
            execute(entry.getValue());
>>>>>>> d3906421
            i.remove();
        }
        return this;
    }

    /**
     * Execute the next scheduled ({@code schedule}/{@code timer} methods) task whose time has come.  Any exceptions
     * thrown by the task will propagate.
     *
     * @return this.
     */
    public TestExecutor executeNextScheduledTask() {
<<<<<<< HEAD
        SortedMap<Long, Queue<RunnableWrapper>> headMap = scheduledTasksByNano.headMap(currentNanos + 1);

        for (Iterator<Map.Entry<Long, Queue<RunnableWrapper>>> i = headMap.entrySet().iterator(); i.hasNext();) {
            final Map.Entry<Long, Queue<RunnableWrapper>> entry = i.next();
            if (executeOne(entry.getValue(), scheduledTasksExecuted)) {
                return this;
            } else {
                i.remove();
=======
        ConcurrentNavigableMap<Long, Queue<RunnableWrapper>> headMap =
                scheduledTasksByNano.headMap(currentScheduledNanos(), true);
        Entry<Long, Queue<RunnableWrapper>> entry = headMap.firstEntry();
        if (entry != null && executeOne(entry.getValue())) {
            if (entry.getValue().isEmpty()) {
                removedScheduledQueue(entry.getKey());
>>>>>>> d3906421
            }
            return this;
        }
        throw new IllegalStateException("No scheduled tasks to execute");
    }

<<<<<<< HEAD
    /**
     * Returns the number of queued ({@code execute}/{@code submit} methods) tasks currently pending.
     *
     * @returnthe number of queued ({@code execute}/{@code submit} methods) tasks currently pending.
     */
    public int queuedTasksPending() {
        return tasks.size();
    }

    /**
     * Returns the number of scheduled ({@code schedule}/{@code timer} methods) tasks currently pending.
     *
     * @returnthe number of scheduled ({@code schedule}/{@code timer} methods) tasks currently pending.
     */
    public int scheduledTasksPending() {
        return scheduledTasksByNano.values().stream().mapToInt(Collection::size).sum();
    }

    /**
     * Returns the number of queued ({@code execute}/{@code submit} methods) tasks that have been executed.
     *
     * @returnthe number of queued ({@code execute}/{@code submit} methods) tasks that have been executed.
     */
    public int queuedTasksExecuted() {
        return tasksExecuted.get();
    }

    /**
     * Returns the number of scheduled ({@code schedule}/{@code timer} methods) tasks that have been executed.
     *
     * @returnthe number of scheduled ({@code schedule}/{@code timer} methods) tasks that have been executed.
     */
    public int scheduledTasksExecuted() {
        return scheduledTasksExecuted.get();
    }

    private static void execute(Queue<RunnableWrapper> tasks, AtomicInteger taskCount) {
=======
    private void removedScheduledQueue(Long scheduledNanos) {
        final Queue<RunnableWrapper> removedQueue = scheduledTasksByNano.remove(scheduledNanos);

        // There maybe concurrent access to this Executor and other tasks schedule, so if in the mean time
        // someone inserts something into the queue we should attempt to add it back to the Map.
        if (!removedQueue.isEmpty()) {
            final Queue<RunnableWrapper> existingQueue =
                    scheduledTasksByNano.putIfAbsent(scheduledNanos, removedQueue);
            if (existingQueue != null) {
                existingQueue.addAll(removedQueue);
            }
        }
    }

    private static void execute(Queue<RunnableWrapper> tasks) {
>>>>>>> d3906421
        for (Iterator<RunnableWrapper> i = tasks.iterator(); i.hasNext();) {
            final Runnable task = i.next();
            i.remove();
            taskCount.incrementAndGet();
            task.run();
        }
    }

    @Nullable
    private static boolean executeOne(Queue<RunnableWrapper> tasks, AtomicInteger taskCount) {
        Iterator<RunnableWrapper> i = tasks.iterator();
        if (i.hasNext()) {
            final Runnable task = i.next();
            i.remove();
            taskCount.incrementAndGet();
            task.run();
            return true;
        }
        return false;
    }

    // Wraps Runnables to ensure that object-equality (and hashcode) is used for removal from Lists.
    // Also ensures a unique object each time, so the same Runnable can be executed multiple times.
    private static final class RunnableWrapper implements Runnable {
        private final Runnable delegate;

        private RunnableWrapper(final Runnable delegate) {
            this.delegate = delegate;
        }

        @Override
        public void run() {
            delegate.run();
        }
    }
}<|MERGE_RESOLUTION|>--- conflicted
+++ resolved
@@ -115,6 +115,7 @@
      * {@code (MIN_VALUE+1) - epoch - MIN_VALUE} translates to
      * {@code (MIN_VALUE+1) - (MAX_VALUE-1) - MIN_VALUE = (MIN_VALUE+3)}. The {@code epoch - MIN_VALUE} is computed
      * upfront as {@link #nanoOffset}.
+     *
      * @return the time used for scheduling and interaction with {@link #scheduledTasksByNano}.
      */
     private long currentScheduledNanos() {
@@ -213,18 +214,10 @@
      * @return this.
      */
     public TestExecutor executeScheduledTasks() {
-<<<<<<< HEAD
-        SortedMap<Long, Queue<RunnableWrapper>> headMap = scheduledTasksByNano.headMap(currentNanos + 1);
-
-        for (Iterator<Map.Entry<Long, Queue<RunnableWrapper>>> i = headMap.entrySet().iterator(); i.hasNext();) {
-            final Map.Entry<Long, Queue<RunnableWrapper>> entry = i.next();
-            execute(entry.getValue(), scheduledTasksExecuted);
-=======
         SortedMap<Long, Queue<RunnableWrapper>> headMap = scheduledTasksByNano.headMap(currentScheduledNanos(), true);
         for (Iterator<Entry<Long, Queue<RunnableWrapper>>> i = headMap.entrySet().iterator(); i.hasNext();) {
             final Entry<Long, Queue<RunnableWrapper>> entry = i.next();
-            execute(entry.getValue());
->>>>>>> d3906421
+            execute(entry.getValue(), scheduledTasksExecuted);
             i.remove();
         }
         return this;
@@ -237,34 +230,22 @@
      * @return this.
      */
     public TestExecutor executeNextScheduledTask() {
-<<<<<<< HEAD
-        SortedMap<Long, Queue<RunnableWrapper>> headMap = scheduledTasksByNano.headMap(currentNanos + 1);
-
-        for (Iterator<Map.Entry<Long, Queue<RunnableWrapper>>> i = headMap.entrySet().iterator(); i.hasNext();) {
-            final Map.Entry<Long, Queue<RunnableWrapper>> entry = i.next();
-            if (executeOne(entry.getValue(), scheduledTasksExecuted)) {
-                return this;
-            } else {
-                i.remove();
-=======
         ConcurrentNavigableMap<Long, Queue<RunnableWrapper>> headMap =
                 scheduledTasksByNano.headMap(currentScheduledNanos(), true);
         Entry<Long, Queue<RunnableWrapper>> entry = headMap.firstEntry();
-        if (entry != null && executeOne(entry.getValue())) {
+        if (entry != null && executeOne(entry.getValue(), scheduledTasksExecuted)) {
             if (entry.getValue().isEmpty()) {
                 removedScheduledQueue(entry.getKey());
->>>>>>> d3906421
             }
             return this;
         }
         throw new IllegalStateException("No scheduled tasks to execute");
     }
 
-<<<<<<< HEAD
     /**
      * Returns the number of queued ({@code execute}/{@code submit} methods) tasks currently pending.
      *
-     * @returnthe number of queued ({@code execute}/{@code submit} methods) tasks currently pending.
+     * @return the number of queued ({@code execute}/{@code submit} methods) tasks currently pending.
      */
     public int queuedTasksPending() {
         return tasks.size();
@@ -273,7 +254,7 @@
     /**
      * Returns the number of scheduled ({@code schedule}/{@code timer} methods) tasks currently pending.
      *
-     * @returnthe number of scheduled ({@code schedule}/{@code timer} methods) tasks currently pending.
+     * @return the number of scheduled ({@code schedule}/{@code timer} methods) tasks currently pending.
      */
     public int scheduledTasksPending() {
         return scheduledTasksByNano.values().stream().mapToInt(Collection::size).sum();
@@ -282,7 +263,7 @@
     /**
      * Returns the number of queued ({@code execute}/{@code submit} methods) tasks that have been executed.
      *
-     * @returnthe number of queued ({@code execute}/{@code submit} methods) tasks that have been executed.
+     * @return the number of queued ({@code execute}/{@code submit} methods) tasks that have been executed.
      */
     public int queuedTasksExecuted() {
         return tasksExecuted.get();
@@ -291,14 +272,12 @@
     /**
      * Returns the number of scheduled ({@code schedule}/{@code timer} methods) tasks that have been executed.
      *
-     * @returnthe number of scheduled ({@code schedule}/{@code timer} methods) tasks that have been executed.
+     * @return the number of scheduled ({@code schedule}/{@code timer} methods) tasks that have been executed.
      */
     public int scheduledTasksExecuted() {
         return scheduledTasksExecuted.get();
     }
 
-    private static void execute(Queue<RunnableWrapper> tasks, AtomicInteger taskCount) {
-=======
     private void removedScheduledQueue(Long scheduledNanos) {
         final Queue<RunnableWrapper> removedQueue = scheduledTasksByNano.remove(scheduledNanos);
 
@@ -313,8 +292,7 @@
         }
     }
 
-    private static void execute(Queue<RunnableWrapper> tasks) {
->>>>>>> d3906421
+    private static void execute(Queue<RunnableWrapper> tasks, AtomicInteger taskCount) {
         for (Iterator<RunnableWrapper> i = tasks.iterator(); i.hasNext();) {
             final Runnable task = i.next();
             i.remove();
