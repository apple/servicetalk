--- conflicted
+++ resolved
@@ -19,11 +19,7 @@
 import io.servicetalk.concurrent.api.ListenableAsyncCloseable;
 import io.servicetalk.concurrent.api.Publisher;
 import io.servicetalk.concurrent.api.Single;
-<<<<<<< HEAD
-=======
 import io.servicetalk.transport.api.ConnectionContext;
-import io.servicetalk.transport.api.ExecutionContext;
->>>>>>> 6a564ce0
 
 import static io.servicetalk.concurrent.api.AsyncCloseables.emptyAsyncCloseable;
 import static io.servicetalk.concurrent.api.Single.failed;
@@ -143,7 +139,7 @@
                             }
 
                             @Override
-                            public ExecutionContext executionContext() {
+                            public HttpExecutionContext executionContext() {
                                 return rc.executionContext();
                             }
 
