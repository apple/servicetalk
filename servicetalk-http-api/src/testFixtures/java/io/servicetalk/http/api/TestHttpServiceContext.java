--- conflicted
+++ resolved
@@ -31,19 +31,10 @@
     private final SocketAddress localAddress;
     private final SocketAddress remoteAddress;
 
-<<<<<<< HEAD
     public TestHttpServiceContext(final HttpHeadersFactory headersFactory,
                                   final StreamingHttpRequestResponseFactory reqRespFactory,
                                   final ExecutionContext executionContext) {
-        super(headersFactory,
-                new StreamingHttpRequestResponseFactoryToHttpRequestResponseFactory(reqRespFactory),
-                reqRespFactory,
-                new StreamingHttpRequestResponseFactoryToBlockingStreamingHttpRequestResponseFactory(reqRespFactory));
-=======
-    public TestHttpServiceContext(StreamingHttpRequestResponseFactory reqRespFactory,
-                                  ExecutionContext executionContext) {
-        super(toAggregated(reqRespFactory), reqRespFactory, toBlockingStreaming(reqRespFactory));
->>>>>>> 2696c850
+        super(headersFactory, toAggregated(reqRespFactory), reqRespFactory, toBlockingStreaming(reqRespFactory));
         this.executionContext = executionContext;
         remoteAddress = localAddress = localAddress();
     }
