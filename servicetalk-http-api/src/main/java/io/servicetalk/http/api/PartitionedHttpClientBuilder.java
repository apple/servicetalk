/*
 * Copyright © 2018-2019 Apple Inc. and the ServiceTalk project authors
 *
 * Licensed under the Apache License, Version 2.0 (the "License");
 * you may not use this file except in compliance with the License.
 * You may obtain a copy of the License at
 *
 *   http://www.apache.org/licenses/LICENSE-2.0
 *
 * Unless required by applicable law or agreed to in writing, software
 * distributed under the License is distributed on an "AS IS" BASIS,
 * WITHOUT WARRANTIES OR CONDITIONS OF ANY KIND, either express or implied.
 * See the License for the specific language governing permissions and
 * limitations under the License.
 */
package io.servicetalk.http.api;

import io.servicetalk.buffer.api.BufferAllocator;
import io.servicetalk.client.api.AutoRetryStrategyProvider;
import io.servicetalk.client.api.ConnectionFactoryFilter;
import io.servicetalk.client.api.ServiceDiscoverer;
import io.servicetalk.client.api.ServiceDiscovererEvent;
import io.servicetalk.client.api.partition.PartitionAttributes;
import io.servicetalk.client.api.partition.PartitionMapFactory;
import io.servicetalk.client.api.partition.PartitionedServiceDiscovererEvent;
import io.servicetalk.concurrent.PublisherSource.Subscriber;
import io.servicetalk.logging.api.LogLevel;
import io.servicetalk.transport.api.ClientSslConfig;
import io.servicetalk.transport.api.IoExecutor;

import java.net.SocketOption;
import java.util.function.BiFunction;
import java.util.function.BooleanSupplier;
import java.util.function.Function;
import java.util.function.Predicate;

/**
 * A builder of homogeneous {@link StreamingHttpClient} instances which call the server associated with a partition
 * selected from a set of {@link PartitionedServiceDiscovererEvent}s resolved from a single unresolved address.
 * <p>
 * Partition selection uses a function to infer {@link PartitionAttributes} from the {@link HttpRequestMetaData}.
 * It also provides a good set of default settings and configurations, which could be used by most users as-is or
 * could be overridden to address specific use cases.
 * @param <U> the type of address before resolution (unresolved address)
 * @param <R> the type of address after resolution (resolved address)
 */
public abstract class PartitionedHttpClientBuilder<U, R>
        extends BaseSingleAddressHttpClientBuilder<U, R, PartitionedServiceDiscovererEvent<R>> {
    /**
     * Initializes the {@link SingleAddressHttpClientBuilder} for each new client.
     * @param <U> the type of address before resolution (unresolved address)
     * @param <R> the type of address after resolution (resolved address)
     */
    @FunctionalInterface
    public interface SingleAddressInitializer<U, R> {
        /**
         * Configures the passed {@link SingleAddressHttpClientBuilder} for a given set of {@link PartitionAttributes}.
         *
         * @param attr the {@link PartitionAttributes} for the partition
         * @param builder {@link SingleAddressHttpClientBuilder} to configure for the given {@link PartitionAttributes}
         */
        void initialize(PartitionAttributes attr, SingleAddressHttpClientBuilder<U, R> builder);

        /**
         * Appends the passed {@link SingleAddressInitializer} to this
         * {@link SingleAddressInitializer} such that this {@link SingleAddressInitializer} is
         * applied first and then the passed {@link SingleAddressInitializer}.
         *
         * @param toAppend {@link SingleAddressInitializer} to append
         * @return A composite {@link SingleAddressInitializer} after the append operation.
         */
        default SingleAddressInitializer<U, R> append(SingleAddressInitializer<U, R> toAppend) {
            return (attr, builder) -> {
                initialize(attr, builder);
                toAppend.initialize(attr, builder);
            };
        }
    }

    /**
     * {@inheritDoc}
     * @deprecated {@link #initializer(SingleAddressInitializer)} and
     * {@link SingleAddressHttpClientBuilder#ioExecutor(IoExecutor)} on the last argument of
     * {@link SingleAddressInitializer#initialize(PartitionAttributes, SingleAddressHttpClientBuilder)}.
     */
    @Deprecated
    @Override
    public abstract PartitionedHttpClientBuilder<U, R> ioExecutor(IoExecutor ioExecutor);

    /**
     * {@inheritDoc}
     * @deprecated {@link #initializer(SingleAddressInitializer)} and
     * {@link SingleAddressHttpClientBuilder#executionStrategy(HttpExecutionStrategy)} on the last argument of
     * {@link SingleAddressInitializer#initialize(PartitionAttributes, SingleAddressHttpClientBuilder)}.
     */
    @Deprecated
    @Override
    public abstract PartitionedHttpClientBuilder<U, R> executionStrategy(HttpExecutionStrategy strategy);

    /**
     * {@inheritDoc}
     * @deprecated {@link #initializer(SingleAddressInitializer)} and
     * {@link SingleAddressHttpClientBuilder#bufferAllocator(BufferAllocator)} on the last argument of
     * {@link SingleAddressInitializer#initialize(PartitionAttributes, SingleAddressHttpClientBuilder)}.
     */
    @Deprecated
    @Override
    public abstract PartitionedHttpClientBuilder<U, R> bufferAllocator(BufferAllocator allocator);

    /**
     * {@inheritDoc}
     * @deprecated {@link #initializer(SingleAddressInitializer)} and
     * {@link SingleAddressHttpClientBuilder#socketOption(SocketOption, Object)} on the last argument of
     * {@link SingleAddressInitializer#initialize(PartitionAttributes, SingleAddressHttpClientBuilder)}.
     */
    @Deprecated
    @Override
    public abstract <T> PartitionedHttpClientBuilder<U, R> socketOption(SocketOption<T> option, T value);

<<<<<<< HEAD
=======
    @Deprecated
    @Override
    public abstract PartitionedHttpClientBuilder<U, R> enableWireLogging(String loggerName);

    /**
     * {@inheritDoc}
     * @deprecated {@link #initializer(SingleAddressInitializer)} and
     * {@link SingleAddressHttpClientBuilder#enableWireLogging(String, LogLevel, BooleanSupplier)} on the last argument
     * of {@link SingleAddressInitializer#initialize(PartitionAttributes, SingleAddressHttpClientBuilder)}.
     */
    @Deprecated
>>>>>>> 0510d1c1
    @Override
    public abstract PartitionedHttpClientBuilder<U, R> enableWireLogging(String loggerName,
                                                                         LogLevel logLevel,
                                                                         BooleanSupplier logUserData);

    /**
     * {@inheritDoc}
     * @deprecated {@link #initializer(SingleAddressInitializer)} and
     * {@link SingleAddressHttpClientBuilder#protocols(HttpProtocolConfig...)} on the last argument of
     * {@link SingleAddressInitializer#initialize(PartitionAttributes, SingleAddressHttpClientBuilder)}.
     */
    @Deprecated
    @Override
    public abstract PartitionedHttpClientBuilder<U, R> protocols(HttpProtocolConfig... protocols);

    /**
     * {@inheritDoc}
     * @deprecated {@link #initializer(SingleAddressInitializer)} and
     * {@link SingleAddressHttpClientBuilder#appendConnectionFilter(StreamingHttpConnectionFilterFactory)} on the last
     * argument of {@link SingleAddressInitializer#initialize(PartitionAttributes, SingleAddressHttpClientBuilder)}.
     */
    @Deprecated
    @Override
    public abstract PartitionedHttpClientBuilder<U, R> appendConnectionFilter(
            StreamingHttpConnectionFilterFactory factory);

    /**
     * {@inheritDoc}
     * @deprecated {@link #initializer(SingleAddressInitializer)} and
     * {@link SingleAddressHttpClientBuilder#appendConnectionFilter(Predicate, StreamingHttpConnectionFilterFactory)} on
     * the last argument of {@link SingleAddressInitializer#initialize(PartitionAttributes,
     * SingleAddressHttpClientBuilder)}.
     */
    @Deprecated
    @Override
    public PartitionedHttpClientBuilder<U, R> appendConnectionFilter(Predicate<StreamingHttpRequest> predicate,
                                                                     StreamingHttpConnectionFilterFactory factory) {
        return (PartitionedHttpClientBuilder<U, R>)
                super.appendConnectionFilter(predicate, factory);
    }

    /**
     * {@inheritDoc}
     * @deprecated {@link #initializer(SingleAddressInitializer)} and
     * {@link SingleAddressHttpClientBuilder#appendConnectionFactoryFilter(ConnectionFactoryFilter)} on the last
     * argument of {@link SingleAddressInitializer#initialize(PartitionAttributes, SingleAddressHttpClientBuilder)}.
     */
    @Deprecated
    @Override
    public abstract PartitionedHttpClientBuilder<U, R> appendConnectionFactoryFilter(
            ConnectionFactoryFilter<R, FilterableStreamingHttpConnection> factory);

    /**
     * {@inheritDoc}
     * @deprecated {@link #initializer(SingleAddressInitializer)} and
     * {@link SingleAddressHttpClientBuilder#disableHostHeaderFallback()} on the last argument of
     * {@link SingleAddressInitializer#initialize(PartitionAttributes, SingleAddressHttpClientBuilder)}.
     */
    @Deprecated
    @Override
    public abstract PartitionedHttpClientBuilder<U, R> disableHostHeaderFallback();

    /**
     * {@inheritDoc}
     * @deprecated {@link #initializer(SingleAddressInitializer)} and
     * {@link SingleAddressHttpClientBuilder#allowDropResponseTrailers(boolean)} on the last argument of
     * {@link SingleAddressInitializer#initialize(PartitionAttributes, SingleAddressHttpClientBuilder)}.
     */
    @Deprecated
    @Override
    public abstract PartitionedHttpClientBuilder<U, R> allowDropResponseTrailers(boolean allowDrop);

    /**
     * {@inheritDoc}
     * @deprecated {@link #initializer(SingleAddressInitializer)} and
     * {@link SingleAddressHttpClientBuilder#autoRetryStrategy(AutoRetryStrategyProvider)} on the last argument of
     * {@link SingleAddressInitializer#initialize(PartitionAttributes, SingleAddressHttpClientBuilder)}.
     */
    @Deprecated
    @Override
    public abstract PartitionedHttpClientBuilder<U, R> autoRetryStrategy(
            AutoRetryStrategyProvider autoRetryStrategyProvider);

    @Override
    public abstract PartitionedHttpClientBuilder<U, R> serviceDiscoverer(
            ServiceDiscoverer<U, R, PartitionedServiceDiscovererEvent<R>> serviceDiscoverer);

    @Override
    public abstract PartitionedHttpClientBuilder<U, R> retryServiceDiscoveryErrors(
            ServiceDiscoveryRetryStrategy<R, PartitionedServiceDiscovererEvent<R>> retryStrategy);

    /**
     * {@inheritDoc}
     * @deprecated {@link #initializer(SingleAddressInitializer)} and
     * {@link SingleAddressHttpClientBuilder#loadBalancerFactory(HttpLoadBalancerFactory)} on the last argument of
     * {@link SingleAddressInitializer#initialize(PartitionAttributes, SingleAddressHttpClientBuilder)}.
     */
    @Deprecated
    @Override
    public abstract PartitionedHttpClientBuilder<U, R> loadBalancerFactory(
            HttpLoadBalancerFactory<R> loadBalancerFactory);

    /**
     * {@inheritDoc}
     * @deprecated {@link #initializer(SingleAddressInitializer)} and
     * {@link SingleAddressHttpClientBuilder#unresolvedAddressToHost(Function)} on the last argument of
     * {@link SingleAddressInitializer#initialize(PartitionAttributes, SingleAddressHttpClientBuilder)}.
     */
    @Deprecated
    @Override
    public abstract PartitionedHttpClientBuilder<U, R> unresolvedAddressToHost(
            Function<U, CharSequence> unresolvedAddressToHostFunction);

    /**
     * {@inheritDoc}
     * @deprecated {@link #initializer(SingleAddressInitializer)} and
     * {@link SingleAddressHttpClientBuilder#appendClientFilter(StreamingHttpClientFilterFactory)} on the last argument
     * of {@link SingleAddressInitializer#initialize(PartitionAttributes, SingleAddressHttpClientBuilder)}.
     */
    @Deprecated
    @Override
    public abstract PartitionedHttpClientBuilder<U, R> appendClientFilter(StreamingHttpClientFilterFactory function);

    /**
     * {@inheritDoc}
     * @deprecated {@link #initializer(SingleAddressInitializer)} and
     * {@link SingleAddressHttpClientBuilder#appendClientFilter(Predicate, StreamingHttpClientFilterFactory)} on the
     * last argument of {@link SingleAddressInitializer#initialize(PartitionAttributes,
     * SingleAddressHttpClientBuilder)}.
     */
    @Deprecated
    @Override
    public PartitionedHttpClientBuilder<U, R> appendClientFilter(Predicate<StreamingHttpRequest> predicate,
                                                                 StreamingHttpClientFilterFactory factory) {
        return (PartitionedHttpClientBuilder<U, R>)
                super.appendClientFilter(predicate, factory);
    }

    /**
     * Initiates security configuration for this client. Calling
     * {@link PartitionedHttpClientSecurityConfigurator#commit()} on the returned
     * {@link PartitionedHttpClientSecurityConfigurator} will commit the configuration.
     * @deprecated Use {@link #initializer(SingleAddressInitializer)} and create a {@link SingleAddressInitializer} that
     * invokes {@link SingleAddressHttpClientBuilder#sslConfig(ClientSslConfig)}.
     * @return {@link PartitionHttpClientBuilderConfigurator} to configure security for this client. It is
     * mandatory to call {@link PartitionedHttpClientSecurityConfigurator#commit() commit} after all configuration is
     * done.
     */
    @Deprecated
    public abstract PartitionedHttpClientSecurityConfigurator<U, R> secure();

    /**
     * Sets the maximum amount of {@link ServiceDiscovererEvent} objects that will be queued for each partition.
     * <p>
     * It is assumed that the {@link Subscriber}s will process events in a timely manner (typically synchronously)
     * so this typically doesn't need to be very large.
     *
     * @param serviceDiscoveryMaxQueueSize the maximum amount of {@link ServiceDiscovererEvent} objects that will be
     * queued for each partition.
     * @return {@code this}.
     */
    public abstract PartitionedHttpClientBuilder<U, R> serviceDiscoveryMaxQueueSize(int serviceDiscoveryMaxQueueSize);

    /**
     * Sets {@link PartitionMapFactory} to use by all {@link StreamingHttpClient}s created by this builder.
     *
     * @param partitionMapFactory {@link PartitionMapFactory} to use.
     * @return {@code this}.
     */
    public abstract PartitionedHttpClientBuilder<U, R> partitionMapFactory(PartitionMapFactory partitionMapFactory);

    /**
     * Sets a function that allows customizing the {@link SingleAddressHttpClientBuilder} used to create the client for
     * a given partition based on its {@link PartitionAttributes}.
     * @deprecated Use {@link #initializer(SingleAddressInitializer)}.
     * @param clientFilterFunction {@link BiFunction} used to customize the {@link SingleAddressHttpClientBuilder}
     * before creating the client for the partition
     * @return {@code this}
     */
    @Deprecated
    public abstract PartitionedHttpClientBuilder<U, R> appendClientBuilderFilter(
            PartitionHttpClientBuilderConfigurator<U, R> clientFilterFunction);

    /**
     * Set a function which can customize options for each {@link StreamingHttpClient} that is built.
     * @param initializer Initializes the {@link SingleAddressHttpClientBuilder} used to build new
     * {@link StreamingHttpClient}s.
     * @return {@code this}
     */
    public abstract PartitionedHttpClientBuilder<U, R> initializer(SingleAddressInitializer<U, R> initializer);
}<|MERGE_RESOLUTION|>--- conflicted
+++ resolved
@@ -117,12 +117,6 @@
     @Override
     public abstract <T> PartitionedHttpClientBuilder<U, R> socketOption(SocketOption<T> option, T value);
 
-<<<<<<< HEAD
-=======
-    @Deprecated
-    @Override
-    public abstract PartitionedHttpClientBuilder<U, R> enableWireLogging(String loggerName);
-
     /**
      * {@inheritDoc}
      * @deprecated {@link #initializer(SingleAddressInitializer)} and
@@ -130,7 +124,6 @@
      * of {@link SingleAddressInitializer#initialize(PartitionAttributes, SingleAddressHttpClientBuilder)}.
      */
     @Deprecated
->>>>>>> 0510d1c1
     @Override
     public abstract PartitionedHttpClientBuilder<U, R> enableWireLogging(String loggerName,
                                                                          LogLevel logLevel,
