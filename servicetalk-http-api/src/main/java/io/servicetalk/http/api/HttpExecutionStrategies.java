/*
 * Copyright © 2018, 2021 Apple Inc. and the ServiceTalk project authors
 *
 * Licensed under the Apache License, Version 2.0 (the "License");
 * you may not use this file except in compliance with the License.
 * You may obtain a copy of the License at
 *
 *   http://www.apache.org/licenses/LICENSE-2.0
 *
 * Unless required by applicable law or agreed to in writing, software
 * distributed under the License is distributed on an "AS IS" BASIS,
 * WITHOUT WARRANTIES OR CONDITIONS OF ANY KIND, either express or implied.
 * See the License for the specific language governing permissions and
 * limitations under the License.
 */
package io.servicetalk.http.api;

import java.util.EnumSet;
import javax.annotation.Nullable;

import static io.servicetalk.http.api.HttpExecutionStrategies.HttpOffload.OFFLOAD_RECEIVE_DATA;
import static io.servicetalk.http.api.HttpExecutionStrategies.HttpOffload.OFFLOAD_RECEIVE_META;
import static io.servicetalk.http.api.HttpExecutionStrategies.HttpOffload.OFFLOAD_SEND;
import static io.servicetalk.http.api.SpecialHttpExecutionStrategy.DEFAULT_HTTP_EXECUTION_STRATEGY;
import static io.servicetalk.http.api.SpecialHttpExecutionStrategy.OFFLOAD_NEVER_STRATEGY;

/**
 * A factory to create different {@link HttpExecutionStrategy}.
 */
public final class HttpExecutionStrategies {

    private HttpExecutionStrategies() {
        // No instances.
    }

    /**
<<<<<<< HEAD
     * The default {@link HttpExecutionStrategy} that when merged with other strategies defers to those strategies.
     * The intention of this strategy is to provide a safe default if no strategy is specified.
=======
     * A special default {@link HttpExecutionStrategy} that offloads all actions unless merged with another
     * strategy that requires less offloading.
>>>>>>> 42d130fb
     *
     * @return Default {@link HttpExecutionStrategy}.
     * @see #offloadAll()
     */
    public static HttpExecutionStrategy defaultStrategy() {
        return DEFAULT_HTTP_EXECUTION_STRATEGY;
    }

    /**
     * A special {@link HttpExecutionStrategy} that disables all offloads on the request-response path. When merged
     * with another execution strategy the result is always this strategy.
     *
     * @return {@link HttpExecutionStrategy} that disables all request-response path offloads.
     * @see #anyStrategy()
     */
    public static HttpExecutionStrategy noOffloadsStrategy() {
        return OFFLOAD_NEVER_STRATEGY;
    }

    /**
     * An {@link HttpExecutionStrategy} that requires no offloads on the request-response path. Unlike
     * {@link #noOffloadsStrategy()}, this strategy merges normally with other execution strategy instances.
     *
     * @return {@link HttpExecutionStrategy} that requires no request-response path offloads.
     * @see #noOffloadsStrategy()
     */
    public static HttpExecutionStrategy anyStrategy() {
        return DefaultHttpExecutionStrategy.OFFLOAD_NONE_STRATEGY;
    }

    /**
     * An {@link HttpExecutionStrategy} that requires offloading on the request-response path. Unlike
     * {@link #defaultStrategy()}, this strategy merges normally with other execution strategy instances.
     *
     * @return {@link HttpExecutionStrategy} that requires no request-response path offloads.
     * @see #defaultStrategy()
     */
    public static HttpExecutionStrategy offloadAll() {
        return DefaultHttpExecutionStrategy.OFFLOAD_ALL_STRATEGY;
    }

    /**
     * A Builder for creating custom {@link HttpExecutionStrategy}.
     *
     * @return a builder for custom {@link HttpExecutionStrategy}.
     */
    public static Builder customStrategyBuilder() {
        return new Builder();
    }

    /**
     * Find the difference between two strategies and provide a resulting strategy if there are differences in between
     * the strategies. The resulting strategy can then be used to offload the difference between two strategies. This
     * is typically used if there is a call hierarchy and each entity in the hierarchy defines its own
     * {@link HttpExecutionStrategy}. This method is useful to reduce duplicating work across these entities if the
     * caller has already offloaded all the paths required to be offloaded by the callee.
     * <pre>
     *     Entities:         Entity 1      ⇒      Entity 2      ⇒      Entity 3
     *                                  (calls)              (calls)
     *     Strategies:     No offloads          Offload Send        Offload Send + Meta
     * </pre>
     * In the above call hierarchy, if {@code Entity 1} uses this method to find the {@link HttpExecutionStrategy} to
     * use for invoking {@code Entity 2}, the resulting {@link HttpExecutionStrategy} will only offload sending to the
     * transport. However, if {@code Entity 2} uses this method to find the {@link HttpExecutionStrategy} to
     * use for invoking {@code Entity 3}, the resulting {@link HttpExecutionStrategy} will only offload receiving of
     * metadata.
     * <p>
     * Effectively, using this method will remove redundant offloading when more than one entity each provide their own
     * {@link HttpExecutionStrategy}.
     *
     * @param left {@link HttpExecutionStrategy} which is already in effect.
     * @param right {@link HttpExecutionStrategy} which is expected to be used.
     * @return {@link HttpExecutionStrategy} if there are any differences between the two strategies. {@code null} if
     * the two strategies are the same.
     */
    @Nullable
    public static HttpExecutionStrategy difference(final HttpExecutionStrategy left,
                                                   final HttpExecutionStrategy right) {
        if (left.equals(right) || !right.hasOffloads()) {
            return null;
        }
        if (!left.hasOffloads()) {
            return right;
        }

        byte effectiveOffloads = 0;
        if (right.isSendOffloaded() && !left.isSendOffloaded()) {
            effectiveOffloads |= OFFLOAD_SEND.mask();
        }
        if (right.isMetadataReceiveOffloaded() && !left.isMetadataReceiveOffloaded()) {
            effectiveOffloads |= OFFLOAD_RECEIVE_META.mask();
        }
        if (right.isDataReceiveOffloaded() && !left.isDataReceiveOffloaded()) {
            effectiveOffloads |= OFFLOAD_RECEIVE_DATA.mask();
        }

        if (0 == effectiveOffloads) {
            // No extra offloads required
            return null;
        }

        return DefaultHttpExecutionStrategy.fromMask(effectiveOffloads);
    }

    /**
     * A builder to build an {@link HttpExecutionStrategy}.
     */
    public static final class Builder {

        private byte offloads;

        private Builder() {
        }

        /**
         * Enables offloading for receiving of metadata.
         *
         * @return {@code this}.
         */
        public Builder offloadReceiveMetadata() {
            return offload(OFFLOAD_RECEIVE_META);
        }

        /**
         * Enables offloading for receiving of data.
         *
         * @return {@code this}.
         */
        public Builder offloadReceiveData() {
            return offload(OFFLOAD_RECEIVE_DATA);
        }

        /**
         * Enables offloading for sending.
         *
         * @return {@code this}.
         */
        public Builder offloadSend() {
            return offload(OFFLOAD_SEND);
        }

        /**
         * Enable all offloads.
         *
         * @return {@code this}.
         */
        public Builder offloadAll() {
            return offloadReceiveMetadata().offloadReceiveData().offloadSend();
        }

        /**
         * Enable a specific offload.
         *
         * @param offload The offload to enable.
         * @return {@code this}.
         */
        private Builder offload(HttpExecutionStrategies.HttpOffload offload) {
            offloads |= offload.mask();
            return this;
        }

        /**
         * Disable all offloads.
         *
         * @return {@code this}.
         */
        public Builder offloadNone() {
            offloads = 0;
            return this;
        }

        /**
         * Builds a new {@link HttpExecutionStrategy}.
         *
         * @return New {@link HttpExecutionStrategy}.
         */
        public HttpExecutionStrategy build() {
            return DefaultHttpExecutionStrategy.fromMask(offloads);
        }
    }

    /**
     * The HTTP offload points available.
     */
    enum HttpOffload {
        OFFLOAD_RECEIVE_META,
        OFFLOAD_RECEIVE_DATA,
        OFFLOAD_SEND;

        byte mask() {
            return (byte) (1 << ordinal());
        }

        static byte toMask(EnumSet<HttpOffload> offloads) {
            return (byte) offloads.stream().mapToInt(HttpOffload::mask).reduce(0, Integer::sum);
        }
    }
}<|MERGE_RESOLUTION|>--- conflicted
+++ resolved
@@ -34,13 +34,9 @@
     }
 
     /**
-<<<<<<< HEAD
-     * The default {@link HttpExecutionStrategy} that when merged with other strategies defers to those strategies.
-     * The intention of this strategy is to provide a safe default if no strategy is specified.
-=======
-     * A special default {@link HttpExecutionStrategy} that offloads all actions unless merged with another
-     * strategy that requires less offloading.
->>>>>>> 42d130fb
+     * A special default {@link HttpExecutionStrategy} that offloads all actions unless merged with another strategy
+     * that requires less offloading. The intention of this strategy is to provide a safe default if no strategy is
+     * specified.
      *
      * @return Default {@link HttpExecutionStrategy}.
      * @see #offloadAll()
