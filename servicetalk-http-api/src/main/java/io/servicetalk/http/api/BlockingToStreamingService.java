--- conflicted
+++ resolved
@@ -27,13 +27,8 @@
     static final HttpExecutionStrategy DEFAULT_STRATEGY = OFFLOAD_RECEIVE_DATA_STRATEGY;
     private final BlockingHttpService original;
 
-<<<<<<< HEAD
-    BlockingToStreamingService(final BlockingHttpService original, HttpExecutionStrategyInfluencer influencer) {
-        super(influencedStrategy(influencer, DEFAULT_STRATEGY));
-=======
     BlockingToStreamingService(final BlockingHttpService original, HttpExecutionStrategy strategy) {
         super(DEFAULT_STRATEGY.merge(strategy));
->>>>>>> 42d130fb
         this.original = requireNonNull(original);
     }
 
