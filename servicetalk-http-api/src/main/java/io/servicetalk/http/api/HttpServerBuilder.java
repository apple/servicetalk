--- conflicted
+++ resolved
@@ -117,14 +117,7 @@
      * @param lifecycleObserver A {@link HttpLifecycleObserver} that provides visibility into HTTP lifecycle events.
      * @return {@code this}.
      */
-<<<<<<< HEAD
-    @Deprecated
-    default HttpServerBuilder disableDrainingRequestPayloadBody() {
-        return drainRequestPayloadBody(false);
-    }
-=======
-    public abstract HttpServerBuilder lifecycleObserver(HttpLifecycleObserver lifecycleObserver);
->>>>>>> 3f58ab77
+    HttpServerBuilder lifecycleObserver(HttpLifecycleObserver lifecycleObserver);
 
     /**
      * Configure automatic consumption of request {@link StreamingHttpRequest#payloadBody() payload body} when it is not
@@ -415,170 +408,5 @@
      * @return A {@link Single} that completes when the server is successfully started or terminates with an error if
      * the server could not be started.
      */
-<<<<<<< HEAD
     Single<ServerContext> listenBlockingStreaming(BlockingStreamingHttpService service);
-=======
-    public final Single<ServerContext> listenBlockingStreaming(final BlockingStreamingHttpService service) {
-        return listenForAdapter(toStreamingHttpService(service, strategyInfluencer(service)));
-    }
-
-    /**
-     * Starts this server and returns the {@link ServerContext} after the server has been successfully started.
-     * <p>
-     * If the underlying protocol (e.g. TCP) supports it this should result in a socket bind/listen on {@code address}.
-     *
-     * @param connectionAcceptor {@link ConnectionAcceptor} to use for the server.
-     * @param service {@link StreamingHttpService} to use for the server.
-     * @param strategy the {@link HttpExecutionStrategy} to use for the service.
-     * @param drainRequestPayloadBody if {@code true} the server implementation should automatically subscribe and
-     * ignore the {@link StreamingHttpRequest#payloadBody() payload body} of incoming requests.
-     * @return A {@link Single} that completes when the server is successfully started or terminates with an error if
-     * the server could not be started.
-     * @deprecated This method will be removed. If you depend upon it consider copying the implementation from
-     * {@code DefaultHttpServerBuilder#doListen(ConnectionAcceptor, StreamingHttpService, HttpExecutionStrategy,
-     * boolean)}
-     */
-    @Deprecated
-    protected abstract Single<ServerContext> doListen(@Nullable ConnectionAcceptor connectionAcceptor,
-                                                      StreamingHttpService service,
-                                                      HttpExecutionStrategy strategy,
-                                                      boolean drainRequestPayloadBody);
-
-    /**
-     * Build the execution context for this builder.
-     *
-     * @param strategy The execution strategy to be used for the context
-     * @return the configured and built HTTP execution context.
-     * @deprecated This method will be removed. If you depend upon it consider copying the implementation from
-     * {@code DefaultHttpServerBuilder#buildExecutionContext(HttpExecutionStrategy)}
-     */
-    @Deprecated
-    protected abstract HttpExecutionContext buildExecutionContext(HttpExecutionStrategy strategy);
-
-    /**
-     * Starts this server and returns the {@link ServerContext} after the server has been successfully started.
-     * <p>
-     * If the underlying protocol (e.g. TCP) supports it this should result in a socket bind/listen on {@code address}.
-     *
-     * @param connectionAcceptor {@link ConnectionAcceptor} to use for the server.
-     * @param context the {@link HttpExecutionContext} to use for the service.
-     * @param service {@link StreamingHttpService} to use for the server.
-     * @param drainRequestPayloadBody if {@code true} the server implementation should automatically subscribe and
-     * ignore the {@link StreamingHttpRequest#payloadBody() payload body} of incoming requests.
-     * @return A {@link Single} that completes when the server is successfully started or terminates with an error if
-     * the server could not be started.
-     * @deprecated This method will be removed. If you depend upon it consider copying the implementation from
-     * {@code DefaultHttpServerBuilder#doListen(ConnectionAcceptor, HttpExecutionContext, StreamingHttpService,
-     * boolean)}
-     */
-    @Deprecated
-    protected abstract Single<ServerContext> doListen(@Nullable ConnectionAcceptor connectionAcceptor,
-                                                      HttpExecutionContext context,
-                                                      StreamingHttpService service,
-                                                      boolean drainRequestPayloadBody);
-
-    private Single<ServerContext> listenForAdapter(ServiceAdapterHolder adapterHolder) {
-        return listenForService(adapterHolder.adaptor(), adapterHolder.serviceInvocationStrategy());
-    }
-
-    /**
-     * Starts this server and returns the {@link ServerContext} after the server has been successfully started.
-     * <p>
-     * If the underlying protocol (e.g. TCP) supports it this should result in a socket bind/listen on {@code address}.
-     * <p>/p>
-     * The execution path for a request will be offloaded from the IO thread as required to ensure safety. The
-     * <dl>
-     *     <dt>read side</dt>
-     *     <dd>IO thread → request → non-offload filters → offload filters → raw service</dd>
-     *     <dt>subscribe/request side</dt>
-     *     <dd>IO thread → subscribe/request/cancel → non-offload filters → offload filters → raw service</dd>
-     * </dl>
-     *
-     * @param rawService {@link StreamingHttpService} to use for the server.
-     * @param strategy the {@link HttpExecutionStrategy} to use for the service.
-     * @return A {@link Single} that completes when the server is successfully started or terminates with an error if
-     * the server could not be started.
-     */
-    private Single<ServerContext> listenForService(StreamingHttpService rawService, HttpExecutionStrategy strategy) {
-        ConnectionAcceptor connectionAcceptor = connectionAcceptorFactory == null ? null :
-                connectionAcceptorFactory.create(ACCEPT_ALL);
-
-        final StreamingHttpService filteredService;
-        HttpExecutionContext serviceContext;
-
-        if (noOffloadServiceFilters.isEmpty()) {
-            filteredService = serviceFilters.isEmpty() ? rawService : buildService(serviceFilters.stream(), rawService);
-            serviceContext = buildExecutionContext(strategy);
-        } else {
-            Stream<StreamingHttpServiceFilterFactory> nonOffloadingFilters = noOffloadServiceFilters.stream();
-
-            if (strategy.hasOffloads()) {
-                serviceContext = buildExecutionContext(noOffloadsStrategy());
-                BooleanSupplier shouldOffload = serviceContext.ioExecutor().shouldOffloadSupplier();
-                // We are going to have to offload, even if just to the raw service
-                OffloadingFilter offloadingFilter =
-                        new OffloadingFilter(strategy, buildFactory(serviceFilters), shouldOffload);
-                nonOffloadingFilters = Stream.concat(nonOffloadingFilters, Stream.of(offloadingFilter));
-            } else {
-                // All the filters can be appended.
-                nonOffloadingFilters = Stream.concat(nonOffloadingFilters, serviceFilters.stream());
-                serviceContext = buildExecutionContext(strategy);
-            }
-            filteredService = buildService(nonOffloadingFilters, rawService);
-        }
-
-        return doListen(connectionAcceptor, serviceContext, filteredService, drainRequestPayloadBody);
-    }
-
-    private HttpExecutionStrategyInfluencer strategyInfluencer(Object service) {
-        HttpExecutionStrategyInfluencer influencer =
-                buildInfluencer(serviceFilters, strategy -> influenceStrategy(service, strategy));
-        HttpExecutionStrategy useStrategy = influencer.influenceStrategy(strategy);
-
-        return s -> s.merge(useStrategy);
-    }
-
-    private static StreamingHttpServiceFilterFactory buildFactory(List<StreamingHttpServiceFilterFactory> filters) {
-        return filters.stream()
-                .reduce((prev, filter) -> strategy -> prev.create(filter.create(strategy)))
-                .orElse(StreamingHttpServiceFilter::new); // unfortunate that we need extra layer
-    }
-
-    private static StreamingHttpService buildService(Stream<StreamingHttpServiceFilterFactory> filters,
-                                                     StreamingHttpService service) {
-        return filters
-                .reduce((prev, filter) -> svc -> prev.create(filter.create(svc)))
-                .map(factory -> (StreamingHttpService) factory.create(service))
-                .orElse(service);
-    }
-
-    private static HttpExecutionStrategyInfluencer buildInfluencer(List<StreamingHttpServiceFilterFactory> filters,
-                                                                   HttpExecutionStrategyInfluencer defaultInfluence) {
-        return filters.stream()
-                .map(filter -> filter instanceof HttpExecutionStrategyInfluencer ?
-                        (HttpExecutionStrategyInfluencer) filter :
-                        defaultStreamingInfluencer())
-                .distinct()
-                .reduce(defaultInfluence,
-                        (prev, influencer) -> strategy -> influencer.influenceStrategy(prev.influenceStrategy(strategy))
-                );
-    }
-
-    private static HttpExecutionStrategy influenceStrategy(Object anything, HttpExecutionStrategy strategy) {
-        return anything instanceof HttpExecutionStrategyInfluencer ?
-                ((HttpExecutionStrategyInfluencer) anything).influenceStrategy(strategy) :
-                strategy;
-    }
-
-    private static <T> T checkNonOffloading(String desc, HttpExecutionStrategy assumeStrategy, T obj) {
-        requireNonNull(obj);
-        HttpExecutionStrategy requires = obj instanceof HttpExecutionStrategyInfluencer ?
-                ((HttpExecutionStrategyInfluencer) obj).influenceStrategy(noOffloadsStrategy()) :
-                assumeStrategy;
-        if (requires.isMetadataReceiveOffloaded() || requires.isDataReceiveOffloaded() || requires.isSendOffloaded()) {
-            throw new IllegalArgumentException(desc + " required offloading : " + requires);
-        }
-        return obj;
-    }
->>>>>>> 3f58ab77
 }