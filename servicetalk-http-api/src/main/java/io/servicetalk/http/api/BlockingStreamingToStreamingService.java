--- conflicted
+++ resolved
@@ -51,13 +51,8 @@
     private final BlockingStreamingHttpService original;
 
     BlockingStreamingToStreamingService(final BlockingStreamingHttpService original,
-<<<<<<< HEAD
-                                        final HttpExecutionStrategyInfluencer influencer) {
-        super(influencedStrategy(influencer, DEFAULT_STRATEGY));
-=======
                                         final HttpExecutionStrategy strategy) {
         super(DEFAULT_STRATEGY.merge(strategy));
->>>>>>> 42d130fb
         this.original = requireNonNull(original);
     }
 
