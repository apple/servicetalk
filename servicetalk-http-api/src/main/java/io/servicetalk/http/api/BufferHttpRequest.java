/*
 * Copyright © 2018 Apple Inc. and the ServiceTalk project authors
 *
 * Licensed under the Apache License, Version 2.0 (the "License");
 * you may not use this file except in compliance with the License.
 * You may obtain a copy of the License at
 *
 *   http://www.apache.org/licenses/LICENSE-2.0
 *
 * Unless required by applicable law or agreed to in writing, software
 * distributed under the License is distributed on an "AS IS" BASIS,
 * WITHOUT WARRANTIES OR CONDITIONS OF ANY KIND, either express or implied.
 * See the License for the specific language governing permissions and
 * limitations under the License.
 */
package io.servicetalk.http.api;

import io.servicetalk.buffer.api.Buffer;
import io.servicetalk.buffer.api.BufferAllocator;

import static io.servicetalk.buffer.api.EmptyBuffer.EMPTY_BUFFER;
<<<<<<< HEAD
import static io.servicetalk.concurrent.api.Publisher.from;
import static io.servicetalk.concurrent.api.Single.success;
=======
import static io.servicetalk.concurrent.api.Publisher.just;
import static io.servicetalk.concurrent.api.Single.succeeded;
>>>>>>> ef6bc67b
import static io.servicetalk.concurrent.internal.BlockingIterables.singletonBlockingIterable;
import static java.util.Objects.requireNonNull;

final class BufferHttpRequest extends DefaultHttpRequestMetaData implements HttpRequest {
    private final HttpHeaders trailers;
    private final BufferAllocator allocator;
    private final Buffer payloadBody;

    BufferHttpRequest(final HttpRequestMethod method, final String requestTarget, final HttpProtocolVersion version,
                      final HttpHeaders headers, final HttpHeaders trailers, final BufferAllocator allocator) {
        this(method, requestTarget, version, headers, trailers, EMPTY_BUFFER, allocator);
    }

    BufferHttpRequest(final HttpRequestMethod method, final String requestTarget, final HttpProtocolVersion version,
                      final HttpHeaders headers, final HttpHeaders trailers, final Buffer payloadBody,
                      final BufferAllocator allocator) {
        super(method, requestTarget, version, headers);
        this.payloadBody = requireNonNull(payloadBody);
        this.trailers = requireNonNull(trailers);
        this.allocator = requireNonNull(allocator);
    }

    BufferHttpRequest(final DefaultHttpRequestMetaData oldRequest,
                      final BufferAllocator allocator,
                      final HttpHeaders trailers,
                      final Buffer payloadBody) {
        super(oldRequest);
        this.payloadBody = requireNonNull(payloadBody);
        this.trailers = trailers;
        this.allocator = allocator;
    }

    @Override
    public Buffer payloadBody() {
        return payloadBody;
    }

    @Override
    public HttpHeaders trailers() {
        return trailers;
    }

    @Override
    public HttpRequest payloadBody(final Buffer payloadBody) {
        return new BufferHttpRequest(this, allocator, trailers, payloadBody);
    }

    @Override
    public <T> HttpRequest payloadBody(final T pojo, final HttpSerializer<T> serializer) {
        return new BufferHttpRequest(this, allocator, trailers, serializer.serialize(headers(), pojo, allocator));
    }

    @Override
    public HttpRequest rawPath(final String path) {
        super.rawPath(path);
        return this;
    }

    @Override
    public HttpRequest path(final String path) {
        super.path(path);
        return this;
    }

    @Override
    public HttpRequest appendPathSegments(final String... segments) {
        super.appendPathSegments(segments);
        return this;
    }

    @Override
    public HttpRequest rawQuery(final String query) {
        super.rawQuery(query);
        return this;
    }

    @Override
    public HttpRequest addQueryParameter(String key, String value) {
        super.addQueryParameter(key, value);
        return this;
    }

    @Override
    public HttpRequest addQueryParameters(String key, Iterable<String> values) {
        super.addQueryParameters(key, values);
        return this;
    }

    @Override
    public HttpRequest addQueryParameters(String key, String... values) {
        super.addQueryParameters(key, values);
        return this;
    }

    @Override
    public HttpRequest setQueryParameter(String key, String value) {
        super.setQueryParameter(key, value);
        return this;
    }

    @Override
    public HttpRequest setQueryParameters(String key, Iterable<String> values) {
        super.setQueryParameters(key, values);
        return this;
    }

    @Override
    public HttpRequest setQueryParameters(String key, String... values) {
        super.setQueryParameters(key, values);
        return this;
    }

    @Override
    public HttpRequest version(final HttpProtocolVersion version) {
        super.version(version);
        return this;
    }

    @Override
    public HttpRequest method(final HttpRequestMethod method) {
        super.method(method);
        return this;
    }

    @Override
    public HttpRequest requestTarget(final String requestTarget) {
        super.requestTarget(requestTarget);
        return this;
    }

    @Override
    public StreamingHttpRequest toStreamingRequest() {
        return new BufferStreamingHttpRequest(method(), requestTarget(), version(),
<<<<<<< HEAD
                headers(), success(trailers), allocator, from(payloadBody));
=======
                headers(), succeeded(trailers), allocator, just(payloadBody));
>>>>>>> ef6bc67b
    }

    @Override
    public BlockingStreamingHttpRequest toBlockingStreamingRequest() {
        return new BufferBlockingStreamingHttpRequest(method(), requestTarget(), version(), headers(),
                succeeded(trailers), allocator, singletonBlockingIterable(payloadBody));
    }

    @Override
    public boolean equals(final Object o) {
        if (this == o) {
            return true;
        }
        if (o == null || getClass() != o.getClass()) {
            return false;
        }
        if (!super.equals(o)) {
            return false;
        }
        final BufferHttpRequest that = (BufferHttpRequest) o;
        return trailers.equals(that.trailers) &&
                payloadBody.equals(that.payloadBody);
    }

    @Override
    public int hashCode() {
        int result = super.hashCode();
        result = 31 * result + trailers.hashCode();
        result = 31 * result + payloadBody.hashCode();
        return result;
    }
}<|MERGE_RESOLUTION|>--- conflicted
+++ resolved
@@ -19,13 +19,8 @@
 import io.servicetalk.buffer.api.BufferAllocator;
 
 import static io.servicetalk.buffer.api.EmptyBuffer.EMPTY_BUFFER;
-<<<<<<< HEAD
 import static io.servicetalk.concurrent.api.Publisher.from;
-import static io.servicetalk.concurrent.api.Single.success;
-=======
-import static io.servicetalk.concurrent.api.Publisher.just;
 import static io.servicetalk.concurrent.api.Single.succeeded;
->>>>>>> ef6bc67b
 import static io.servicetalk.concurrent.internal.BlockingIterables.singletonBlockingIterable;
 import static java.util.Objects.requireNonNull;
 
@@ -159,11 +154,7 @@
     @Override
     public StreamingHttpRequest toStreamingRequest() {
         return new BufferStreamingHttpRequest(method(), requestTarget(), version(),
-<<<<<<< HEAD
-                headers(), success(trailers), allocator, from(payloadBody));
-=======
-                headers(), succeeded(trailers), allocator, just(payloadBody));
->>>>>>> ef6bc67b
+                headers(), succeeded(trailers), allocator, from(payloadBody));
     }
 
     @Override
