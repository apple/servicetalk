/*
 * Copyright © 2018-2019, 2021 Apple Inc. and the ServiceTalk project authors
 *
 * Licensed under the Apache License, Version 2.0 (the "License");
 * you may not use this file except in compliance with the License.
 * You may obtain a copy of the License at
 *
 *   http://www.apache.org/licenses/LICENSE-2.0
 *
 * Unless required by applicable law or agreed to in writing, software
 * distributed under the License is distributed on an "AS IS" BASIS,
 * WITHOUT WARRANTIES OR CONDITIONS OF ANY KIND, either express or implied.
 * See the License for the specific language governing permissions and
 * limitations under the License.
 */
package io.servicetalk.http.api;

import io.servicetalk.buffer.api.BufferAllocator;
import io.servicetalk.client.api.ServiceDiscovererEvent;
import io.servicetalk.concurrent.api.Executor;
import io.servicetalk.transport.api.IoExecutor;

/**
 * A builder of {@link StreamingHttpClient} instances which have a capacity to call any server based on the parsed
 * absolute-form URL address information from each {@link StreamingHttpRequest}.
 * <p>
 * It also provides a good set of default settings and configurations, which could be used by most users as-is or
 * could be overridden to address specific use cases.
 *
 * @param <U> the type of address before resolution (unresolved address)
 * @param <R> the type of address after resolution (resolved address)
 * @see <a href="https://tools.ietf.org/html/rfc7230#section-5.3.2">absolute-form rfc7230#section-5.3.2</a>
 */
public interface MultiAddressHttpClientBuilder<U, R> extends HttpClientBuilder<U, R, ServiceDiscovererEvent<R>> {
    /**
     * Initializes the {@link SingleAddressHttpClientBuilder} for each new client.
     * @param <U> The unresolved address type.
     * @param <R> The resolved address type.
     */
    @FunctionalInterface
    interface SingleAddressInitializer<U, R> {
        /**
         * Configures the passed {@link SingleAddressHttpClientBuilder} for the given {@code scheme} and
         * {@code address}.
         * @param scheme The scheme parsed from the request URI.
         * @param address The unresolved address.
         * @param builder The builder to customize and build a {@link StreamingHttpClient}.
         */
        void initialize(String scheme, U address, SingleAddressHttpClientBuilder<U, R> builder);

        /**
         * Appends the passed {@link SingleAddressInitializer} to this {@link SingleAddressInitializer} such that this
         * {@link SingleAddressInitializer} is applied first and then the passed {@link SingleAddressInitializer}.
         *
         * @param toAppend {@link SingleAddressInitializer} to append
         * @return A composite {@link SingleAddressInitializer} after the append operation.
         */
        default SingleAddressInitializer<U, R> append(SingleAddressInitializer<U, R> toAppend) {
            return (scheme, address, builder) -> {
                initialize(scheme, address, builder);
                toAppend.initialize(scheme, address, builder);
            };
        }
    }

    @Override
    MultiAddressHttpClientBuilder<U, R> ioExecutor(IoExecutor ioExecutor);

    MultiAddressHttpClientBuilder<U, R> executor(Executor executor);

    @Override
    MultiAddressHttpClientBuilder<U, R> executionStrategy(HttpExecutionStrategy strategy);

    @Override
    MultiAddressHttpClientBuilder<U, R> bufferAllocator(BufferAllocator allocator);

    /**
     * Set a function which can customize options for each {@link StreamingHttpClient} that is built.
     * @param initializer Initializes the {@link SingleAddressHttpClientBuilder} used to build new
     * {@link StreamingHttpClient}s.
     * @return {@code this}
     */
    MultiAddressHttpClientBuilder<U, R> initializer(SingleAddressInitializer<U, R> initializer);

    /**
     * Sets a maximum number of redirects to follow.
     *
     * @param maxRedirects A maximum number of redirects to follow. {@code 0} disables redirects.
     * @return {@code this}.
     * @deprecated Use {@link #followRedirects(RedirectConfig)} with {@link RedirectConfigBuilder#maxRedirects(int)}.
     */
<<<<<<< HEAD
    @Deprecated
    public MultiAddressHttpClientBuilder<U, R> maxRedirects(int maxRedirects) {
        return followRedirects(new RedirectConfigBuilder().maxRedirects(maxRedirects)
                .allowNonRelativeRedirects(true).build());
    }

    /**
     * Enables <a href="https://datatracker.ietf.org/doc/html/rfc7231#section-6.4">redirection</a>.
     * <p>
     * Note: For backward compatibility with 0.41.x versions redirects are enabled by default. Starting from version
     * 0.42, users have to opt-in for redirects using this method. If you rely on redirects, always use this method.
     *
     * @param config {@link RedirectConfig} to configure redirection behavior. It can be used to tune what requests
     * should follow redirects and which parts of the original request (headers/payload body/trailers) should be
     * redirected to non-relative locations.
     * @return {@code this}.
     * @see RedirectConfigBuilder
     */
    public MultiAddressHttpClientBuilder<U, R> followRedirects(RedirectConfig config) {
        throw new UnsupportedOperationException("followRedirects(RedirectConfig) not yet supported by " +
                getClass().getName());
    }
=======
    MultiAddressHttpClientBuilder<U, R> maxRedirects(int maxRedirects);
>>>>>>> 3f12fbf8
}<|MERGE_RESOLUTION|>--- conflicted
+++ resolved
@@ -89,9 +89,8 @@
      * @return {@code this}.
      * @deprecated Use {@link #followRedirects(RedirectConfig)} with {@link RedirectConfigBuilder#maxRedirects(int)}.
      */
-<<<<<<< HEAD
     @Deprecated
-    public MultiAddressHttpClientBuilder<U, R> maxRedirects(int maxRedirects) {
+    default MultiAddressHttpClientBuilder<U, R> maxRedirects(int maxRedirects) {
         return followRedirects(new RedirectConfigBuilder().maxRedirects(maxRedirects)
                 .allowNonRelativeRedirects(true).build());
     }
@@ -108,11 +107,8 @@
      * @return {@code this}.
      * @see RedirectConfigBuilder
      */
-    public MultiAddressHttpClientBuilder<U, R> followRedirects(RedirectConfig config) {
+    default MultiAddressHttpClientBuilder<U, R> followRedirects(RedirectConfig config) {
         throw new UnsupportedOperationException("followRedirects(RedirectConfig) not yet supported by " +
                 getClass().getName());
     }
-=======
-    MultiAddressHttpClientBuilder<U, R> maxRedirects(int maxRedirects);
->>>>>>> 3f12fbf8
 }