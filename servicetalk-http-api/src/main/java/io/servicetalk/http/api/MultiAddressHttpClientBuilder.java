--- conflicted
+++ resolved
@@ -119,12 +119,6 @@
     @Override
     public abstract <T> MultiAddressHttpClientBuilder<U, R> socketOption(SocketOption<T> option, T value);
 
-<<<<<<< HEAD
-=======
-    @Deprecated
-    @Override
-    public abstract MultiAddressHttpClientBuilder<U, R> enableWireLogging(String loggerName);
-
     /**
      * {@inheritDoc}
      * @deprecated Use {@link #initializer(SingleAddressInitializer)} and
@@ -132,7 +126,6 @@
      * of {@link SingleAddressInitializer#initialize(String, Object, SingleAddressHttpClientBuilder)}.
      */
     @Deprecated
->>>>>>> 0510d1c1
     @Override
     public abstract MultiAddressHttpClientBuilder<U, R> enableWireLogging(String loggerName,
                                                                           LogLevel logLevel,
