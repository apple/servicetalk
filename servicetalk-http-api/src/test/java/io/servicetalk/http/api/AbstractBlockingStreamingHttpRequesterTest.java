/*
 * Copyright © 2018-2019 Apple Inc. and the ServiceTalk project authors
 *
 * Licensed under the Apache License, Version 2.0 (the "License");
 * you may not use this file except in compliance with the License.
 * You may obtain a copy of the License at
 *
 *   http://www.apache.org/licenses/LICENSE-2.0
 *
 * Unless required by applicable law or agreed to in writing, software
 * distributed under the License is distributed on an "AS IS" BASIS,
 * WITHOUT WARRANTIES OR CONDITIONS OF ANY KIND, either express or implied.
 * See the License for the specific language governing permissions and
 * limitations under the License.
 */
package io.servicetalk.http.api;

import io.servicetalk.buffer.api.Buffer;
import io.servicetalk.buffer.api.BufferAllocator;
import io.servicetalk.concurrent.BlockingIterable;
import io.servicetalk.concurrent.BlockingIterator;
import io.servicetalk.concurrent.PublisherSource.Subscriber;
import io.servicetalk.concurrent.PublisherSource.Subscription;
import io.servicetalk.concurrent.api.Publisher;
import io.servicetalk.concurrent.api.Single;
import io.servicetalk.concurrent.api.TestPublisher;
import io.servicetalk.concurrent.api.TestSubscription;
import io.servicetalk.concurrent.internal.ServiceTalkTestTimeout;
import io.servicetalk.transport.api.ConnectionContext;
import io.servicetalk.transport.api.ExecutionContext;

import org.junit.Before;
import org.junit.Rule;
import org.junit.Test;
import org.mockito.Mock;
import org.mockito.MockitoAnnotations;

import java.io.InputStream;
import java.util.concurrent.CountDownLatch;
import java.util.function.BiFunction;

import static io.servicetalk.buffer.netty.BufferAllocators.DEFAULT_ALLOCATOR;
import static io.servicetalk.concurrent.api.Executors.immediate;
<<<<<<< HEAD
import static io.servicetalk.concurrent.api.Publisher.from;
import static io.servicetalk.concurrent.api.Single.error;
import static io.servicetalk.concurrent.api.Single.success;
=======
import static io.servicetalk.concurrent.api.Publisher.just;
import static io.servicetalk.concurrent.api.Single.failed;
import static io.servicetalk.concurrent.api.Single.succeeded;
>>>>>>> ef6bc67b
import static io.servicetalk.concurrent.api.SourceAdapters.toSource;
import static io.servicetalk.http.api.HttpExecutionStrategies.defaultStrategy;
import static io.servicetalk.http.api.HttpExecutionStrategies.noOffloadsStrategy;
import static io.servicetalk.http.api.HttpProtocolVersion.HTTP_1_1;
import static io.servicetalk.http.api.HttpResponseStatus.OK;
import static io.servicetalk.http.api.RequestResponseFactories.toBlockingStreaming;
import static java.nio.charset.StandardCharsets.US_ASCII;
import static java.util.Collections.singleton;
import static org.junit.Assert.assertArrayEquals;
import static org.junit.Assert.assertEquals;
import static org.junit.Assert.assertFalse;
import static org.junit.Assert.assertNotNull;
import static org.junit.Assert.assertTrue;
import static org.mockito.Mockito.verify;
import static org.mockito.Mockito.when;

public abstract class AbstractBlockingStreamingHttpRequesterTest {
    @Rule
    public final ServiceTalkTestTimeout timeout = new ServiceTalkTestTimeout();
    @Mock
    private ExecutionContext mockExecutionCtx;
    @Mock
    private ConnectionContext mockCtx;
    @Mock
    private BlockingIterable<Buffer> mockIterable;
    @Mock
    private BlockingIterator<Buffer> mockIterator;

    private final TestPublisher<Buffer> publisher = new TestPublisher<>();
    private final BufferAllocator allocator = DEFAULT_ALLOCATOR;
    private final StreamingHttpRequestResponseFactory reqRespFactory = new DefaultStreamingHttpRequestResponseFactory(
            allocator, DefaultHttpHeadersFactory.INSTANCE);
    private final BlockingStreamingHttpRequestResponseFactory blkReqRespFactory = toBlockingStreaming(reqRespFactory);

    protected abstract TestStreamingHttpRequester newAsyncRequester(
            StreamingHttpRequestResponseFactory factory, ExecutionContext executionContext,
            BiFunction<HttpExecutionStrategy, StreamingHttpRequest, Single<StreamingHttpResponse>> doRequest);

    protected abstract TestBlockingStreamingHttpRequester newBlockingRequester(
            BlockingStreamingHttpRequestResponseFactory factory, ExecutionContext executionContext,
            BiFunction<HttpExecutionStrategy, BlockingStreamingHttpRequest, BlockingStreamingHttpResponse> doRequest);

    protected abstract static class TestStreamingHttpRequester implements StreamingHttpRequester {

        private final StreamingHttpRequestResponseFactory reqRespFactory;
        private final HttpExecutionStrategy strategy;

        protected TestStreamingHttpRequester(final StreamingHttpRequestResponseFactory reqRespFactory,
                                             final HttpExecutionStrategy strategy) {
            this.reqRespFactory = reqRespFactory;
            this.strategy = strategy;
        }

        public final Single<StreamingHttpResponse> request(final StreamingHttpRequest request) {
            return request(strategy, request);
        }

        @Override
        public final StreamingHttpRequest newRequest(final HttpRequestMethod method, final String requestTarget) {
            return reqRespFactory.newRequest(method, requestTarget);
        }

        @Override
        public final StreamingHttpResponseFactory httpResponseFactory() {
            return reqRespFactory;
        }

        public abstract boolean isClosed();

        public abstract BlockingStreamingHttpRequester asBlockingStreaming();
    }

    protected abstract static class TestBlockingStreamingHttpRequester implements BlockingStreamingHttpRequester {

        private final BlockingStreamingHttpRequestResponseFactory reqRespFactory;
        private final HttpExecutionStrategy strategy;

        protected TestBlockingStreamingHttpRequester(final BlockingStreamingHttpRequestResponseFactory reqRespFactory,
                                                     final HttpExecutionStrategy strategy) {
            this.reqRespFactory = reqRespFactory;
            this.strategy = strategy;
        }

        @Override
        public final BlockingStreamingHttpResponse request(
                final BlockingStreamingHttpRequest request) throws Exception {
            return request(strategy, request);
        }

        @Override
        public final BlockingStreamingHttpRequest newRequest(final HttpRequestMethod method,
                                                             final String requestTarget) {
            return reqRespFactory.newRequest(method, requestTarget);
        }

        @Override
        public BlockingStreamingHttpResponseFactory httpResponseFactory() {
            return reqRespFactory;
        }

        public abstract boolean isClosed();

        public abstract StreamingHttpRequester asStreaming();
    }

    // TODO(jayv) should be converted to BlockingStreamingHttp(Client|Connection)Filter when that API exists
    protected static final class BlockingFilter
            implements HttpClientFilterFactory, HttpConnectionFilterFactory {

        final BiFunction<HttpExecutionStrategy, BlockingStreamingHttpRequest,
                BlockingStreamingHttpResponse> doRequest;

        protected BlockingFilter(final BiFunction<HttpExecutionStrategy, BlockingStreamingHttpRequest,
                BlockingStreamingHttpResponse> doRequest) {
            this.doRequest = doRequest;
        }

        @Override
        public StreamingHttpClientFilter create(final StreamingHttpClientFilter client,
                                                final Publisher<Object> lbEvents) {
            return new StreamingHttpClientFilter(client) {
                @Override
                protected Single<StreamingHttpResponse> request(final StreamingHttpRequester delegate,
                                                                final HttpExecutionStrategy strategy,
                                                                final StreamingHttpRequest request) {
                    return BlockingUtils.request(asBlockingRequester(doRequest, reqRespFactory),
                            strategy, request);
                }

                @Override
                protected Single<ReservedStreamingHttpConnectionFilter> reserveConnection(
                        final StreamingHttpClientFilter delegate,
                        final HttpExecutionStrategy strategy,
                        final HttpRequestMetaData metaData) {
                    return failed(new UnsupportedOperationException());
                }
            };
        }

        @Override
        public StreamingHttpConnectionFilter create(final StreamingHttpConnectionFilter connection) {
            return new StreamingHttpConnectionFilter(connection) {
                @Override
                protected Single<StreamingHttpResponse> request(final StreamingHttpRequester delegate,
                                                                final HttpExecutionStrategy strategy,
                                                                final StreamingHttpRequest request) {
                    return BlockingUtils.request(asBlockingRequester(doRequest, reqRespFactory),
                            strategy, request);
                }
            };
        }

        // This converts a blocking request() to streaming request() for use in a StreamingHttpC*Filter
        private static BlockingStreamingHttpRequester asBlockingRequester(
                final BiFunction<HttpExecutionStrategy, BlockingStreamingHttpRequest,
                        BlockingStreamingHttpResponse> doRequest,
                final StreamingHttpRequestResponseFactory reqRespFactory) {
            return new BlockingStreamingHttpRequester() {

                BlockingStreamingHttpRequestResponseFactory blkReqRespFactory = toBlockingStreaming(reqRespFactory);

                @Override
                public BlockingStreamingHttpRequest newRequest(final HttpRequestMethod method,
                                                               final String requestTarget) {
                    return blkReqRespFactory.newRequest(method, requestTarget);
                }

                @Override
                public BlockingStreamingHttpResponseFactory httpResponseFactory() {
                    return blkReqRespFactory;
                }

                @Override
                public BlockingStreamingHttpResponse request(
                        final BlockingStreamingHttpRequest request) throws Exception {
                    return request(noOffloadsStrategy(), request);
                }

                @Override
                public BlockingStreamingHttpResponse request(final HttpExecutionStrategy strategy,
                                                             final BlockingStreamingHttpRequest request) {
                    return doRequest.apply(strategy, request);
                }

                @Override
                public ExecutionContext executionContext() {
                    throw new UnsupportedOperationException();
                }

                @Override
                public void close() {
                    throw new UnsupportedOperationException();
                }
            };
        }
    }

    @Before
    public void setup() {
        MockitoAnnotations.initMocks(this);
        when(mockExecutionCtx.executor()).thenReturn(immediate());
        when(mockCtx.executionContext()).thenReturn(mockExecutionCtx);
        when(mockIterable.iterator()).thenReturn(mockIterator);
    }

    @Test
    public void asyncToSyncNoPayload() throws Exception {
        TestStreamingHttpRequester asyncRequester = newAsyncRequester(reqRespFactory, mockExecutionCtx,
                (strategy, req) -> succeeded(reqRespFactory.ok()));
        BlockingStreamingHttpRequester syncRequester = asyncRequester.asBlockingStreaming();
        BlockingStreamingHttpResponse syncResponse = syncRequester.request(
                syncRequester.get("/"));
        assertEquals(HTTP_1_1, syncResponse.version());
        assertEquals(OK, syncResponse.status());
    }

    @Test
    public void asyncToSyncWithPayload() throws Exception {
        TestStreamingHttpRequester asyncRequester = newAsyncRequester(reqRespFactory, mockExecutionCtx,
<<<<<<< HEAD
                (strategy, req) -> success(reqRespFactory.ok().payloadBody(from(allocator.fromAscii("hello")))));
=======
                (strategy, req) -> succeeded(reqRespFactory.ok().payloadBody(just(allocator.fromAscii("hello")))));
>>>>>>> ef6bc67b
        BlockingStreamingHttpRequester syncRequester = asyncRequester.asBlockingStreaming();
        BlockingStreamingHttpResponse syncResponse = syncRequester.request(
                syncRequester.get("/"));
        assertEquals(HTTP_1_1, syncResponse.version());
        assertEquals(OK, syncResponse.status());
        BlockingIterator<Buffer> iterator = syncResponse.payloadBody().iterator();
        assertTrue(iterator.hasNext());
        assertEquals(allocator.fromAscii("hello"), iterator.next());
        assertFalse(iterator.hasNext());
    }

    @Test
    public void asyncToSyncWithPayloadInputStream() throws Exception {
        String expectedPayload = "hello";
        byte[] expectedPayloadBytes = expectedPayload.getBytes(US_ASCII);
        TestStreamingHttpRequester asyncRequester = newAsyncRequester(reqRespFactory, mockExecutionCtx,
<<<<<<< HEAD
                (strategy, req) -> success(reqRespFactory.ok().payloadBody(
                        from(allocator.fromAscii(expectedPayload)))));
=======
                (strategy, req) -> succeeded(reqRespFactory.ok().payloadBody(
                        just(allocator.fromAscii(expectedPayload)))));
>>>>>>> ef6bc67b
        BlockingStreamingHttpRequester syncRequester = asyncRequester.asBlockingStreaming();
        BlockingStreamingHttpResponse syncResponse = syncRequester.request(
                syncRequester.get("/"));
        assertEquals(HTTP_1_1, syncResponse.version());
        assertEquals(OK, syncResponse.status());
        InputStream is = syncResponse.payloadBodyInputStream();
        byte[] actualPayloadBytes = new byte[expectedPayloadBytes.length];
        assertEquals(expectedPayloadBytes.length, is.read(actualPayloadBytes, 0, actualPayloadBytes.length));
        assertArrayEquals(expectedPayloadBytes, actualPayloadBytes);
        is.close();
    }

    @Test
    public void asyncToSyncClose() throws Exception {
        TestStreamingHttpRequester asyncRequester = newAsyncRequester(reqRespFactory, mockExecutionCtx,
                (strategy, req) -> failed(new IllegalStateException("shouldn't be called!")));
        BlockingStreamingHttpRequester syncRequester = asyncRequester.asBlockingStreaming();
        syncRequester.close();
        assertTrue(asyncRequester.isClosed());
    }

    @Test
    public void asyncToSyncCancelPropagated() throws Exception {
        TestStreamingHttpRequester asyncRequester = newAsyncRequester(reqRespFactory, mockExecutionCtx,
                (strategy, req) -> succeeded(reqRespFactory.ok().payloadBody(publisher)));
        TestSubscription subscription = new TestSubscription();
        BlockingStreamingHttpRequester syncRequester = asyncRequester.asBlockingStreaming();
        BlockingStreamingHttpResponse syncResponse = syncRequester.request(
                syncRequester.get("/"));
        assertEquals(HTTP_1_1, syncResponse.version());
        assertEquals(OK, syncResponse.status());
        BlockingIterator iterator = syncResponse.payloadBody().iterator();
        publisher.onSubscribe(subscription);
        publisher.onNext(allocator.fromAscii("hello"));
        assertTrue(iterator.hasNext());
        iterator.close();
        assertTrue(subscription.isCancelled());
    }

    @Test
    public void syncToAsyncNoPayload() throws Exception {
        TestBlockingStreamingHttpRequester syncRequester = newBlockingRequester(blkReqRespFactory, mockExecutionCtx,
                (strategy, req) -> blkReqRespFactory.ok());
        StreamingHttpRequester asyncRequester = syncRequester.asStreaming();
        StreamingHttpResponse asyncResponse =
                asyncRequester.request(defaultStrategy(), asyncRequester.get("/")).toFuture().get();
        assertNotNull(asyncResponse);
        assertEquals(HTTP_1_1, asyncResponse.version());
        assertEquals(OK, asyncResponse.status());
    }

    @Test
    public void syncToAsyncWithPayload() throws Exception {
        TestBlockingStreamingHttpRequester syncRequester = newBlockingRequester(blkReqRespFactory, mockExecutionCtx,
                (strategy, req) -> blkReqRespFactory.ok().payloadBody(singleton(allocator.fromAscii("hello"))));
        StreamingHttpRequester asyncRequester = syncRequester.asStreaming();
        StreamingHttpResponse asyncResponse =
                asyncRequester.request(defaultStrategy(), asyncRequester.get("/")).toFuture().get();
        assertNotNull(asyncResponse);
        assertEquals(HTTP_1_1, asyncResponse.version());
        assertEquals(OK, asyncResponse.status());
        assertEquals("hello", asyncResponse.payloadBody()
                .collect(() -> "", (acc, next) -> acc + next.toString(US_ASCII)).toFuture().get());
    }

    @Test
    public void syncToAsyncClose() throws Exception {
        TestBlockingStreamingHttpRequester syncRequester = newBlockingRequester(blkReqRespFactory,
                mockExecutionCtx, (strategy, req) -> {
            throw new IllegalStateException("shouldn't be called!");
        });
        StreamingHttpRequester asyncRequester = syncRequester.asStreaming();
        asyncRequester.closeAsync().toFuture().get();
        assertTrue(syncRequester.isClosed());
    }

    @Test
    public void syncToAsyncCancelPropagated() throws Exception {
        TestBlockingStreamingHttpRequester syncRequester = newBlockingRequester(blkReqRespFactory, mockExecutionCtx,
                (strategy, req) -> blkReqRespFactory.ok().payloadBody(mockIterable));
        StreamingHttpRequester asyncRequester = syncRequester.asStreaming();
        StreamingHttpResponse asyncResponse =
                asyncRequester.request(defaultStrategy(), asyncRequester.get("/")).toFuture().get();
        assertNotNull(asyncResponse);
        CountDownLatch latch = new CountDownLatch(1);
        toSource(asyncResponse.payloadBody()).subscribe(new Subscriber<Buffer>() {
            @Override
            public void onSubscribe(final Subscription s) {
                s.cancel();
                latch.countDown();
            }

            @Override
            public void onNext(final Buffer s) {
            }

            @Override
            public void onError(final Throwable t) {
            }

            @Override
            public void onComplete() {
            }
        });
        latch.await();
        verify(mockIterator).close();
    }
}<|MERGE_RESOLUTION|>--- conflicted
+++ resolved
@@ -41,15 +41,9 @@
 
 import static io.servicetalk.buffer.netty.BufferAllocators.DEFAULT_ALLOCATOR;
 import static io.servicetalk.concurrent.api.Executors.immediate;
-<<<<<<< HEAD
 import static io.servicetalk.concurrent.api.Publisher.from;
-import static io.servicetalk.concurrent.api.Single.error;
-import static io.servicetalk.concurrent.api.Single.success;
-=======
-import static io.servicetalk.concurrent.api.Publisher.just;
 import static io.servicetalk.concurrent.api.Single.failed;
 import static io.servicetalk.concurrent.api.Single.succeeded;
->>>>>>> ef6bc67b
 import static io.servicetalk.concurrent.api.SourceAdapters.toSource;
 import static io.servicetalk.http.api.HttpExecutionStrategies.defaultStrategy;
 import static io.servicetalk.http.api.HttpExecutionStrategies.noOffloadsStrategy;
@@ -269,11 +263,7 @@
     @Test
     public void asyncToSyncWithPayload() throws Exception {
         TestStreamingHttpRequester asyncRequester = newAsyncRequester(reqRespFactory, mockExecutionCtx,
-<<<<<<< HEAD
-                (strategy, req) -> success(reqRespFactory.ok().payloadBody(from(allocator.fromAscii("hello")))));
-=======
-                (strategy, req) -> succeeded(reqRespFactory.ok().payloadBody(just(allocator.fromAscii("hello")))));
->>>>>>> ef6bc67b
+                (strategy, req) -> succeeded(reqRespFactory.ok().payloadBody(from(allocator.fromAscii("hello")))));
         BlockingStreamingHttpRequester syncRequester = asyncRequester.asBlockingStreaming();
         BlockingStreamingHttpResponse syncResponse = syncRequester.request(
                 syncRequester.get("/"));
@@ -290,13 +280,8 @@
         String expectedPayload = "hello";
         byte[] expectedPayloadBytes = expectedPayload.getBytes(US_ASCII);
         TestStreamingHttpRequester asyncRequester = newAsyncRequester(reqRespFactory, mockExecutionCtx,
-<<<<<<< HEAD
-                (strategy, req) -> success(reqRespFactory.ok().payloadBody(
+                (strategy, req) -> succeeded(reqRespFactory.ok().payloadBody(
                         from(allocator.fromAscii(expectedPayload)))));
-=======
-                (strategy, req) -> succeeded(reqRespFactory.ok().payloadBody(
-                        just(allocator.fromAscii(expectedPayload)))));
->>>>>>> ef6bc67b
         BlockingStreamingHttpRequester syncRequester = asyncRequester.asBlockingStreaming();
         BlockingStreamingHttpResponse syncResponse = syncRequester.request(
                 syncRequester.get("/"));
