/*
 * Copyright © 2018 Apple Inc. and the ServiceTalk project authors
 *
 * Licensed under the Apache License, Version 2.0 (the "License");
 * you may not use this file except in compliance with the License.
 * You may obtain a copy of the License at
 *
 *   http://www.apache.org/licenses/LICENSE-2.0
 *
 * Unless required by applicable law or agreed to in writing, software
 * distributed under the License is distributed on an "AS IS" BASIS,
 * WITHOUT WARRANTIES OR CONDITIONS OF ANY KIND, either express or implied.
 * See the License for the specific language governing permissions and
 * limitations under the License.
 */
package io.servicetalk.http.router.predicate;

import io.servicetalk.http.api.BlockingHttpService;
import io.servicetalk.http.api.BlockingStreamingHttpService;
import io.servicetalk.http.api.HttpApiConversions.ServiceAdapterHolder;
import io.servicetalk.http.api.HttpCookiePair;
import io.servicetalk.http.api.HttpExecutionStrategies;
import io.servicetalk.http.api.HttpExecutionStrategy;
import io.servicetalk.http.api.HttpRequestMethod;
import io.servicetalk.http.api.HttpService;
import io.servicetalk.http.api.StreamingHttpRequest;
import io.servicetalk.http.api.StreamingHttpService;
import io.servicetalk.http.router.predicate.dsl.CookieMatcher;
import io.servicetalk.http.router.predicate.dsl.RouteContinuation;
import io.servicetalk.http.router.predicate.dsl.RouteStarter;
import io.servicetalk.http.router.predicate.dsl.StringMultiValueMatcher;
import io.servicetalk.transport.api.ConnectionContext;
import io.servicetalk.transport.api.ExecutionStrategyInfluencer;

import java.util.ArrayList;
import java.util.Iterator;
import java.util.List;
import java.util.Objects;
import java.util.function.BiPredicate;
import java.util.function.Function;
import java.util.function.Predicate;
import java.util.regex.Pattern;
import javax.annotation.Nullable;

import static io.servicetalk.http.api.HttpApiConversions.toStreamingHttpService;
import static io.servicetalk.http.router.predicate.Predicates.method;
import static io.servicetalk.http.router.predicate.Predicates.methodIsOneOf;
import static io.servicetalk.http.router.predicate.Predicates.pathEquals;
import static io.servicetalk.http.router.predicate.Predicates.pathIsOneOf;
import static io.servicetalk.http.router.predicate.Predicates.pathRegex;
import static io.servicetalk.http.router.predicate.Predicates.pathStartsWith;
import static io.servicetalk.http.router.predicate.Predicates.regex;
import static java.util.Objects.requireNonNull;

/**
 * Builds a {@link StreamingHttpService} which routes requests to a number of other {@link StreamingHttpService}s based
 * on user specified criteria.
 * <p>
 * eg.
 * <pre>{@code
 * final StreamingHttpService<HttpChunk, HttpChunk> router = new HttpPredicateRouterBuilder<HttpChunk, HttpChunk>()
 *     .whenMethod(GET).andPathStartsWith("/a/").thenRouteTo(serviceA)
 *     .whenMethod(GET).andPathStartsWith("/b/").thenRouteTo(serviceB)
 *     .whenMethod(POST).thenRouteTo(serviceC)
 *     .buildStreaming();
 * }</pre>
 * <p>
 * If no routes match, a default service is used, which returns a 404 response.
 *
 */
public final class HttpPredicateRouterBuilder implements RouteStarter {
    private final List<Route> routes = new ArrayList<>();
    private final RouteContinuationImpl continuation = new RouteContinuationImpl();
    @Nullable
    private BiPredicate<ConnectionContext, StreamingHttpRequest> predicate;

    @Override
    public RouteContinuation whenMethod(final HttpRequestMethod method) {
        andPredicate(method(method));
        return continuation;
    }

    @Override
    public RouteContinuation whenMethodIsOneOf(final HttpRequestMethod... methods) {
        andPredicate(methodIsOneOf(methods));
        return continuation;
    }

    @Override
    public RouteContinuation whenPathEquals(final String path) {
        andPredicate(pathEquals(path));
        return continuation;
    }

    @Override
    public RouteContinuation whenPathIsOneOf(final String... paths) {
        andPredicate(pathIsOneOf(paths));
        return continuation;
    }

    @Override
    public RouteContinuation whenPathStartsWith(final String pathPrefix) {
        andPredicate(pathStartsWith(pathPrefix));
        return continuation;
    }

    @Override
    public RouteContinuation whenPathMatches(final String pathRegex) {
        andPredicate(pathRegex(pathRegex));
        return continuation;
    }

    @Override
    public RouteContinuation whenPathMatches(final Pattern pathRegex) {
        andPredicate(pathRegex(pathRegex));
        return continuation;
    }

    @Override
    public StringMultiValueMatcher whenQueryParam(final String name) {
        requireNonNull(name);
        return new StringMultiValueMatcherImpl(req -> req.queryParametersIterator(name));
    }

    @Override
    public StringMultiValueMatcher whenHeader(final CharSequence name) {
        requireNonNull(name);
        return new StringMultiValueMatcherImpl(req -> req.headers().valuesIterator(name));
    }

    @Override
    public CookieMatcher whenCookie(final String name) {
        requireNonNull(name);
        return new CookieMatcherImpl(req -> req.headers().getCookiesIterator(name));
    }

    @Override
    public RouteContinuation whenIsSsl() {
        andPredicate((ctx, req) -> ctx.sslSession() != null);
        return continuation;
    }

    @Override
    public RouteContinuation whenIsNotSsl() {
        andPredicate((ctx, req) -> ctx.sslSession() == null);
        return continuation;
    }

    @Override
    public RouteContinuation when(final Predicate<StreamingHttpRequest> predicate) {
        requireNonNull(predicate);
        andPredicate((ctx, req) -> predicate.test(req));
        return continuation;
    }

    @Override
    public RouteContinuation when(final BiPredicate<ConnectionContext, StreamingHttpRequest> predicate) {
        andPredicate(requireNonNull(predicate));
        return continuation;
    }

    @Override
    public StreamingHttpService buildStreaming() {
        return new InOrderRouter(DefaultFallbackServiceStreaming.instance(), routes);
    }

    private void andPredicate(final BiPredicate<ConnectionContext, StreamingHttpRequest> newPredicate) {
        if (predicate == null) {
            predicate = newPredicate;
        } else {
            predicate = predicate.and(newPredicate);
        }
    }

    private class RouteContinuationImpl implements RouteContinuation {

<<<<<<< HEAD
        @Nullable
        private HttpExecutionStrategy strategy;
=======
        private HttpExecutionStrategy strategy = HttpExecutionStrategies.anyStrategy();
>>>>>>> 42d130fb

        @Override
        public RouteContinuation andMethod(final HttpRequestMethod method) {
            return whenMethod(method);
        }

        @Override
        public RouteContinuation andMethodIsOneOf(final HttpRequestMethod... methods) {
            return whenMethodIsOneOf(methods);
        }

        @Override
        public RouteContinuation andPathEquals(final String path) {
            return whenPathEquals(path);
        }

        @Override
        public RouteContinuation andPathIsOneOf(final String... paths) {
            return whenPathIsOneOf(paths);
        }

        @Override
        public RouteContinuation andPathStartsWith(final String pathPrefix) {
            return whenPathStartsWith(pathPrefix);
        }

        @Override
        public RouteContinuation andPathMatches(final String pathRegex) {
            return whenPathMatches(pathRegex);
        }

        @Override
        public RouteContinuation andPathMatches(final Pattern pathRegex) {
            return whenPathMatches(pathRegex);
        }

        @Override
        public StringMultiValueMatcher andQueryParam(final String name) {
            return whenQueryParam(name);
        }

        @Override
        public StringMultiValueMatcher andHeader(final CharSequence name) {
            return whenHeader(name);
        }

        @Override
        public CookieMatcher andCookie(final String name) {
            return whenCookie(name);
        }

        @Override
        public RouteContinuation andIsSsl() {
            return whenIsSsl();
        }

        @Override
        public RouteContinuation andIsNotSsl() {
            return whenIsNotSsl();
        }

        @Override
        public RouteContinuation and(final Predicate<StreamingHttpRequest> predicate) {
            return when(predicate);
        }

        @Override
        public RouteContinuation and(final BiPredicate<ConnectionContext, StreamingHttpRequest> predicate) {
            return when(predicate);
        }

        @Override
        public RouteContinuation executionStrategy(final HttpExecutionStrategy routeStrategy) {
            strategy = Objects.requireNonNull(routeStrategy);
            return this;
        }

        @Override
        public RouteStarter thenRouteTo(final StreamingHttpService service) {
<<<<<<< HEAD
            @Nullable
            HttpExecutionStrategy serviceInvocationStrategy = service instanceof HttpExecutionStrategyInfluencer ?
                    ((HttpExecutionStrategyInfluencer) service).influenceStrategy(strategy) : strategy;
            return thenRouteTo0(service, serviceInvocationStrategy);
=======
            return thenRouteTo0(service, serviceOffloads(service));
>>>>>>> 42d130fb
        }

        @Override
        public RouteStarter thenRouteTo(final HttpService service) {
            final ServiceAdapterHolder adapterHolder = toStreamingHttpService(service, serviceOffloads(service));
            return thenRouteTo0(adapterHolder.adaptor(), adapterHolder.serviceInvocationStrategy());
        }

        @Override
        public RouteStarter thenRouteTo(final BlockingHttpService service) {
            final ServiceAdapterHolder adapterHolder = toStreamingHttpService(service, serviceOffloads(service));
            return thenRouteTo0(adapterHolder.adaptor(), adapterHolder.serviceInvocationStrategy());
        }

        @Override
        public RouteStarter thenRouteTo(final BlockingStreamingHttpService service) {
            final ServiceAdapterHolder adapterHolder = toStreamingHttpService(service, serviceOffloads(service));
            return thenRouteTo0(adapterHolder.adaptor(), adapterHolder.serviceInvocationStrategy());
        }

<<<<<<< HEAD
        private HttpExecutionStrategyInfluencer newInfluencer(final Object service) {
            StrategyInfluencerChainBuilder influencerChainBuilder = new StrategyInfluencerChainBuilder();
            influencerChainBuilder.prependIfInfluencer(service);
            return strategy != null ? influencerChainBuilder.build(strategy) : influencerChainBuilder.build();
=======
        private HttpExecutionStrategy serviceOffloads(final Object service) {
            HttpExecutionStrategy serviceStrategy = service instanceof ExecutionStrategyInfluencer ?
                    HttpExecutionStrategy.from(((ExecutionStrategyInfluencer) service).requiredOffloads()) :
                    defaultStrategy();
            return strategy.merge(serviceStrategy);
>>>>>>> 42d130fb
        }

        private RouteStarter thenRouteTo0(final StreamingHttpService route,
                                          @Nullable final HttpExecutionStrategy routeStrategy) {
            assert predicate != null;
            routes.add(new Route(predicate, route, routeStrategy));
            // Reset shared state since we have finished current route construction
            predicate = null;
<<<<<<< HEAD
            strategy = null;
=======
            strategy = HttpExecutionStrategies.defaultStrategy();
>>>>>>> 42d130fb
            return HttpPredicateRouterBuilder.this;
        }
    }

    private class CookieMatcherImpl implements CookieMatcher {
        private final Function<StreamingHttpRequest, Iterator<? extends HttpCookiePair>> itemsSource;

        CookieMatcherImpl(final Function<StreamingHttpRequest, Iterator<? extends HttpCookiePair>> itemsSource) {
            this.itemsSource = itemsSource;
        }

        @Override
        public RouteContinuation isPresent() {
            return value(v -> true);
        }

        @Override
        public RouteContinuation value(final Predicate<HttpCookiePair> predicate) {
            return values((cookies) -> {
                while (cookies.hasNext()) {
                    if (predicate.test(cookies.next())) {
                        return true;
                    }
                }
                return false;
            });
        }

        @Override
        public RouteContinuation values(final Predicate<Iterator<? extends HttpCookiePair>> predicate) {
            andPredicate((ctx, req) -> predicate.test(itemsSource.apply(req)));
            return continuation;
        }
    }

    private class StringMultiValueMatcherImpl implements StringMultiValueMatcher {
        private final Function<StreamingHttpRequest, Iterator<? extends CharSequence>> itemsSource;

        StringMultiValueMatcherImpl(final Function<StreamingHttpRequest,
                Iterator<? extends CharSequence>> itemsSource) {
            this.itemsSource = itemsSource;
        }

        @Override
        public RouteContinuation isPresent() {
            return firstValue(value -> true);
        }

        @Override
        public RouteContinuation firstValue(final CharSequence value) {
            return firstValue(value::equals);
        }

        @Override
        public RouteContinuation firstValue(final Predicate<CharSequence> predicate) {
            requireNonNull(predicate);
            return values(iterator -> iterator.hasNext() && predicate.test(iterator.next()));
        }

        @Override
        public RouteContinuation values(final Predicate<Iterator<? extends CharSequence>> predicate) {
            andPredicate((ctx, req) -> predicate.test(itemsSource.apply(req)));
            return continuation;
        }

        @Override
        public RouteContinuation firstValueMatches(final String regex) {
            return firstValue(regex(regex));
        }

        @Override
        public RouteContinuation firstValueMatches(final Pattern regex) {
            return firstValue(regex(regex));
        }
    }
}<|MERGE_RESOLUTION|>--- conflicted
+++ resolved
@@ -174,12 +174,7 @@
 
     private class RouteContinuationImpl implements RouteContinuation {
 
-<<<<<<< HEAD
-        @Nullable
-        private HttpExecutionStrategy strategy;
-=======
         private HttpExecutionStrategy strategy = HttpExecutionStrategies.anyStrategy();
->>>>>>> 42d130fb
 
         @Override
         public RouteContinuation andMethod(final HttpRequestMethod method) {
@@ -259,14 +254,7 @@
 
         @Override
         public RouteStarter thenRouteTo(final StreamingHttpService service) {
-<<<<<<< HEAD
-            @Nullable
-            HttpExecutionStrategy serviceInvocationStrategy = service instanceof HttpExecutionStrategyInfluencer ?
-                    ((HttpExecutionStrategyInfluencer) service).influenceStrategy(strategy) : strategy;
-            return thenRouteTo0(service, serviceInvocationStrategy);
-=======
             return thenRouteTo0(service, serviceOffloads(service));
->>>>>>> 42d130fb
         }
 
         @Override
@@ -287,18 +275,11 @@
             return thenRouteTo0(adapterHolder.adaptor(), adapterHolder.serviceInvocationStrategy());
         }
 
-<<<<<<< HEAD
-        private HttpExecutionStrategyInfluencer newInfluencer(final Object service) {
-            StrategyInfluencerChainBuilder influencerChainBuilder = new StrategyInfluencerChainBuilder();
-            influencerChainBuilder.prependIfInfluencer(service);
-            return strategy != null ? influencerChainBuilder.build(strategy) : influencerChainBuilder.build();
-=======
         private HttpExecutionStrategy serviceOffloads(final Object service) {
             HttpExecutionStrategy serviceStrategy = service instanceof ExecutionStrategyInfluencer ?
                     HttpExecutionStrategy.from(((ExecutionStrategyInfluencer) service).requiredOffloads()) :
                     defaultStrategy();
             return strategy.merge(serviceStrategy);
->>>>>>> 42d130fb
         }
 
         private RouteStarter thenRouteTo0(final StreamingHttpService route,
@@ -307,11 +288,7 @@
             routes.add(new Route(predicate, route, routeStrategy));
             // Reset shared state since we have finished current route construction
             predicate = null;
-<<<<<<< HEAD
-            strategy = null;
-=======
             strategy = HttpExecutionStrategies.defaultStrategy();
->>>>>>> 42d130fb
             return HttpPredicateRouterBuilder.this;
         }
     }
