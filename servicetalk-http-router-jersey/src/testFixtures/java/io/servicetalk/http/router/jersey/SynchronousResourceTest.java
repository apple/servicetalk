/*
 * Copyright © 2018 Apple Inc. and the ServiceTalk project authors
 *
 * Licensed under the Apache License, Version 2.0 (the "License");
 * you may not use this file except in compliance with the License.
 * You may obtain a copy of the License at
 *
 *   http://www.apache.org/licenses/LICENSE-2.0
 *
 * Unless required by applicable law or agreed to in writing, software
 * distributed under the License is distributed on an "AS IS" BASIS,
 * WITHOUT WARRANTIES OR CONDITIONS OF ANY KIND, either express or implied.
 * See the License for the specific language governing permissions and
 * limitations under the License.
 */
package io.servicetalk.http.router.jersey;

import io.servicetalk.http.api.HttpResponseStatus;

import org.junit.Test;

import static io.servicetalk.http.api.HttpHeaderValues.APPLICATION_JSON;
import static io.servicetalk.http.api.HttpHeaderValues.TEXT_PLAIN;
import static io.servicetalk.http.api.HttpProtocolVersion.HTTP_1_0;
import static io.servicetalk.http.api.HttpResponseStatus.ACCEPTED;
import static io.servicetalk.http.api.HttpResponseStatus.OK;
import static io.servicetalk.http.api.HttpResponseStatus.PARTIAL_CONTENT;
import static io.servicetalk.http.router.jersey.TestUtils.newLargePayload;
import static io.servicetalk.http.router.jersey.resources.SynchronousResources.PATH;
import static net.javacrumbs.jsonunit.JsonMatchers.jsonEquals;
import static org.hamcrest.Matchers.is;

public class SynchronousResourceTest extends AbstractResourceTest {
<<<<<<< HEAD
    public SynchronousResourceTest(final RouterApi api) {
        super(api);
=======
    public SynchronousResourceTest(final boolean serverNoOffloads) {
        super(serverNoOffloads);
>>>>>>> 76d6fdcf
    }

    @Override
    String resourcePath() {
        return PATH;
    }

    @Test
    public void uriBuilding() {
        sendAndAssertResponse(get("/uris/relative"), OK, TEXT_PLAIN, "/async/text");
        sendAndAssertResponse(get("/uris/absolute"), OK, TEXT_PLAIN, "http://" + host() + "/sync/uris/absolute");
    }

    @Test
    public void customResponseStatus() {
        sendAndAssertNoResponse(get("/statuses/444"), HttpResponseStatus.of(444, "Three fours!"));
    }

    @Test
    public void pathParams() {
        sendAndAssertResponse(get("/matrix/ps;foo=bar1;foo=bar2/params;mp=bar3;mp=bar4"),
                OK, TEXT_PLAIN, "GOT: foo=bar1,bar2 & ps & bar3,bar4");
    }

    @Test
    public void bogusChunked() {
        sendAndAssertResponse(get("/bogus-chunked"), OK, TEXT_PLAIN, "foo");
    }

    @Test
    public void servicetalkRequestContext() {
        sendAndAssertResponse(get("/servicetalk-request"), OK, TEXT_PLAIN, "GOT: " + PATH + "/servicetalk-request");
    }

    @Test
    public void http10Support() {
        sendAndAssertResponse(get("/text").version(HTTP_1_0), HTTP_1_0, OK, TEXT_PLAIN, is("GOT: null & null"),
                __ -> 16);
    }

    @Test
    public void postTextStrInPubOut() {
        sendAndAssertResponse(post("/text-strin-pubout", "bar2", TEXT_PLAIN), OK, TEXT_PLAIN, is("GOT: bar2"),
                __ -> null);
    }

    @Test
    public void postTextPubInStrOut() {
        sendAndAssertResponse(post("/text-pubin-strout", "bar3", TEXT_PLAIN), OK, TEXT_PLAIN, "GOT: bar3");
    }

    @Test
    public void postTextPubInPubOut() {
        sendAndAssertResponse(post("/text-pubin-pubout", "bar23", TEXT_PLAIN), OK, TEXT_PLAIN, is("GOT: bar23"),
                __ -> null);
    }

    @Test
    public void getTextPubResponse() {
        sendAndAssertResponse(get("/text-pub-response?i=206"), PARTIAL_CONTENT, TEXT_PLAIN, "GOT: 206");
    }

    @Test
    public void postTextOioStreams() {
        // Small payload
        sendAndAssertResponse(post("/text-oio-streams", "bar4", TEXT_PLAIN), OK, TEXT_PLAIN, "GOT: bar4");

        // Large payload that goes above Jersey's default buffer size
        final CharSequence payload = newLargePayload();
        sendAndAssertResponse(post("/text-oio-streams", payload, TEXT_PLAIN), OK, TEXT_PLAIN,
                is("GOT: " + payload), __ -> null);
    }

    @Test
    public void postJsonOioStreams() {
        sendAndAssertResponse(post("/json-oio-streams", "{\"foo\":123}", APPLICATION_JSON), OK, APPLICATION_JSON,
                jsonEquals("{\"got\":{\"foo\":123}}"), String::length);
    }

    @Test
    public void postJsonMapInPubOut() {
        sendAndAssertResponse(post("/json-mapin-pubout", "{\"key\":\"val2\"}", APPLICATION_JSON),
                OK, APPLICATION_JSON, jsonEquals("{\"key\":\"val2\",\"foo\":\"bar3\"}"), __ -> null);
    }

    @Test
    public void postJsonPubInMapOut() {
        sendAndAssertResponse(post("/json-pubin-mapout", "{\"key\":\"val3\"}", APPLICATION_JSON),
                OK, APPLICATION_JSON, jsonEquals("{\"key\":\"val3\",\"foo\":\"bar4\"}"),
                getJsonResponseContentLengthExtractor());
    }

    @Test
    public void postJsonPubInPubOut() {
        sendAndAssertResponse(post("/json-pubin-pubout", "{\"key\":\"val4\"}", APPLICATION_JSON),
                OK, APPLICATION_JSON, jsonEquals("{\"key\":\"val4\",\"foo\":\"bar5\"}"), __ -> null);
    }

    @Test
    public void postJsonBufSingleInSingleOutResponse() {
        sendAndAssertResponse(post("/json-buf-sglin-sglout-response", "{\"key\":\"val6\"}", APPLICATION_JSON),
                ACCEPTED, APPLICATION_JSON, jsonEquals("{\"key\":\"val6\",\"foo\":\"bar6\"}"), __ -> null);
    }

    @Test
    public void postJsonBufPubInPubOut() {
        sendAndAssertResponse(post("/json-buf-pubin-pubout", "{\"key\":\"val6\"}", APPLICATION_JSON),
                OK, APPLICATION_JSON, jsonEquals("{\"KEY\":\"VAL6\"}"), __ -> null);
    }

    @Test
    public void postJsonBufPubInPubOutResponse() {
        sendAndAssertResponse(post("/json-buf-pubin-pubout-response", "{\"key\":\"val7\"}", APPLICATION_JSON),
                ACCEPTED, APPLICATION_JSON, jsonEquals("{\"KEY\":\"VAL7\"}"), __ -> null);
    }

    @Test
    public void postJsonPojoInPojoOutResponse() {
        sendAndAssertResponse(post("/json-pojoin-pojoout-response", "{\"aString\":\"val9\",\"anInt\":123}",
                APPLICATION_JSON), ACCEPTED, APPLICATION_JSON, jsonEquals("{\"aString\":\"val9x\",\"anInt\":124}"),
                getJsonResponseContentLengthExtractor());
    }

    @Test
    public void defaultSecurityContext() {
        sendAndAssertResponse(get("/security-context"), OK, APPLICATION_JSON,
                jsonEquals("{\"authenticationScheme\":null,\"secure\":false,\"userPrincipal\":null}"),
                getJsonResponseContentLengthExtractor());
    }
}<|MERGE_RESOLUTION|>--- conflicted
+++ resolved
@@ -31,13 +31,8 @@
 import static org.hamcrest.Matchers.is;
 
 public class SynchronousResourceTest extends AbstractResourceTest {
-<<<<<<< HEAD
-    public SynchronousResourceTest(final RouterApi api) {
-        super(api);
-=======
-    public SynchronousResourceTest(final boolean serverNoOffloads) {
-        super(serverNoOffloads);
->>>>>>> 76d6fdcf
+    public SynchronousResourceTest(final boolean serverNoOffloads, final RouterApi api) {
+        super(serverNoOffloads, api);
     }
 
     @Override
