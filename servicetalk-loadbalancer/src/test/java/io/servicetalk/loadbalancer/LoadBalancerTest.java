/*
 * Copyright © 2018-2021 Apple Inc. and the ServiceTalk project authors
 *
 * Licensed under the Apache License, Version 2.0 (the "License");
 * you may not use this file except in compliance with the License.
 * You may obtain a copy of the License at
 *
 *   http://www.apache.org/licenses/LICENSE-2.0
 *
 * Unless required by applicable law or agreed to in writing, software
 * distributed under the License is distributed on an "AS IS" BASIS,
 * WITHOUT WARRANTIES OR CONDITIONS OF ANY KIND, either express or implied.
 * See the License for the specific language governing permissions and
 * limitations under the License.
 */
package io.servicetalk.loadbalancer;

import io.servicetalk.client.api.ConnectionLimitReachedException;
import io.servicetalk.client.api.ConnectionRejectedException;
import io.servicetalk.client.api.LoadBalancerReadyEvent;
import io.servicetalk.client.api.NoActiveHostException;
import io.servicetalk.client.api.NoAvailableHostException;
import io.servicetalk.client.api.ServiceDiscovererEvent;
import io.servicetalk.concurrent.PublisherSource.Subscriber;
import io.servicetalk.concurrent.PublisherSource.Subscription;
import io.servicetalk.concurrent.api.Completable;
import io.servicetalk.concurrent.api.DelegatingExecutor;
import io.servicetalk.concurrent.api.Executor;
import io.servicetalk.concurrent.api.LegacyTestSingle;
import io.servicetalk.concurrent.api.Publisher;
import io.servicetalk.concurrent.api.Single;
import io.servicetalk.concurrent.api.TestExecutor;
import io.servicetalk.concurrent.api.TestPublisher;
import io.servicetalk.concurrent.internal.DeliberateException;
import io.servicetalk.concurrent.test.internal.TestSingleSubscriber;
import io.servicetalk.context.api.ContextMap;

import org.hamcrest.Matcher;
import org.junit.jupiter.api.Test;
import org.junit.jupiter.params.ParameterizedTest;
import org.junit.jupiter.params.provider.ValueSource;

import java.util.Collection;
import java.util.HashMap;
import java.util.List;
import java.util.Map;
import java.util.NoSuchElementException;
import java.util.Set;
import java.util.concurrent.CopyOnWriteArrayList;
import java.util.concurrent.CopyOnWriteArraySet;
import java.util.concurrent.CountDownLatch;
import java.util.concurrent.CyclicBarrier;
import java.util.concurrent.ExecutionException;
import java.util.concurrent.ExecutorService;
import java.util.concurrent.Executors;
import java.util.concurrent.TimeUnit;
import java.util.concurrent.TimeoutException;
import java.util.concurrent.atomic.AtomicBoolean;
import java.util.concurrent.atomic.AtomicInteger;
import java.util.concurrent.atomic.AtomicReference;
import java.util.function.Predicate;
import java.util.stream.Collectors;

import static io.servicetalk.client.api.ServiceDiscovererEvent.Status.AVAILABLE;
import static io.servicetalk.client.api.ServiceDiscovererEvent.Status.EXPIRED;
import static io.servicetalk.client.api.ServiceDiscovererEvent.Status.UNAVAILABLE;
import static io.servicetalk.concurrent.api.AsyncCloseables.toAsyncCloseable;
import static io.servicetalk.concurrent.api.AsyncCloseables.toListenableAsyncCloseable;
import static io.servicetalk.concurrent.api.BlockingTestUtils.awaitIndefinitely;
import static io.servicetalk.concurrent.api.Completable.completed;
import static io.servicetalk.concurrent.api.Completable.never;
import static io.servicetalk.concurrent.api.RetryStrategies.retryWithConstantBackoffFullJitter;
import static io.servicetalk.concurrent.api.Single.failed;
import static io.servicetalk.concurrent.api.SourceAdapters.toSource;
import static io.servicetalk.concurrent.internal.DeliberateException.DELIBERATE_EXCEPTION;
import static io.servicetalk.concurrent.internal.TestTimeoutConstants.DEFAULT_TIMEOUT_SECONDS;
import static io.servicetalk.loadbalancer.HealthCheckConfig.DEFAULT_HEALTH_CHECK_FAILED_CONNECTIONS_THRESHOLD;
import static io.servicetalk.loadbalancer.HealthCheckConfig.DEFAULT_HEALTH_CHECK_RESUBSCRIBE_INTERVAL;
import static io.servicetalk.loadbalancer.UnhealthyHostConnectionFactory.UNHEALTHY_HOST_EXCEPTION;
import static java.lang.Long.MAX_VALUE;
import static java.time.Duration.ZERO;
import static java.time.Duration.ofMillis;
import static java.time.Duration.ofNanos;
import static java.util.concurrent.TimeUnit.MILLISECONDS;
import static java.util.concurrent.TimeUnit.SECONDS;
import static java.util.stream.Collectors.toSet;
import static org.hamcrest.MatcherAssert.assertThat;
import static org.hamcrest.Matchers.anyOf;
import static org.hamcrest.Matchers.both;
import static org.hamcrest.Matchers.contains;
import static org.hamcrest.Matchers.empty;
import static org.hamcrest.Matchers.equalTo;
import static org.hamcrest.Matchers.greaterThan;
import static org.hamcrest.Matchers.hasSize;
import static org.hamcrest.Matchers.instanceOf;
import static org.hamcrest.Matchers.is;
import static org.hamcrest.Matchers.lessThanOrEqualTo;
import static org.hamcrest.Matchers.notNullValue;
import static org.junit.jupiter.api.Assertions.assertEquals;
import static org.junit.jupiter.api.Assertions.assertNull;
import static org.junit.jupiter.api.Assertions.assertThrows;
import static org.junit.jupiter.api.Assertions.assertTrue;
import static org.junit.jupiter.api.Assertions.fail;
import static org.junit.jupiter.api.Assumptions.assumeTrue;
import static org.mockito.Mockito.times;
import static org.mockito.Mockito.verify;

abstract class LoadBalancerTest extends LoadBalancerTestScaffold {

    static final String[] EMPTY_ARRAY = {};

    private final TestSingleSubscriber<TestLoadBalancedConnection> selectConnectionListener =
            new TestSingleSubscriber<>();
<<<<<<< HEAD
    private final List<TestLoadBalancedConnection> connectionsCreated = new CopyOnWriteArrayList<>();
    private final Queue<Runnable> connectionRealizers = new ConcurrentLinkedQueue<>();
    private final SequentialPublisherSubscriberFunction<Collection<ServiceDiscovererEvent<String>>>
            sequentialPublisherSubscriberFunction = new SequentialPublisherSubscriberFunction<>();
    final TestPublisher<Collection<ServiceDiscovererEvent<String>>> serviceDiscoveryPublisher =
            new TestPublisher.Builder<Collection<ServiceDiscovererEvent<String>>>()
                    .sequentialSubscribers(sequentialPublisherSubscriberFunction)
                    .build();
    private TestConnectionFactory connectionFactory =
            new TestConnectionFactory(this::newRealizedConnectionSingle);

    TestableLoadBalancer<String, TestLoadBalancedConnection> lb;

    protected TestExecutor testExecutor;

    static <T> Predicate<T> any() {
      return __ -> true;
    }
=======
>>>>>>> bad95580

    Predicate<TestLoadBalancedConnection> alwaysNewConnectionFilter() {
        return cnx -> lb.usedAddresses().stream().noneMatch(addr -> addr.getValue().stream().anyMatch(cnx::equals));
    }

    TestableLoadBalancer<String, TestLoadBalancedConnection> defaultLb(
        TestConnectionFactory connectionFactory) {
        return newTestLoadBalancer(serviceDiscoveryPublisher, connectionFactory);
    }

    protected abstract boolean isRoundRobin();

    protected abstract LoadBalancerBuilder<String, TestLoadBalancedConnection> baseLoadBalancerBuilder();

    @Test
    void streamEventJustClose() throws InterruptedException {
        CountDownLatch readyLatch = new CountDownLatch(1);
        CountDownLatch completeLatch = new CountDownLatch(1);
        lb.eventStream().afterOnComplete(completeLatch::countDown).firstOrElse(() -> {
            throw new NoSuchElementException();
        }).subscribe(next -> readyLatch.countDown());
        lb.closeAsync().subscribe();

        assertThat(readyLatch.await(100, MILLISECONDS), is(false));
        completeLatch.await();
    }

    @Test
    void streamEventReadyAndCompleteOnClose() throws InterruptedException {
        CountDownLatch readyLatch = new CountDownLatch(1);
        CountDownLatch completeLatch = new CountDownLatch(1);
        AtomicReference<Throwable> causeRef = new AtomicReference<>();
        toSource(lb.eventStream()).subscribe(new Subscriber<Object>() {
            @Override
            public void onSubscribe(final Subscription s) {
                s.request(1);
            }

            @Override
            public void onNext(final Object event) {
                if (event instanceof LoadBalancerReadyEvent && ((LoadBalancerReadyEvent) event).isReady()) {
                    readyLatch.countDown();
                }
            }

            @Override
            public void onError(final Throwable t) {
                causeRef.set(t);
                completeLatch.countDown();
            }

            @Override
            public void onComplete() {
                completeLatch.countDown();
            }
        });
        assertThat(readyLatch.await(100, MILLISECONDS), is(false));
        sendServiceDiscoveryEvents(upEvent("address-1"));
        readyLatch.await();

        lb.closeAsync().subscribe();
        completeLatch.await();
        assertNull(causeRef.get());
    }

    @Test
    void unknownAddressIsRemoved() {
        assertAddresses(lb.usedAddresses(), EMPTY_ARRAY);
        sendServiceDiscoveryEvents(downEvent("address-1"));
        assertAddresses(lb.usedAddresses(), EMPTY_ARRAY);
    }

    @Test
    void noServiceDiscoveryEvent() {
        toSource(lb.selectConnection(any(), null)).subscribe(selectConnectionListener);
        assertThat(selectConnectionListener.awaitOnError(), instanceOf(NoAvailableHostException.class));

        assertThat(connectionsCreated, is(empty()));
    }

    @Test
    void selectStampedeUnsaturableConnection() throws Exception {
        serviceDiscoveryPublisher.onComplete();

        testSelectStampede(any());
    }

    @Test
    void selectStampedeSaturableConnection() throws Exception {
        serviceDiscoveryPublisher.onComplete();

        testSelectStampede(newSaturableConnectionFilter());
    }

    private void testSelectStampede(final Predicate<TestLoadBalancedConnection> selectionFilter) throws Exception {
        connectionFactory = new TestConnectionFactory(this::newUnrealizedConnectionSingle);
        lb = defaultLb(connectionFactory);

        final ExecutorService clientExecutor = Executors.newFixedThreadPool(20);
        final List<TestLoadBalancedConnection> selectedConnections = new CopyOnWriteArrayList<>();
        final List<Throwable> exceptions = new CopyOnWriteArrayList<>();
        final CyclicBarrier stampedeBarrier = new CyclicBarrier(21);

        // Client simulator threads
        for (int i = 0; i < 20; i++) {
            clientExecutor.submit(() -> {
                try {
                    stampedeBarrier.await(DEFAULT_TIMEOUT_SECONDS, SECONDS);

                    Publisher<TestLoadBalancedConnection> selections = Publisher.empty();
                    for (int j = 0; j < 5; j++) {
                        selections = selections.concat(lb.selectConnection(selectionFilter, null));
                    }
                    selectedConnections.addAll(selections.toFuture().get());
                } catch (final Throwable t) {
                    exceptions.add(t);
                }
            });
        }

        // Async connection factory simulator
        final ExecutorService connectionFactoryExecutor = Executors.newFixedThreadPool(5);
        final AtomicBoolean runConnectionRealizers = new AtomicBoolean(true);
        for (int i = 0; i < 5; i++) {
            connectionFactoryExecutor.submit(() -> {
                while (runConnectionRealizers.get()) {
                    final Runnable realizer = connectionRealizers.poll();
                    if (realizer != null) {
                        realizer.run();
                    } else {
                        Thread.yield();
                    }
                }
            });
        }

        sendServiceDiscoveryEvents(upEvent("address-1"));
        // Release the client simulator threads
        stampedeBarrier.await(DEFAULT_TIMEOUT_SECONDS, SECONDS);

        clientExecutor.shutdown();
        clientExecutor.awaitTermination(10, SECONDS);
        runConnectionRealizers.set(false);
        connectionFactoryExecutor.shutdown();
        connectionFactoryExecutor.awaitTermination(10, SECONDS);

        assertThat(exceptions, is(empty()));
        assertThat(selectedConnections, hasSize(100));
        assertThat(selectedConnections.stream().map(TestLoadBalancedConnection::address).collect(toSet()),
                contains("address-1"));
        assertThat(connectionsCreated, hasSize(both(greaterThan(0)).and(lessThanOrEqualTo(100))));
    }

    @Test
    void roundRobining() throws Exception {
        assumeTrue(isRoundRobin());

        sendServiceDiscoveryEvents(upEvent("address-1"));
        sendServiceDiscoveryEvents(upEvent("address-2"));
        final List<String> connections = awaitIndefinitely((lb.selectConnection(any(), null)
                .concat(lb.selectConnection(any(), null))
                .concat(lb.selectConnection(any(), null))
                .concat(lb.selectConnection(any(), null))
                .concat(lb.selectConnection(any(), null))
                .map(TestLoadBalancedConnection::address)));

        assertThat(connections, contains("address-1", "address-2", "address-1", "address-2", "address-1"));

        assertConnectionCount(lb.usedAddresses(),
                connectionsCount("address-1", 1),
                connectionsCount("address-2", 1));

        assertThat(connectionsCreated, hasSize(2));
    }

    @Test
    void closedConnectionPruning() throws Exception {
        sendServiceDiscoveryEvents(upEvent("address-1"));

        final TestLoadBalancedConnection connection = awaitIndefinitely(lb.selectConnection(any(), null));
        assert connection != null;
        List<Map.Entry<String, List<TestLoadBalancedConnection>>> activeAddresses = lb.usedAddresses();

        assertThat(activeAddresses.size(), is(1));
        assertConnectionCount(activeAddresses, connectionsCount("address-1", 1));
        assertThat(activeAddresses.get(0).getValue().get(0), is(connection));
        awaitIndefinitely(connection.closeAsync());

        assertConnectionCount(lb.usedAddresses(), connectionsCount("address-1", 0));

        assertThat(connectionsCreated, hasSize(1));
    }

    @Test
    void connectionFactoryErrorPropagation() {
        serviceDiscoveryPublisher.onComplete();

        connectionFactory = new TestConnectionFactory(__ -> failed(DELIBERATE_EXCEPTION));
        lb = defaultLb(connectionFactory);
        sendServiceDiscoveryEvents(upEvent("address-1"));

        ExecutionException ex = assertThrows(ExecutionException.class,
                                             () -> awaitIndefinitely(lb.selectConnection(any(), null)));
        assertThat(ex.getCause(), is(instanceOf(DeliberateException.class)));
    }

    @Test
    void earlyFailsAfterClose() throws Exception {
        sendServiceDiscoveryEvents(upEvent("address-1"));
        awaitIndefinitely(lb.closeAsync());

        ExecutionException ex = assertThrows(ExecutionException.class,
                                             () -> awaitIndefinitely(lb.selectConnection(any(), null)));
        assertThat(ex.getCause(), is(instanceOf(IllegalStateException.class)));

        assertThat(connectionsCreated, is(empty()));
    }

    @Test
    void closeClosesConnectionFactory() throws Exception {
        awaitIndefinitely(lb.closeAsync());
        assertTrue(connectionFactory.isClosed(), "ConnectionFactory not closed.");
    }

    @ParameterizedTest(name = "{displayName} [{index}]: closeFromLb={0}")
    @ValueSource(booleans = {true, false})
    void closeGracefulThenClose(boolean closeFromLb)
            throws ExecutionException, InterruptedException {
        serviceDiscoveryPublisher.onComplete();
        lb = defaultLb(new TestConnectionFactory(addr -> newRealizedConnectionSingle(addr,
                toListenableAsyncCloseable(toAsyncCloseable(graceful -> graceful ? never() : completed())))));
        sendServiceDiscoveryEvents(upEvent("address-1"));
        final TestLoadBalancedConnection connection = awaitIndefinitely(lb.selectConnection(any(), null));
        assertThat(connection, notNullValue());
            assertThat(assertThrows(ExecutionException.class,
                    () -> (closeFromLb ? lb.closeAsyncGracefully() : connection.closeAsyncGracefully())
                            .timeout(ofMillis(1)).toFuture().get())
                    .getCause(), instanceOf(TimeoutException.class));

        if (closeFromLb) {
            lb.onClosing().toFuture().get();
        }
        connection.onClosing().toFuture().get();

        lb.closeAsync().toFuture().get();
        if (!closeFromLb) {
            lb.onClosing().toFuture().get();
        }

        lb.onClose().toFuture().get(); // Verify onClose reflects the close status.
        connection.onClose().toFuture().get(); // Make sure closeable is closed completely.
    }

    @Test
    void newConnectionIsNotClosedWhenSelectorRejects() throws Exception {
        sendServiceDiscoveryEvents(upEvent("address-1"));
        try {
            awaitIndefinitely(lb.selectConnection(__ -> false, null));
            fail();
        } catch (ExecutionException e) {
            assertThat(e.getCause(), is(instanceOf(ConnectionRejectedException.class)));
        }
        assertThat(connectionsCreated, hasSize(1));
        TestLoadBalancedConnection connection = connectionsCreated.get(0);
        assertThat(connection, is(notNullValue()));
        assertThat(connection.address(), is(equalTo("address-1")));
        // Verify that no close is initiated. Selection may fail because max concurrency changed or connection is
        // being cached and re-used.
        assertThrows(TimeoutException.class, () -> connection.onClose().toFuture().get(10, MILLISECONDS));
        connection.closeAsync().toFuture().get();
    }

    @Test
    void unhealthyHostTakenOutOfPoolForSelection() throws Exception {
        serviceDiscoveryPublisher.onComplete();

        final Single<TestLoadBalancedConnection> properConnection = newRealizedConnectionSingle("address-1");
        final int timeAdvancementsTillHealthy = 3;
        final UnhealthyHostConnectionFactory unhealthyHostConnectionFactory = new UnhealthyHostConnectionFactory(
                "address-1", timeAdvancementsTillHealthy, properConnection);

        final TestConnectionFactory connectionFactory = unhealthyHostConnectionFactory.createFactory();
        lb = defaultLb(connectionFactory);

        sendServiceDiscoveryEvents(upEvent("address-1"));

        // We need to catch `DEFAULT_HEALTH_CHECK_FAILED_CONNECTIONS_THRESHOLD` exceptions before the bad host
        // will be taken out of rotation.
        for (int i = 0; i < DEFAULT_HEALTH_CHECK_FAILED_CONNECTIONS_THRESHOLD; i++) {
            try {
                lb.selectConnection(any(), null).toFuture().get();
                fail("Shouldn't have gotten a live connection.");
            } catch (Exception e) {
                assertThat(e.getCause(), is(UNHEALTHY_HOST_EXCEPTION));
            }
        }

        // Now add another healthy host which should be the host to get selected.
        sendServiceDiscoveryEvents(upEvent("address-2"));

        for (int i = 0; i < 10; ++i) {
            final TestLoadBalancedConnection selectedConnection = lb.selectConnection(any(), null).toFuture().get();
            assertThat(selectedConnection, equalTo(properConnection.toFuture().get()));
        }

        assertThat(testExecutor.scheduledTasksPending(), equalTo(1));

        for (int i = 0; i < timeAdvancementsTillHealthy; ++i) {
            unhealthyHostConnectionFactory.advanceTime(testExecutor);
        }

        assertThat(testExecutor.scheduledTasksPending(), equalTo(0));

        for (int i = 0; i < 10; ++i) {
            final TestLoadBalancedConnection selectedConnection = lb.selectConnection(any(), null).toFuture().get();
            assertThat(selectedConnection, equalTo(properConnection.toFuture().get()));
        }
    }

    @Test
    void disabledHealthCheckDoesntRun() throws Exception {
        serviceDiscoveryPublisher.onComplete();

        final Single<TestLoadBalancedConnection> properConnection = newRealizedConnectionSingle("address-1");
        final int timeAdvancementsTillHealthy = 3;
        final UnhealthyHostConnectionFactory unhealthyHostConnectionFactory = new UnhealthyHostConnectionFactory(
                "address-1", timeAdvancementsTillHealthy, properConnection);
        final TestConnectionFactory connectionFactory = unhealthyHostConnectionFactory.createFactory();

        lb = (TestableLoadBalancer<String, TestLoadBalancedConnection>)
                baseLoadBalancerBuilder()
                        .healthCheckFailedConnectionsThreshold(-1)
                        .build()
                        .newLoadBalancer(serviceDiscoveryPublisher, connectionFactory, "test-service");

        sendServiceDiscoveryEvents(upEvent("address-1"));

        for (int i = 0; i < DEFAULT_HEALTH_CHECK_FAILED_CONNECTIONS_THRESHOLD; ++i) {
            assertSelectThrows(is(UNHEALTHY_HOST_EXCEPTION));
        }

        assertThat(testExecutor.scheduledTasksPending(), equalTo(0));

        for (int i = 0; i < timeAdvancementsTillHealthy - 1; ++i) {
            unhealthyHostConnectionFactory.advanceTime(testExecutor);
            assertSelectThrows(is(UNHEALTHY_HOST_EXCEPTION));
        }

        unhealthyHostConnectionFactory.advanceTime(testExecutor);
        assertThat(testExecutor.scheduledTasksPending(), equalTo(0));

        final TestLoadBalancedConnection selectedConnection = lb.selectConnection(any(), null).toFuture().get();
        assertThat(selectedConnection, equalTo(properConnection.toFuture().get()));
    }

    @Test
    void connectionLimitReachedExceptionDoesNotMarkHostAsUnhealthy() throws Exception {
        serviceDiscoveryPublisher.onComplete();

        final Single<TestLoadBalancedConnection> properConnection = newRealizedConnectionSingle("address-1");
        final int timeAdvancementsTillHealthy = 3;
        final ConnectionLimitReachedException exception = new ConnectionLimitReachedException("deliberate");
        final UnhealthyHostConnectionFactory unhealthyHostConnectionFactory = new UnhealthyHostConnectionFactory(
                "address-1", timeAdvancementsTillHealthy, properConnection, exception);

        final TestConnectionFactory connectionFactory = unhealthyHostConnectionFactory.createFactory();
        lb = defaultLb(connectionFactory);

        sendServiceDiscoveryEvents(upEvent("address-1"));

        for (int i = 0; i < DEFAULT_HEALTH_CHECK_FAILED_CONNECTIONS_THRESHOLD; ++i) {
            assertSelectThrows(is(exception));
        }
        assertThat(testExecutor.scheduledTasksPending(), equalTo(0));

        for (int i = 0; i < timeAdvancementsTillHealthy - 1; ++i) {
            unhealthyHostConnectionFactory.advanceTime(testExecutor);
            assertSelectThrows(is(exception));
        }

        unhealthyHostConnectionFactory.advanceTime(testExecutor);
        assertThat(testExecutor.scheduledTasksPending(), equalTo(0));

        final TestLoadBalancedConnection selectedConnection = lb.selectConnection(any(), null).toFuture().get();
        assertThat(selectedConnection, equalTo(properConnection.toFuture().get()));
    }

    @Test
    void hostUnhealthyIsHealthChecked() throws Exception {
        serviceDiscoveryPublisher.onComplete();
        final Single<TestLoadBalancedConnection> properConnection = newRealizedConnectionSingle("address-1");
        final int timeAdvancementsTillHealthy = 3;
        final UnhealthyHostConnectionFactory unhealthyHostConnectionFactory = new UnhealthyHostConnectionFactory(
                "address-1", timeAdvancementsTillHealthy, properConnection);
        final TestConnectionFactory connectionFactory = unhealthyHostConnectionFactory.createFactory();

        lb = defaultLb(connectionFactory);

        sendServiceDiscoveryEvents(upEvent("address-1"));

        for (int i = 0; i < DEFAULT_HEALTH_CHECK_FAILED_CONNECTIONS_THRESHOLD; ++i) {
            assertSelectThrows(is(UNHEALTHY_HOST_EXCEPTION));
        }

        for (int i = 0; i < timeAdvancementsTillHealthy; ++i) {
            unhealthyHostConnectionFactory.advanceTime(testExecutor);
        }

        final TestLoadBalancedConnection selectedConnection = lb.selectConnection(any(), null).toFuture().get();
        assertThat(selectedConnection, equalTo(properConnection.toFuture().get()));

        // 5 failed attempts trigger health check, 2 health check attempts fail, 3rd health check attempt
        // uses the proper connection, final selection reuses that connection. 8 total creation attempts.
        int expectedConnectionAttempts = 8;
        assertThat(unhealthyHostConnectionFactory.requests.get(), equalTo(expectedConnectionAttempts));
    }

    @Test
    void healthCheckRecoversFromUnexpectedError() throws Exception {
        serviceDiscoveryPublisher.onComplete();
        final Single<TestLoadBalancedConnection> properConnection = newRealizedConnectionSingle("address-1");
        final UnhealthyHostConnectionFactory unhealthyHostConnectionFactory = new UnhealthyHostConnectionFactory(
                "address-1", 4, properConnection);
        final TestConnectionFactory connectionFactory = unhealthyHostConnectionFactory.createFactory();

        final AtomicInteger scheduleCnt = new AtomicInteger();
        lb = (TestableLoadBalancer<String, TestLoadBalancedConnection>)
                baseLoadBalancerBuilder()
                        .healthCheckInterval(ofMillis(50), ofMillis(10))
                        .healthCheckFailedConnectionsThreshold(1)
                        .backgroundExecutor(new DelegatingExecutor(testExecutor) {

                            @Override
                            public Completable timer(final long delay, final TimeUnit unit) {
                                if (scheduleCnt.incrementAndGet() == 2) {
                                    throw DELIBERATE_EXCEPTION;
                                }
                                return delegate().timer(delay, unit);
                            }
                        })
                        .build()
                        .newLoadBalancer(serviceDiscoveryPublisher, connectionFactory, "test-service");

        sendServiceDiscoveryEvents(upEvent("address-1"));

        // Trigger first health check:
        assertSelectThrows(is(UNHEALTHY_HOST_EXCEPTION));
        // Execute two health checks: first will fail due to connectionFactory,
        // second - due to an unexpected error from executor:
        for (int i = 0; i < 2; ++i) {
            unhealthyHostConnectionFactory.advanceTime(testExecutor);
        }

        // Trigger yet another health check:
        assertSelectThrows(is(UNHEALTHY_HOST_EXCEPTION));
        // Execute two health checks: first will fail due to connectionFactory, second succeeds:
        for (int i = 0; i < 2; ++i) {
            unhealthyHostConnectionFactory.advanceTime(testExecutor);
        }

        // Make sure we can select a connection:
        final TestLoadBalancedConnection selectedConnection = lb.selectConnection(any(), null).toFuture().get();
        assertThat(selectedConnection, equalTo(properConnection.toFuture().get()));

        assertThat(unhealthyHostConnectionFactory.requests.get(), equalTo(5));
    }

    // Concurrency test, run multiple times (at least 1000).
    @Test
    void hostUnhealthyDoesntRaceToRunHealthCheck() throws Exception {
        serviceDiscoveryPublisher.onComplete();

        final Single<TestLoadBalancedConnection> properConnection = newRealizedConnectionSingle("address-1");
        final int timeAdvancementsTillHealthy = 3;
        final UnhealthyHostConnectionFactory unhealthyHostConnectionFactory = new UnhealthyHostConnectionFactory(
                "address-1", timeAdvancementsTillHealthy, properConnection);
        final TestConnectionFactory connectionFactory = unhealthyHostConnectionFactory.createFactory();

        lb = defaultLb(connectionFactory);
        sendServiceDiscoveryEvents(upEvent("address-1"));

        // Imitate concurrency by running multiple threads attempting to establish connections.
        ExecutorService executor = Executors.newFixedThreadPool(3);
        try {
            final Runnable runnable = () -> assertSelectThrows(is(UNHEALTHY_HOST_EXCEPTION));
            for (int i = 0; i < 1000; i++) {
                executor.submit(runnable);
            }

            // From test main thread, wait until the host becomes UNHEALTHY, which is apparent from
            // NoHostAvailableException being thrown from selection AFTER a health check was scheduled by any thread.
            final Executor executorForRetries = io.servicetalk.concurrent.api.Executors.newFixedSizeExecutor(1);
            try {
                awaitIndefinitely(lb.selectConnection(any(), null).retryWhen(retryWithConstantBackoffFullJitter((t) ->
                                // DeliberateException comes from connection opening, check for that first
                                // Next, NoAvailableHostException is thrown when the host is unhealthy,
                                // but we still wait until the health check is scheduled and only then stop retrying.
                                t instanceof DeliberateException || testExecutor.scheduledTasksPending() == 0,
                        // try to prevent stack overflow
                        ofMillis(30), executorForRetries)));
            } catch (Exception e) {
                assertThat(e.getCause(), instanceOf(NoActiveHostException.class));
            } finally {
                executorForRetries.closeAsync().toFuture().get();
            }

            // At this point, either the above selection caused the host to be marked as UNHEALTHY,
            // or any background thread. We also know that a health check is pending to be executed.
            // Now we can validate if there is just one health check happening and confirm that by asserting the host
            // is not selected. If our assumption doesn't hold, it means more than one health check was scheduled.
            for (int i = 0; i < timeAdvancementsTillHealthy - 1; ++i) {
                unhealthyHostConnectionFactory.advanceTime(testExecutor);

                // Assert still unhealthy
                assertSelectThrows(instanceOf(NoActiveHostException.class));
            }
        } finally {
            // Shutdown the concurrent validation of unhealthiness.
            executor.shutdownNow();
            executor.awaitTermination(10, SECONDS);
        }

        unhealthyHostConnectionFactory.advanceTime(testExecutor);

        final TestLoadBalancedConnection selectedConnection = lb.selectConnection(any(), null).toFuture().get();
        assertThat(selectedConnection, equalTo(properConnection.toFuture().get()));
    }

    @ParameterizedTest(name = "{displayName} [{index}]: sdReturnsDelta={0}")
    @ValueSource(booleans = {false, true})
    void resubscribeToEventsWhenAllHostsAreUnhealthy(boolean sdReturnsDelta) throws Exception {
        serviceDiscoveryPublisher.onComplete();
        assertThat(sequentialPublisherSubscriberFunction.isSubscribed(), is(false));
        assertThat(sequentialPublisherSubscriberFunction.numberOfSubscribersSeen(), is(1));

        TestConnectionFactory alwaysFail12ConnectionFactory = new TestConnectionFactory(address -> {
            switch (address) {
                case "address-1":
                case "address-2":
                    return Single.failed(UNHEALTHY_HOST_EXCEPTION);
                default:
                    return Single.succeeded(newConnection(address));
            }
        });
        lb = defaultLb(alwaysFail12ConnectionFactory);

        assertThat(sequentialPublisherSubscriberFunction.isSubscribed(), is(true));
        assertThat(sequentialPublisherSubscriberFunction.numberOfSubscribersSeen(), is(2));

        assertAddresses(lb.usedAddresses(), EMPTY_ARRAY);
        sendServiceDiscoveryEvents(upEvent("address-1"));
        sendServiceDiscoveryEvents(upEvent("address-2"));
        assertAddresses(lb.usedAddresses(), "address-1", "address-2");

        // Force all usedAddresses into UNHEALTHY state
        for (int i = 0; i < DEFAULT_HEALTH_CHECK_FAILED_CONNECTIONS_THRESHOLD * lb.usedAddresses().size(); ++i) {
            assertSelectThrows(is(UNHEALTHY_HOST_EXCEPTION));
        }
        assertThat(sequentialPublisherSubscriberFunction.numberOfSubscribersSeen(), is(2));
        // Assert the next select attempt after resubscribe internal triggers re-subscribe
        testExecutor.advanceTimeBy(DEFAULT_HEALTH_CHECK_RESUBSCRIBE_INTERVAL.toMillis() * 2, MILLISECONDS);
        assertThat(sequentialPublisherSubscriberFunction.numberOfSubscribersSeen(), is(2));
        assertSelectThrows(instanceOf(NoActiveHostException.class));
        assertThat(sequentialPublisherSubscriberFunction.numberOfSubscribersSeen(), is(3));

        // Verify state after re-subscribe
        assertAddresses(lb.usedAddresses(), "address-1", "address-2");
        if (sdReturnsDelta) {
            sendServiceDiscoveryEvents(upEvent("address-3"), upEvent("address-4"), downEvent("address-1"));
            assertAddresses(lb.usedAddresses(), "address-2", "address-3", "address-4");
            sendServiceDiscoveryEvents(downEvent("address-2"));
        } else {
            sendServiceDiscoveryEvents(upEvent("address-3"), upEvent("address-4"));
        }
        assertAddresses(lb.usedAddresses(), "address-3", "address-4");

        // Verify the LB is recovered
        Map<String, Matcher<? super String>> expected = new HashMap<>();
        expected.put("address-3", is("address-3"));
        expected.put("address-4", is("address-4"));
        String selected1 = lb.selectConnection(any(), null).toFuture().get().address();
        assertThat(selected1, is(anyOf(expected.values())));

        if (isRoundRobin()) {
            // These asserts are flaky for p2c because we don't have deterministic selection.
            expected.remove(selected1);
            assertThat(lb.selectConnection(any(), null).toFuture().get().address(), is(anyOf(expected.values())));
            assertConnectionCount(lb.usedAddresses(),
                    connectionsCount("address-3", 1), connectionsCount("address-4", 1));
        }
    }

    @Test
    void resubscribeToEventsNotTriggeredWhenDisabled() throws Exception {
        serviceDiscoveryPublisher.onComplete();
        assertThat(sequentialPublisherSubscriberFunction.isSubscribed(), is(false));
        assertThat(sequentialPublisherSubscriberFunction.numberOfSubscribersSeen(), is(1));

        TestConnectionFactory alwaysFailConnectionFactory =
                new TestConnectionFactory(address -> Single.failed(UNHEALTHY_HOST_EXCEPTION));
        lb = (TestableLoadBalancer<String, TestLoadBalancedConnection>)
                baseLoadBalancerBuilder()
                        .healthCheckInterval(ofMillis(50), ofMillis(10))
                        // Set resubscribe interval to very large number
                        .healthCheckResubscribeInterval(ofNanos(MAX_VALUE), ZERO)
                        .backgroundExecutor(testExecutor)
                        .build()
                        .newLoadBalancer(serviceDiscoveryPublisher, alwaysFailConnectionFactory, "test-service");

        assertThat(sequentialPublisherSubscriberFunction.isSubscribed(), is(true));
        assertThat(sequentialPublisherSubscriberFunction.numberOfSubscribersSeen(), is(2));

        assertAddresses(lb.usedAddresses(), EMPTY_ARRAY);
        sendServiceDiscoveryEvents(upEvent("address-1"));
        sendServiceDiscoveryEvents(upEvent("address-2"));
        assertAddresses(lb.usedAddresses(), "address-1", "address-2");

        // Force all usedAddresses into UNHEALTHY state
        for (int i = 0; i < DEFAULT_HEALTH_CHECK_FAILED_CONNECTIONS_THRESHOLD * lb.usedAddresses().size(); ++i) {
            assertSelectThrows(is(UNHEALTHY_HOST_EXCEPTION));
        }
        assertThat(sequentialPublisherSubscriberFunction.numberOfSubscribersSeen(), is(2));
        testExecutor.advanceTimeBy(DEFAULT_HEALTH_CHECK_RESUBSCRIBE_INTERVAL.toMillis() * 2, MILLISECONDS);
        assertThat(sequentialPublisherSubscriberFunction.numberOfSubscribersSeen(), is(2));
        assertSelectThrows(instanceOf(NoActiveHostException.class));
        assertThat(sequentialPublisherSubscriberFunction.numberOfSubscribersSeen(), is(2));
    }

    @Test
    void handleAllDiscoveryEvents() throws Exception {
        serviceDiscoveryPublisher.onComplete();

        lb = (TestableLoadBalancer<String, TestLoadBalancedConnection>)
                baseLoadBalancerBuilder()
                        .healthCheckInterval(ofMillis(50), ofMillis(10))
                        .backgroundExecutor(testExecutor)
                        .build()
                        .newLoadBalancer(serviceDiscoveryPublisher, connectionFactory, "test-service");

        assertAddresses(lb.usedAddresses(), EMPTY_ARRAY);

        sendServiceDiscoveryEvents(upEvent("address-1"));
        assertAddresses(lb.usedAddresses(), "address-1");

        // addresses: [address-1]
        sendServiceDiscoveryEvents(downEvent("address-1", UNAVAILABLE));
        assertAddresses(lb.usedAddresses(), EMPTY_ARRAY);

        // addresses: []
        sendServiceDiscoveryEvents(upEvent("address-2"));
        assertAddresses(lb.usedAddresses(), "address-2");

        // addresses: [address-2]
        sendServiceDiscoveryEvents(downEvent("address-3", UNAVAILABLE));
        assertAddresses(lb.usedAddresses(), "address-2");

        // addresses: [address-2]
        sendServiceDiscoveryEvents(upEvent("address-1"));
        assertAddresses(lb.usedAddresses(), "address-2", "address-1");

        // Make sure both hosts have connections
        // addresses: [address-1, address-2]
        newForHost("address-1");
        newForHost("address-2");

        sendServiceDiscoveryEvents(downEvent("address-1", EXPIRED));
        assertAddresses(lb.usedAddresses(), "address-2", "address-1");

        sendServiceDiscoveryEvents(downEvent("address-2", UNAVAILABLE));
        assertAddresses(lb.usedAddresses(), "address-1");

        sendServiceDiscoveryEvents(downEvent("address-1", AVAILABLE));
        assertAddresses(lb.usedAddresses(), "address-1");

        // Let's make sure that an SD failure doesn't compromise LB's internal state
        serviceDiscoveryPublisher.onError(DELIBERATE_EXCEPTION);
        assertAddresses(lb.usedAddresses(), "address-1");
    }

    /**
     * This test verifies that the {@link io.servicetalk.client.api.LoadBalancer#newConnection(ContextMap)} API is
     * supported.
     */
    @Test
    void registersNewConnections() throws Exception {
        serviceDiscoveryPublisher.onComplete();
        lb = newTestLoadBalancer();

        assertAddresses(lb.usedAddresses(), EMPTY_ARRAY);

        sendServiceDiscoveryEvents(upEvent("address-1"));
        assertAddresses(lb.usedAddresses(), "address-1");

        assertTrue(connectionsCreated.isEmpty());
        TestLoadBalancedConnection conn1 = lb.newConnection(null).toFuture().get();
        assertEquals(1, connectionsCreated.size());
        TestLoadBalancedConnection conn2 = lb.newConnection(null).toFuture().get();
        assertEquals(2, connectionsCreated.size());

        verify(conn1, times(1)).tryReserve();
        verify(conn2, times(1)).tryReserve();
    }

    @Override
    protected final TestableLoadBalancer<String, TestLoadBalancedConnection> newTestLoadBalancer(
            final TestPublisher<Collection<ServiceDiscovererEvent<String>>> serviceDiscoveryPublisher,
            final TestConnectionFactory connectionFactory) {
        return (TestableLoadBalancer<String, TestLoadBalancedConnection>)
                baseLoadBalancerBuilder()
                        .healthCheckInterval(ofMillis(50), ofMillis(10))
                        .backgroundExecutor(testExecutor)
                        .build()
                        .newLoadBalancer(serviceDiscoveryPublisher, connectionFactory, "test-service");
    }

    TestLoadBalancedConnection newForHost(String address) throws Exception {
        // This is necessary because p2c doesn't select hosts deterministically.
        for (;;) {
            TestLoadBalancedConnection cxn = lb.selectConnection(alwaysNewConnectionFilter(), null).toFuture().get();
            if (cxn.address().equals(address)) {
                return cxn;
            }
            // need to close it and try again.
            cxn.closeAsync().subscribe();
        }
    }

    private LegacyTestSingle<TestLoadBalancedConnection> newUnrealizedConnectionSingle(final String address) {
        final LegacyTestSingle<TestLoadBalancedConnection> unrealizedCnx = new LegacyTestSingle<>();
        connectionRealizers.offer(() -> unrealizedCnx.onSuccess(newConnection(address)));
        return unrealizedCnx;
    }

    private static Predicate<TestLoadBalancedConnection> newSaturableConnectionFilter() {
        final AtomicInteger selectConnectionCount = new AtomicInteger();
        final Set<TestLoadBalancedConnection> saturatedConnections = new CopyOnWriteArraySet<>();
        return c -> {
            if (saturatedConnections.contains(c)) {
                return false;
            }
            if (selectConnectionCount.incrementAndGet() % 11 == 0) {
                saturatedConnections.add(c);
            }
            return true;
        };
    }
}<|MERGE_RESOLUTION|>--- conflicted
+++ resolved
@@ -111,27 +111,6 @@
 
     private final TestSingleSubscriber<TestLoadBalancedConnection> selectConnectionListener =
             new TestSingleSubscriber<>();
-<<<<<<< HEAD
-    private final List<TestLoadBalancedConnection> connectionsCreated = new CopyOnWriteArrayList<>();
-    private final Queue<Runnable> connectionRealizers = new ConcurrentLinkedQueue<>();
-    private final SequentialPublisherSubscriberFunction<Collection<ServiceDiscovererEvent<String>>>
-            sequentialPublisherSubscriberFunction = new SequentialPublisherSubscriberFunction<>();
-    final TestPublisher<Collection<ServiceDiscovererEvent<String>>> serviceDiscoveryPublisher =
-            new TestPublisher.Builder<Collection<ServiceDiscovererEvent<String>>>()
-                    .sequentialSubscribers(sequentialPublisherSubscriberFunction)
-                    .build();
-    private TestConnectionFactory connectionFactory =
-            new TestConnectionFactory(this::newRealizedConnectionSingle);
-
-    TestableLoadBalancer<String, TestLoadBalancedConnection> lb;
-
-    protected TestExecutor testExecutor;
-
-    static <T> Predicate<T> any() {
-      return __ -> true;
-    }
-=======
->>>>>>> bad95580
 
     Predicate<TestLoadBalancedConnection> alwaysNewConnectionFilter() {
         return cnx -> lb.usedAddresses().stream().noneMatch(addr -> addr.getValue().stream().anyMatch(cnx::equals));
