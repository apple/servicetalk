--- conflicted
+++ resolved
@@ -96,14 +96,9 @@
             final String targetResource,
             final Publisher<? extends Collection<? extends ServiceDiscovererEvent<ResolvedAddress>>> eventPublisher,
             final ConnectionFactory<ResolvedAddress, T> connectionFactory) {
-<<<<<<< HEAD
-        return new DefaultLoadBalancer<>(id, targetResource, eventPublisher, new RoundRobinSelector<>(targetResource),
-                connectionFactory, linearSearchSpace, healthCheckConfig, null);
-=======
         return new DefaultLoadBalancer<>(id, targetResource, eventPublisher,
                 new RoundRobinSelector<>(Collections.emptyList(), targetResource),
-                connectionFactory, linearSearchSpace, healthCheckConfig);
->>>>>>> bad95580
+                connectionFactory, linearSearchSpace, healthCheckConfig, null);
     }
 
     @Override
