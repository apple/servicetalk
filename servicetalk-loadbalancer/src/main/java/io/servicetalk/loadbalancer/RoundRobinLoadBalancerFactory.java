--- conflicted
+++ resolved
@@ -124,15 +124,8 @@
         private Duration healthCheckInterval = DEFAULT_HEALTH_CHECK_INTERVAL;
         private Duration healthCheckJitter = DEFAULT_HEALTH_CHECK_JITTER;
         private int healthCheckFailedConnectionsThreshold = DEFAULT_HEALTH_CHECK_FAILED_CONNECTIONS_THRESHOLD;
-<<<<<<< HEAD
-        private long healthCheckResubscribeLowerBound =
-                DEFAULT_HEALTH_CHECK_RESUBSCRIBE_INTERVAL.minus(DEFAULT_HEALTH_CHECK_JITTER).toNanos();
-        private long healthCheckResubscribeUpperBound =
-                DEFAULT_HEALTH_CHECK_RESUBSCRIBE_INTERVAL.plus(DEFAULT_HEALTH_CHECK_JITTER).toNanos();
-=======
         private Duration healthCheckResubscribeInterval = DEFAULT_HEALTH_CHECK_RESUBSCRIBE_INTERVAL;
         private Duration healthCheckResubscribeJitter = DEFAULT_HEALTH_CHECK_JITTER;
->>>>>>> 472e86d0
 
         /**
          * Creates a new instance with default settings.
