/*
 * Copyright © 2018-2022 Apple Inc. and the ServiceTalk project authors
 *
 * Licensed under the Apache License, Version 2.0 (the "License");
 * you may not use this file except in compliance with the License.
 * You may obtain a copy of the License at
 *
 *   http://www.apache.org/licenses/LICENSE-2.0
 *
 * Unless required by applicable law or agreed to in writing, software
 * distributed under the License is distributed on an "AS IS" BASIS,
 * WITHOUT WARRANTIES OR CONDITIONS OF ANY KIND, either express or implied.
 * See the License for the specific language governing permissions and
 * limitations under the License.
 */
package io.servicetalk.loadbalancer;

import io.servicetalk.client.api.ConnectionFactory;
import io.servicetalk.client.api.ConnectionLimitReachedException;
import io.servicetalk.client.api.ConnectionRejectedException;
import io.servicetalk.client.api.LoadBalancedConnection;
import io.servicetalk.client.api.LoadBalancer;
import io.servicetalk.client.api.NoAvailableHostException;
import io.servicetalk.client.api.ServiceDiscovererEvent;
import io.servicetalk.concurrent.PublisherSource.Processor;
import io.servicetalk.concurrent.PublisherSource.Subscriber;
import io.servicetalk.concurrent.PublisherSource.Subscription;
import io.servicetalk.concurrent.api.AsyncCloseable;
import io.servicetalk.concurrent.api.AsyncContext;
import io.servicetalk.concurrent.api.Completable;
import io.servicetalk.concurrent.api.CompositeCloseable;
import io.servicetalk.concurrent.api.Executor;
import io.servicetalk.concurrent.api.ListenableAsyncCloseable;
import io.servicetalk.concurrent.api.Publisher;
import io.servicetalk.concurrent.api.Single;
import io.servicetalk.concurrent.internal.DelayedCancellable;
import io.servicetalk.concurrent.internal.SequentialCancellable;
import io.servicetalk.concurrent.internal.ThrowableUtils;
import io.servicetalk.context.api.ContextMap;

import org.slf4j.Logger;
import org.slf4j.LoggerFactory;

import java.time.Duration;
import java.util.AbstractMap.SimpleImmutableEntry;
import java.util.ArrayList;
import java.util.Arrays;
import java.util.Collection;
import java.util.Comparator;
import java.util.Iterator;
import java.util.List;
import java.util.ListIterator;
import java.util.Map.Entry;
import java.util.Spliterator;
import java.util.concurrent.ThreadLocalRandom;
import java.util.concurrent.atomic.AtomicIntegerFieldUpdater;
import java.util.concurrent.atomic.AtomicLongFieldUpdater;
import java.util.concurrent.atomic.AtomicReferenceFieldUpdater;
import java.util.function.Consumer;
import java.util.function.Function;
import java.util.function.Predicate;
import java.util.function.UnaryOperator;
import java.util.stream.Stream;
import javax.annotation.Nullable;

import static io.servicetalk.client.api.LoadBalancerReadyEvent.LOAD_BALANCER_NOT_READY_EVENT;
import static io.servicetalk.client.api.LoadBalancerReadyEvent.LOAD_BALANCER_READY_EVENT;
import static io.servicetalk.client.api.ServiceDiscovererEvent.Status.AVAILABLE;
import static io.servicetalk.client.api.ServiceDiscovererEvent.Status.EXPIRED;
import static io.servicetalk.client.api.ServiceDiscovererEvent.Status.UNAVAILABLE;
import static io.servicetalk.concurrent.api.AsyncCloseables.newCompositeCloseable;
import static io.servicetalk.concurrent.api.AsyncCloseables.toAsyncCloseable;
import static io.servicetalk.concurrent.api.Completable.completed;
import static io.servicetalk.concurrent.api.Processors.newPublisherProcessorDropHeadOnOverflow;
import static io.servicetalk.concurrent.api.Publisher.from;
import static io.servicetalk.concurrent.api.RetryStrategies.retryWithConstantBackoffDeltaJitter;
import static io.servicetalk.concurrent.api.Single.defer;
import static io.servicetalk.concurrent.api.Single.failed;
import static io.servicetalk.concurrent.api.Single.succeeded;
import static io.servicetalk.concurrent.api.SourceAdapters.fromSource;
import static io.servicetalk.concurrent.api.SourceAdapters.toSource;
import static io.servicetalk.concurrent.internal.FlowControlUtils.addWithOverflowProtection;
import static java.lang.Integer.toHexString;
import static java.lang.Math.min;
import static java.lang.System.identityHashCode;
import static java.util.Collections.emptyList;
import static java.util.Collections.singletonList;
import static java.util.Objects.requireNonNull;
import static java.util.concurrent.TimeUnit.NANOSECONDS;
import static java.util.concurrent.atomic.AtomicReferenceFieldUpdater.newUpdater;
import static java.util.stream.Collectors.toList;

/**
 * Consult {@link RoundRobinLoadBalancerFactory} for a description of this {@link LoadBalancer} type.
 *
 * @param <ResolvedAddress> The resolved address type.
 * @param <C> The type of connection.
 */
final class RoundRobinLoadBalancer<ResolvedAddress, C extends LoadBalancedConnection>
        implements LoadBalancer<C> {

    private static final Logger LOGGER = LoggerFactory.getLogger(RoundRobinLoadBalancer.class);
    private static final Object[] EMPTY_ARRAY = new Object[0];

    @SuppressWarnings("rawtypes")
    private static final AtomicReferenceFieldUpdater<RoundRobinLoadBalancer, List> usedHostsUpdater =
            AtomicReferenceFieldUpdater.newUpdater(RoundRobinLoadBalancer.class, List.class, "usedHosts");
    @SuppressWarnings("rawtypes")
    private static final AtomicIntegerFieldUpdater<RoundRobinLoadBalancer> indexUpdater =
            AtomicIntegerFieldUpdater.newUpdater(RoundRobinLoadBalancer.class, "index");
    @SuppressWarnings("rawtypes")
    private static final AtomicLongFieldUpdater<RoundRobinLoadBalancer> nextResubscribeTimeUpdater =
            AtomicLongFieldUpdater.newUpdater(RoundRobinLoadBalancer.class, "nextResubscribeTime");

    private static final long RESUBSCRIBING = -1L;

    /**
     * With a relatively small number of connections we can minimize connection creation under moderate concurrency by
     * exhausting the full search space without sacrificing too much latency caused by the cost of a CAS operation per
     * selection attempt.
     */
    private static final int MIN_RANDOM_SEARCH_SPACE = 64;

    /**
     * For larger search spaces, due to the cost of a CAS operation per selection attempt we see diminishing returns for
     * trying to locate an available connection when most connections are in use. This increases tail latencies, thus
     * after some number of failed attempts it appears to be more beneficial to open a new connection instead.
     * <p>
     * The current heuristics were chosen based on a set of benchmarks under various circumstances, low connection
     * counts, larger connection counts, low connection churn, high connection churn.
     */
    private static final float RANDOM_SEARCH_FACTOR = 0.75f;

    private volatile long nextResubscribeTime = RESUBSCRIBING;
    @SuppressWarnings("unused")
    private volatile int index;
    private volatile List<Host<ResolvedAddress, C>> usedHosts = emptyList();

    private final String id;
    private final String targetResource;
    private final Publisher<? extends Collection<? extends ServiceDiscovererEvent<ResolvedAddress>>> eventPublisher;
    private final Processor<Object, Object> eventStreamProcessor = newPublisherProcessorDropHeadOnOverflow(32);
    private final Publisher<Object> eventStream;
    private final SequentialCancellable discoveryCancellable = new SequentialCancellable();
    private final ConnectionFactory<ResolvedAddress, ? extends C> connectionFactory;
    private final int linearSearchSpace;
    @Nullable
    private final HealthCheckConfig healthCheckConfig;
    private final ListenableAsyncCloseable asyncCloseable;

    /**
     * Creates a new instance.
     *
     * @param targetResourceName {@link String} representation of the target resource for which this instance
     * is performing load balancing.
     * @param eventPublisher provides a stream of addresses to connect to.
     * @param connectionFactory a function which creates new connections.
     * @param healthCheckConfig configuration for the health checking mechanism, which monitors hosts that
     * are unable to have a connection established. Providing {@code null} disables this mechanism (meaning the host
     * continues being eligible for connecting on the request path).
     * @see RoundRobinLoadBalancerFactory
     */
    RoundRobinLoadBalancer(
            final String id,
            final String targetResourceName,
            final Publisher<? extends Collection<? extends ServiceDiscovererEvent<ResolvedAddress>>> eventPublisher,
            final ConnectionFactory<ResolvedAddress, ? extends C> connectionFactory,
            final int linearSearchSpace,
            @Nullable final HealthCheckConfig healthCheckConfig) {
        this.id = id + '@' + toHexString(identityHashCode(this));
        this.targetResource = requireNonNull(targetResourceName);
        this.eventPublisher = requireNonNull(eventPublisher);
        this.eventStream = fromSource(eventStreamProcessor);
        this.connectionFactory = requireNonNull(connectionFactory);
        this.linearSearchSpace = linearSearchSpace;
        this.healthCheckConfig = healthCheckConfig;
        this.asyncCloseable = toAsyncCloseable(graceful -> {
            discoveryCancellable.cancel();
            eventStreamProcessor.onComplete();
            final CompositeCloseable compositeCloseable;
            for (;;) {
                List<Host<ResolvedAddress, C>> currentList = usedHosts;
                if (isClosedList(currentList) ||
                        usedHostsUpdater.compareAndSet(this, currentList, new ClosedList<>(currentList))) {
                    compositeCloseable = newCompositeCloseable().appendAll(currentList).appendAll(connectionFactory);
                    LOGGER.debug("{} is closing {}gracefully. Last seen addresses (size={}): {}.",
                            this, graceful ? "" : "non", currentList.size(), currentList);
                    break;
                }
            }
            return (graceful ? compositeCloseable.closeAsyncGracefully() : compositeCloseable.closeAsync())
                    .beforeOnError(t -> {
                        if (!graceful) {
                            usedHosts = new ClosedList<>(emptyList());
                        }
                    })
                    .beforeOnComplete(() -> usedHosts = new ClosedList<>(emptyList()));
        });
        subscribeToEvents(false);
    }

    private void subscribeToEvents(boolean resubscribe) {
        // This method is invoked only when we are in RESUBSCRIBING state. Only one thread can own this state.
        assert nextResubscribeTime == RESUBSCRIBING;
        if (resubscribe) {
            discoveryCancellable.cancelCurrent();
        }
        toSource(eventPublisher).subscribe(new EventSubscriber(resubscribe));
        if (healthCheckConfig != null) {
            assert healthCheckConfig.executor instanceof NormalizedTimeSourceExecutor;
            nextResubscribeTime = nextResubscribeTime(healthCheckConfig);
        }
    }

    private static long nextResubscribeTime(final HealthCheckConfig config) {
        final long lower = config.healthCheckResubscribeLowerBound;
        final long upper = config.healthCheckResubscribeUpperBound;
        return config.executor.currentTime(NANOSECONDS) +
                (lower == upper ? lower : ThreadLocalRandom.current().nextLong(lower, upper));
    }

    private static <ResolvedAddress, C extends LoadBalancedConnection> boolean allUnhealthy(
            final List<Host<ResolvedAddress, C>> usedHosts) {
        boolean allUnhealthy = !usedHosts.isEmpty();
        for (Host<ResolvedAddress, C> host : usedHosts) {
            if (!Host.isUnhealthy(host.connState)) {
                allUnhealthy = false;
                break;
            }
        }
        return allUnhealthy;
    }

    private static <ResolvedAddress> boolean onlyAvailable(
            final Collection<? extends ServiceDiscovererEvent<ResolvedAddress>> events) {
        boolean onlyAvailable = !events.isEmpty();
        for (ServiceDiscovererEvent<ResolvedAddress> event : events) {
            if (!AVAILABLE.equals(event.status())) {
                onlyAvailable = false;
                break;
            }
        }
        return onlyAvailable;
    }

    private static <ResolvedAddress, C extends LoadBalancedConnection> boolean notAvailable(
            final Host<ResolvedAddress, C> host,
            final Collection<? extends ServiceDiscovererEvent<ResolvedAddress>> events) {
        boolean available = false;
        for (ServiceDiscovererEvent<ResolvedAddress> event : events) {
            if (host.address.equals(event.address())) {
                available = true;
                break;
            }
        }
        return !available;
    }

    private final class EventSubscriber
            implements Subscriber<Collection<? extends ServiceDiscovererEvent<ResolvedAddress>>> {

        private boolean firstEventsAfterResubscribe;

        EventSubscriber(boolean resubscribe) {
            this.firstEventsAfterResubscribe = resubscribe;
        }

        @Override
        public void onSubscribe(final Subscription s) {
            // We request max value here to make sure we do not access Subscription concurrently
            // (requestN here and cancel from discoveryCancellable). If we request-1 in onNext we would have to wrap
            // the Subscription in a ConcurrentSubscription which is costly.
            // Since, we synchronously process onNexts we do not really care about flow control.
            s.request(Long.MAX_VALUE);
            discoveryCancellable.nextCancellable(s);
        }

        @Override
        public void onNext(@Nullable final Collection<? extends ServiceDiscovererEvent<ResolvedAddress>> events) {
            if (events == null) {
                LOGGER.debug("{}: unexpectedly received null instead of events.", RoundRobinLoadBalancer.this);
                return;
            }
            for (ServiceDiscovererEvent<ResolvedAddress> event : events) {
                final ServiceDiscovererEvent.Status eventStatus = event.status();
                LOGGER.debug("{}: received new ServiceDiscoverer event {}. Inferred status: {}.",
                        RoundRobinLoadBalancer.this, event, eventStatus);

                @SuppressWarnings("unchecked")
                final List<Host<ResolvedAddress, C>> usedAddresses =
                        usedHostsUpdater.updateAndGet(RoundRobinLoadBalancer.this, oldHosts -> {
                            if (isClosedList(oldHosts)) {
                                return oldHosts;
                            }
                            final ResolvedAddress addr = requireNonNull(event.address());
                            @SuppressWarnings("unchecked")
                            final List<Host<ResolvedAddress, C>> oldHostsTyped =
                                    (List<Host<ResolvedAddress, C>>) oldHosts;

                            if (AVAILABLE.equals(eventStatus)) {
                                return addHostToList(oldHostsTyped, addr);
                            } else if (EXPIRED.equals(eventStatus)) {
                                if (oldHostsTyped.isEmpty()) {
                                    return emptyList();
                                } else {
                                    return markHostAsExpired(oldHostsTyped, addr);
                                }
                            } else if (UNAVAILABLE.equals(eventStatus)) {
                                return listWithHostRemoved(oldHostsTyped, host -> {
                                    boolean match = host.address.equals(addr);
                                    if (match) {
                                        host.markClosed();
                                    }
                                    return match;
                                });
                            } else {
                                LOGGER.error("{}: Unexpected Status in event:" +
                                        " {} (mapped to {}). Leaving usedHosts unchanged: {}",
                                        RoundRobinLoadBalancer.this, event, eventStatus, oldHosts);
                                return oldHosts;
                            }
                        });

                LOGGER.debug("{}: now using addresses (size={}): {}.",
                        RoundRobinLoadBalancer.this, usedAddresses.size(), usedAddresses);

                if (AVAILABLE.equals(eventStatus)) {
                    if (usedAddresses.size() == 1) {
                        eventStreamProcessor.onNext(LOAD_BALANCER_READY_EVENT);
                    }
                } else if (usedAddresses.isEmpty()) {
                    eventStreamProcessor.onNext(LOAD_BALANCER_NOT_READY_EVENT);
                }
            }

            if (firstEventsAfterResubscribe) {
                // We can enter this path only if we re-subscribed because all previous hosts were UNHEALTHY.
                if (events.isEmpty()) {
                    return; // Wait for the next collection of events.
                }
                firstEventsAfterResubscribe = false;

                if (!onlyAvailable(events)) {
                    // Looks like the current ServiceDiscoverer maintains a state between re-subscribes. It already
                    // assigned correct states to all hosts. Even if some of them were left UNHEALTHY, we should keep
                    // running health-checks.
                    return;
                }
                // Looks like the current ServiceDiscoverer doesn't maintain a state between re-subscribes and always
                // starts from an empty state propagating only AVAILABLE events. To be in sync with the
                // ServiceDiscoverer we should clean up and close gracefully all hosts that are not present in the
                // initial collection of events, regardless of their current state.
                final List<Host<ResolvedAddress, C>> currentHosts = usedHosts;
                for (Host<ResolvedAddress, C> host : currentHosts) {
                    if (notAvailable(host, events)) {
                        host.closeAsyncGracefully().subscribe();
                    }
                }
            }
        }

        private List<Host<ResolvedAddress, C>> markHostAsExpired(
                final List<Host<ResolvedAddress, C>> oldHostsTyped, final ResolvedAddress addr) {
            for (Host<ResolvedAddress, C> host : oldHostsTyped) {
                if (host.address.equals(addr)) {
                    // Host removal will be handled by the Host's onClose::afterFinally callback
                    host.markExpired();
                    break;  // because duplicates are not allowed, we can stop iteration
                }
            }
            return oldHostsTyped;
        }

        private Host<ResolvedAddress, C> createHost(ResolvedAddress addr) {
            Host<ResolvedAddress, C> host = new Host<>(RoundRobinLoadBalancer.this.toString(), addr, healthCheckConfig);
            host.onClose().afterFinally(() ->
                    usedHostsUpdater.updateAndGet(RoundRobinLoadBalancer.this, previousHosts -> {
                                @SuppressWarnings("unchecked")
                                List<Host<ResolvedAddress, C>> previousHostsTyped =
                                        (List<Host<ResolvedAddress, C>>) previousHosts;
                                return listWithHostRemoved(previousHostsTyped, current -> current == host);
                            }
                    )).subscribe();
            return host;
        }

        private List<Host<ResolvedAddress, C>> addHostToList(
                List<Host<ResolvedAddress, C>> oldHostsTyped, ResolvedAddress addr) {
            if (oldHostsTyped.isEmpty()) {
                return singletonList(createHost(addr));
            }

            // duplicates are not allowed
            for (Host<ResolvedAddress, C> host : oldHostsTyped) {
                if (host.address.equals(addr)) {
                    if (!host.markActiveIfNotClosed()) {
                        // If the host is already in CLOSED state, we should create a new entry.
                        // For duplicate ACTIVE events or for repeated activation due to failed CAS
                        // of replacing the usedHosts array the marking succeeds so we will not add a new entry.
                        break;
                    }
                    return oldHostsTyped;
                }
            }

            final List<Host<ResolvedAddress, C>> newHosts = new ArrayList<>(oldHostsTyped.size() + 1);
            newHosts.addAll(oldHostsTyped);
            newHosts.add(createHost(addr));
            return newHosts;
        }

        private List<Host<ResolvedAddress, C>> listWithHostRemoved(
                List<Host<ResolvedAddress, C>> oldHostsTyped, Predicate<Host<ResolvedAddress, C>> hostPredicate) {
            if (oldHostsTyped.isEmpty()) {
                // this can happen when an expired host is removed during closing of the RoundRobinLoadBalancer,
                // but all of its connections have already been closed
                return oldHostsTyped;
            }
            final List<Host<ResolvedAddress, C>> newHosts = new ArrayList<>(oldHostsTyped.size() - 1);
            for (int i = 0; i < oldHostsTyped.size(); ++i) {
                final Host<ResolvedAddress, C> current = oldHostsTyped.get(i);
                if (hostPredicate.test(current)) {
                    for (int x = i + 1; x < oldHostsTyped.size(); ++x) {
                        newHosts.add(oldHostsTyped.get(x));
                    }
                    return newHosts.isEmpty() ? emptyList() : newHosts;
                } else {
                    newHosts.add(current);
                }
            }
            return newHosts;
        }

        @Override
        public void onError(final Throwable t) {
            List<Host<ResolvedAddress, C>> hosts = usedHosts;
            if (healthCheckConfig == null) {
                // Terminate processor only if we will never re-subscribe
                eventStreamProcessor.onError(t);
            }
            LOGGER.error(
                "{}: service discoverer {} emitted an error. Last seen addresses (size={}): {}.",
                    RoundRobinLoadBalancer.this, eventPublisher, hosts.size(), hosts, t);
        }

        @Override
        public void onComplete() {
            List<Host<ResolvedAddress, C>> hosts = usedHosts;
            if (healthCheckConfig == null) {
                // Terminate processor only if we will never re-subscribe
                eventStreamProcessor.onComplete();
            }
            LOGGER.error("{}: service discoverer completed. Last seen addresses (size={}): {}.",
                    RoundRobinLoadBalancer.this, hosts.size(), hosts);
        }
    }

    private static <T> Single<T> failedLBClosed(String targetResource) {
        return failed(new IllegalStateException("LoadBalancer for " + targetResource + " has closed"));
    }

    @Override
    public Single<C> selectConnection(final Predicate<C> selector, @Nullable final ContextMap context) {
        return defer(() -> selectConnection0(selector, context, false).shareContextOnSubscribe());
    }

    @Override
    public Single<C> newConnection(@Nullable final ContextMap context) {
        return defer(() -> selectConnection0(c -> true, context, true).shareContextOnSubscribe());
    }

    @Override
    public Publisher<Object> eventStream() {
        return eventStream;
    }

    @Override
    public String toString() {
        return "RoundRobinLoadBalancer{" +
                "id=" + id +
                ", targetResource=" + targetResource +
                '}';
    }

    private Single<C> selectConnection0(final Predicate<C> selector, @Nullable final ContextMap context,
                                        final boolean forceNewConnectionAndReserve) {
        final List<Host<ResolvedAddress, C>> usedHosts = this.usedHosts;
        if (usedHosts.isEmpty()) {
            return isClosedList(usedHosts) ? failedLBClosed(targetResource) :
                // This is the case when SD has emitted some items but none of the hosts are available.
                failed(StacklessNoAvailableHostException.newInstance(
                        "No hosts are available to connect for " + targetResource + ".",
                        RoundRobinLoadBalancer.class, "selectConnection0(...)"));
        }

        // try one loop over hosts and if all are expired, give up
        final int cursor = (indexUpdater.getAndIncrement(this) & Integer.MAX_VALUE) % usedHosts.size();
        final ThreadLocalRandom rnd = ThreadLocalRandom.current();
        Host<ResolvedAddress, C> pickedHost = null;
        for (int i = 0; i < usedHosts.size(); ++i) {
            // for a particular iteration we maintain a local cursor without contention with other requests
            final int localCursor = (cursor + i) % usedHosts.size();
            final Host<ResolvedAddress, C> host = usedHosts.get(localCursor);
            assert host != null : "Host can't be null.";

            if (!forceNewConnectionAndReserve) {
                // Try first to see if an existing connection can be used
                final Object[] connections = host.connState.connections;
                // Exhaust the linear search space first:
                final int linearAttempts = min(connections.length, linearSearchSpace);
                for (int j = 0; j < linearAttempts; ++j) {
                    @SuppressWarnings("unchecked")
                    final C connection = (C) connections[j];
                    if (selector.test(connection)) {
                        return succeeded(connection);
                    }
                }
                // Try other connections randomly:
                if (connections.length > linearAttempts) {
                    final int diff = connections.length - linearAttempts;
                    // With small enough search space, attempt number of times equal to number of remaining connections.
                    // Back off after exploring most of the search space, it gives diminishing returns.
                    final int randomAttempts = diff < MIN_RANDOM_SEARCH_SPACE ? diff :
                            (int) (diff * RANDOM_SEARCH_FACTOR);
                    for (int j = 0; j < randomAttempts; ++j) {
                        @SuppressWarnings("unchecked")
                        final C connection = (C) connections[rnd.nextInt(linearAttempts, connections.length)];
                        if (selector.test(connection)) {
                            return succeeded(connection);
                        }
                    }
                }
            }

            // Don't open new connections for expired or unhealthy hosts, try a different one.
            // Unhealthy hosts have no open connections – that's why we don't fail earlier, the loop will not progress.
            if (host.isActiveAndHealthy()) {
                pickedHost = host;
                break;
            }
        }
        if (pickedHost == null) {
            if (healthCheckConfig != null && allUnhealthy(usedHosts)) {
                final long currNextResubscribeTime = nextResubscribeTime;
                if (currNextResubscribeTime >= 0 &&
                        healthCheckConfig.executor.currentTime(NANOSECONDS) >= currNextResubscribeTime &&
                        nextResubscribeTimeUpdater.compareAndSet(this, currNextResubscribeTime, RESUBSCRIBING)) {
                    subscribeToEvents(true);
                }
            }
            return failed(StacklessNoAvailableHostException.newInstance("Failed to pick an active host for " +
                            targetResource + ". Either all are busy, expired, or unhealthy: " + usedHosts,
                    RoundRobinLoadBalancer.class, "selectConnection0(...)"));
        }
        // No connection was selected: create a new one.
        final Host<ResolvedAddress, C> host = pickedHost;

        // This LB implementation does not automatically provide TransportObserver. Therefore, we pass "null" here.
        // Users can apply a ConnectionFactoryFilter if they need to override this "null" value with TransportObserver.
        Single<? extends C> establishConnection = connectionFactory.newConnection(host.address, context, null);
        if (host.healthCheckConfig != null) {
                // Schedule health check before returning
                establishConnection = establishConnection.beforeOnError(t -> host.markUnhealthy(t, connectionFactory));
        }
        return establishConnection
                .flatMap(newCnx -> {
                    if (forceNewConnectionAndReserve && !newCnx.tryReserve()) {
                        return newCnx.closeAsync().concat(failed(StacklessConnectionRejectedException.newInstance(
                                "Newly created connection " + newCnx + " for " + targetResource
                                        + " could not be reserved.",
                                RoundRobinLoadBalancer.class, "selectConnection0(...)")));
                    }

                    // Invoke the selector before adding the connection to the pool, otherwise, connection can be
                    // used concurrently and hence a new connection can be rejected by the selector.
                    if (!selector.test(newCnx)) {
                        // Failure in selection could be the result of connection factory returning cached connection,
                        // and not having visibility into max-concurrent-requests, or other threads already selected the
                        // connection which uses all the max concurrent request count.

                        // If there is caching Propagate the exception and rely upon retry strategy.
                        Single<C> failedSingle = failed(StacklessConnectionRejectedException.newInstance(
                                "Newly created connection " + newCnx + " for " + targetResource
                                        + " was rejected by the selection filter.",
                                RoundRobinLoadBalancer.class, "selectConnection0(...)"));

                        // Just in case the connection is not closed add it to the host so we don't lose track,
                        // duplicates will be filtered out.
                        return host.addConnection(newCnx) ? failedSingle : newCnx.closeAsync().concat(failedSingle);
                    }
                    if (host.addConnection(newCnx)) {
                        return succeeded(newCnx);
                    }
                    return newCnx.closeAsync().concat(isClosedList(this.usedHosts) ? failedLBClosed(targetResource) :
                            failed(StacklessConnectionRejectedException.newInstance(
                                    "Failed to add newly created connection " + newCnx + " for " + targetResource
                                            + " for " + host, RoundRobinLoadBalancer.class, "selectConnection0(...)")));
                });
    }

    @Override
    public Completable onClose() {
        return asyncCloseable.onClose();
    }

    @Override
    public Completable onClosing() {
        return asyncCloseable.onClosing();
    }

    @Override
    public Completable closeAsync() {
        return asyncCloseable.closeAsync();
    }

    @Override
    public Completable closeAsyncGracefully() {
        return asyncCloseable.closeAsyncGracefully();
    }

    // Visible for testing
    List<Entry<ResolvedAddress, List<C>>> usedAddresses() {
        return usedHosts.stream().map(Host::asEntry).collect(toList());
    }

    static final class HealthCheckConfig {
        private final Executor executor;
        private final Duration healthCheckInterval;
        private final Duration jitter;
        private final int failedThreshold;
        private final long healthCheckResubscribeLowerBound;
        private final long healthCheckResubscribeUpperBound;

        HealthCheckConfig(final Executor executor, final Duration healthCheckInterval, final Duration healthCheckJitter,
                          final int failedThreshold, final long healthCheckResubscribeLowerBound,
                          final long healthCheckResubscribeUpperBound) {
            this.executor = executor;
            this.healthCheckInterval = healthCheckInterval;
            this.failedThreshold = failedThreshold;
            this.jitter = healthCheckJitter;
            this.healthCheckResubscribeLowerBound = healthCheckResubscribeLowerBound;
            this.healthCheckResubscribeUpperBound = healthCheckResubscribeUpperBound;
        }
    }

    private static final class Host<Addr, C extends LoadBalancedConnection> implements ListenableAsyncCloseable {

        private enum State {
            // The enum is not exhaustive, as other states have dynamic properties.
            // For clarity, the other state classes are listed as comments:
            // ACTIVE - see ActiveState
            // UNHEALTHY - see HealthCheck
            EXPIRED,
            CLOSED
        }

        private static final ActiveState STATE_ACTIVE_NO_FAILURES = new ActiveState();
        private static final ConnState ACTIVE_EMPTY_CONN_STATE = new ConnState(EMPTY_ARRAY, STATE_ACTIVE_NO_FAILURES);
        private static final ConnState CLOSED_CONN_STATE = new ConnState(EMPTY_ARRAY, State.CLOSED);

        @SuppressWarnings("rawtypes")
        private static final AtomicReferenceFieldUpdater<Host, ConnState> connStateUpdater =
                newUpdater(Host.class, ConnState.class, "connState");

        private final String lbDescription;
        final Addr address;
        @Nullable
        private final HealthCheckConfig healthCheckConfig;
        private final ListenableAsyncCloseable closeable;
        private volatile ConnState connState = ACTIVE_EMPTY_CONN_STATE;

<<<<<<< HEAD
        Host(String lbDescription, Addr address, @Nullable HealthCheckConfig healthCheckConfig) {
            this.lbDescription = lbDescription;
            this.address = requireNonNull(address);
=======
        Host(String targetResource, Addr address, @Nullable HealthCheckConfig healthCheckConfig) {
            this.targetResource = targetResource;
            this.address = address;
>>>>>>> bf370a9a
            this.healthCheckConfig = healthCheckConfig;
            this.closeable = toAsyncCloseable(graceful ->
                    graceful ? doClose(AsyncCloseable::closeAsyncGracefully) : doClose(AsyncCloseable::closeAsync));
        }

        boolean markActiveIfNotClosed() {
            final Object oldState = connStateUpdater.getAndUpdate(this, oldConnState -> {
                if (oldConnState.state == State.EXPIRED) {
                    return new ConnState(oldConnState.connections, STATE_ACTIVE_NO_FAILURES);
                }
                // If oldConnState.state == State.ACTIVE this could mean either a duplicate event,
                // or a repeated CAS operation. We could issue a warning, but as we don't know, we don't log anything.
                // UNHEALTHY state cannot transition to ACTIVE without passing the health check.
                return oldConnState;
            }).state;
            return oldState != State.CLOSED;
        }

        void markClosed() {
            final ConnState oldState = closeConnState();
            final Object[] toRemove = oldState.connections;
            cancelIfHealthCheck(oldState);
            LOGGER.debug("{}: closing {} connection(s) gracefully to the closed address: {}.",
                    lbDescription, toRemove.length, address);
            for (Object conn : toRemove) {
                @SuppressWarnings("unchecked")
                final C cConn = (C) conn;
                cConn.closeAsyncGracefully().subscribe();
            }
        }

        private ConnState closeConnState() {
            for (;;) {
                // We need to keep the oldState.connections around even if we are closed because the user may do
                // closeGracefully with a timeout, which fails, and then force close. If we discard connections when
                // closeGracefully is started we may leak connections.
                final ConnState oldState = connState;
                if (oldState.state == State.CLOSED || connStateUpdater.compareAndSet(this, oldState,
                        new ConnState(oldState.connections, State.CLOSED))) {
                    return oldState;
                }
            }
        }

        void markExpired() {
            for (;;) {
                ConnState oldState = connStateUpdater.get(this);
                if (oldState.state == State.EXPIRED || oldState.state == State.CLOSED) {
                    break;
                }
                Object nextState = oldState.connections.length == 0 ? State.CLOSED : State.EXPIRED;

                if (connStateUpdater.compareAndSet(this, oldState,
                        new ConnState(oldState.connections, nextState))) {
                    cancelIfHealthCheck(oldState);
                    if (nextState == State.CLOSED) {
                        // Trigger the callback to remove the host from usedHosts array.
                        this.closeAsync().subscribe();
                    }
                    break;
                }
            }
        }

        void markHealthy(final HealthCheck<Addr, C> originalHealthCheckState) {
            // Marking healthy is generally called from a successful health check, after a connection was added.
            // However, it is possible that in the meantime, the host entered an EXPIRED state, then ACTIVE, then failed
            // to open connections and entered the UNHEALTHY state before the original thread continues execution here.
            // In such case, the flipped state is not the same as the one that just succeeded to open a connection.
            // In an unlikely scenario that the following connection attempts fail indefinitely, a health check task
            // would leak and would not be cancelled. Therefore, we cancel it here and allow failures to trigger a new
            // health check.
            ConnState oldState = connStateUpdater.getAndUpdate(this, previous -> {
                if (Host.isUnhealthy(previous)) {
                    return new ConnState(previous.connections, STATE_ACTIVE_NO_FAILURES);
                }
                return previous;
            });
            if (oldState.state != originalHealthCheckState) {
                cancelIfHealthCheck(oldState);
            }
        }

        void markUnhealthy(final Throwable cause, final ConnectionFactory<Addr, ? extends C> connectionFactory) {
            assert healthCheckConfig != null;
            for (;;) {
                ConnState previous = connStateUpdater.get(this);

                if (!ActiveState.class.equals(previous.state.getClass()) || previous.connections.length > 0
                        || cause instanceof ConnectionLimitReachedException) {
                    LOGGER.debug("{}: failed to open a new connection to the host on address {}. {}.",
                            lbDescription, address, previous, cause);
                    break;
                }

                ActiveState previousState = (ActiveState) previous.state;
                if (previousState.failedConnections + 1 < healthCheckConfig.failedThreshold) {
                    final ActiveState nextState = previousState.forNextFailedConnection();
                    if (connStateUpdater.compareAndSet(this, previous,
                            new ConnState(previous.connections, nextState))) {
                        LOGGER.debug("{}: failed to open a new connection to the host on address {}" +
                                        " {} time(s) ({} consecutive failures will trigger health-checking).",
                                lbDescription, address, nextState.failedConnections,
                                healthCheckConfig.failedThreshold, cause);
                        break;
                    }
                    // another thread won the race, try again
                    continue;
                }

                final HealthCheck<Addr, C> healthCheck = new HealthCheck<>(connectionFactory, this, cause);
                final ConnState nextState = new ConnState(previous.connections, healthCheck);
                if (connStateUpdater.compareAndSet(this, previous, nextState)) {
                    LOGGER.info("{}: failed to open a new connection to the host on address {} " +
                                    "{} time(s) in a row. Error counting threshold reached, marking this host as " +
                                    "UNHEALTHY for the selection algorithm and triggering background health-checking.",
                            lbDescription, address, healthCheckConfig.failedThreshold, cause);
                    healthCheck.schedule(cause);
                    break;
                }
            }
        }

        boolean isActiveAndHealthy() {
            return ActiveState.class.equals(connState.state.getClass());
        }

        static boolean isUnhealthy(final ConnState connState) {
            return HealthCheck.class.equals(connState.state.getClass());
        }

        boolean addConnection(C connection) {
            int addAttempt = 0;
            for (;;) {
                final ConnState previous = connStateUpdater.get(this);
                if (previous.state == State.CLOSED) {
                    return false;
                }
                ++addAttempt;

                final Object[] existing = previous.connections;
                // Brute force iteration to avoid duplicates. If connections grow larger and faster lookup is required
                // we can keep a Set for faster lookups (at the cost of more memory) as well as array.
                for (final Object o : existing) {
                    if (o.equals(connection)) {
                        return true;
                    }
                }
                Object[] newList = Arrays.copyOf(existing, existing.length + 1);
                newList[existing.length] = connection;

                Object newState = ActiveState.class.equals(previous.state.getClass()) ?
                        STATE_ACTIVE_NO_FAILURES : previous.state;

                if (connStateUpdater.compareAndSet(this,
                        previous, new ConnState(newList, newState))) {
                    break;
                }
            }

            LOGGER.trace("{}: added a new connection {} to {} after {} attempt(s).",
                    lbDescription, connection, this, addAttempt);
            // Instrument the new connection so we prune it on close
            connection.onClose().beforeFinally(() -> {
                int removeAttempt = 0;
                for (;;) {
                    final ConnState currentConnState = this.connState;
                    if (currentConnState.state == State.CLOSED) {
                        break;
                    }
                    ++removeAttempt;
                    int i = 0;
                    final Object[] connections = currentConnState.connections;
                    for (; i < connections.length; ++i) {
                        if (connections[i].equals(connection)) {
                            break;
                        }
                    }
                    if (i == connections.length) {
                        break;
                    } else if (connections.length == 1) {
                        if (ActiveState.class.equals(currentConnState.state.getClass())) {
                            if (connStateUpdater.compareAndSet(this, currentConnState,
                                    new ConnState(EMPTY_ARRAY, currentConnState.state))) {
                                break;
                            }
                        } else if (currentConnState.state == State.EXPIRED
                                // We're closing the last connection, close the Host.
                                // Closing the host will trigger the Host's onClose method, which will remove the host
                                // from used hosts list. If a race condition appears and a new connection was added
                                // in the meantime, that would mean the host is available again and the CAS operation
                                // will allow for determining that. It will prevent closing the Host and will only
                                // remove the connection (previously considered as the last one) from the array
                                // in the next iteration.
                                && connStateUpdater.compareAndSet(this, currentConnState, CLOSED_CONN_STATE)) {
                            this.closeAsync().subscribe();
                            break;
                        }
                    } else {
                        Object[] newList = new Object[connections.length - 1];
                        System.arraycopy(connections, 0, newList, 0, i);
                        System.arraycopy(connections, i + 1, newList, i, newList.length - i);
                        if (connStateUpdater.compareAndSet(this,
                                currentConnState, new ConnState(newList, currentConnState.state))) {
                            break;
                        }
                    }
                }
                LOGGER.trace("{}: removed connection {} from {} after {} attempt(s).",
                        lbDescription, connection, this, removeAttempt);
            }).subscribe();
            return true;
        }

        // Used for testing only
        @SuppressWarnings("unchecked")
        Entry<Addr, List<C>> asEntry() {
            return new SimpleImmutableEntry<>(address,
                    Stream.of(connState.connections).map(conn -> (C) conn).collect(toList()));
        }

        @Override
        public Completable closeAsync() {
            return closeable.closeAsync();
        }

        @Override
        public Completable closeAsyncGracefully() {
            return closeable.closeAsyncGracefully();
        }

        @Override
        public Completable onClose() {
            return closeable.onClose();
        }

        @Override
        public Completable onClosing() {
            return closeable.onClosing();
        }

        @SuppressWarnings("unchecked")
        private Completable doClose(final Function<? super C, Completable> closeFunction) {
            return Completable.defer(() -> {
                final ConnState oldState = closeConnState();
                cancelIfHealthCheck(oldState);
                final Object[] connections = oldState.connections;
                return (connections.length == 0 ? completed() :
                        from(connections).flatMapCompletableDelayError(conn -> closeFunction.apply((C) conn)))
                        .shareContextOnSubscribe();
            });
        }

        private void cancelIfHealthCheck(ConnState connState) {
            if (Host.isUnhealthy(connState)) {
                @SuppressWarnings("unchecked")
                HealthCheck<Addr, C> healthCheck = (HealthCheck<Addr, C>) connState.state;
                LOGGER.debug("{}: health check cancelled for {}.", lbDescription, healthCheck.host);
                healthCheck.cancel();
            }
        }

        @Override
        public String toString() {
            final ConnState connState = this.connState;
            return "Host{" +
                    "lbDescription=" + lbDescription +
                    ", address=" + address +
                    ", state=" + connState.state +
                    ", #connections=" + connState.connections.length +
                    '}';
        }

        private static final class ActiveState {
            private final int failedConnections;

            ActiveState() {
                this(0);
            }

            private ActiveState(int failedConnections) {
                this.failedConnections = failedConnections;
            }

            ActiveState forNextFailedConnection() {
                return new ActiveState(addWithOverflowProtection(this.failedConnections, 1));
            }

            @Override
            public String toString() {
                return "ACTIVE(failedConnections=" + failedConnections + ')';
            }
        }

        private static final class HealthCheck<ResolvedAddress, C extends LoadBalancedConnection>
                extends DelayedCancellable {
            private final ConnectionFactory<ResolvedAddress, ? extends C> connectionFactory;
            private final Host<ResolvedAddress, C> host;
            private final Throwable lastError;

            private HealthCheck(final ConnectionFactory<ResolvedAddress, ? extends C> connectionFactory,
                                final Host<ResolvedAddress, C> host, final Throwable lastError) {
                this.connectionFactory = connectionFactory;
                this.host = host;
                this.lastError = lastError;
            }

            public void schedule(final Throwable originalCause) {
                assert host.healthCheckConfig != null;
                delayedCancellable(
                        // Use retry strategy to utilize jitter.
                        retryWithConstantBackoffDeltaJitter(cause -> true,
                                host.healthCheckConfig.healthCheckInterval,
                                host.healthCheckConfig.jitter,
                                host.healthCheckConfig.executor)
                                .apply(0, originalCause)
                                // Remove any state from async context
                                .beforeOnSubscribe(__ -> AsyncContext.clear())
                                .concat(connectionFactory.newConnection(host.address, null, null)
                                        // There is no risk for StackOverflowError because result of each connection
                                        // attempt will be invoked on IoExecutor as a new task.
                                        .retryWhen(retryWithConstantBackoffDeltaJitter(
                                                cause -> {
                                                    LOGGER.debug("{}: health check failed for {}.",
                                                            host.lbDescription, host, cause);
                                                    return true;
                                                },
                                                host.healthCheckConfig.healthCheckInterval,
                                                host.healthCheckConfig.jitter,
                                                host.healthCheckConfig.executor)))
                                .flatMapCompletable(newCnx -> {
                                    if (host.addConnection(newCnx)) {
                                        host.markHealthy(this);
                                        LOGGER.info("{}: health check passed for {}, marking this " +
                                                        "host as ACTIVE for the selection algorithm.",
                                                host.lbDescription, host);
                                        return completed();
                                    } else {
                                        // This happens only if the host is closed, no need to mark as healthy.
                                        LOGGER.debug("{}: health check passed for {}, but the " +
                                                        "host rejected a new connection {}. Closing it now.",
                                                host.lbDescription, host, newCnx);
                                        return newCnx.closeAsync();
                                    }
                                })
                                // Use onErrorComplete instead of whenOnError to avoid double logging of an error inside
                                // subscribe(): SimpleCompletableSubscriber.
                                .onErrorComplete(t -> {
                                    LOGGER.error("{}: health check terminated with " +
                                            "an unexpected error for {}. Marking this host as ACTIVE as a fallback " +
                                            "to allow connection attempts.", host.lbDescription, host, t);
                                    host.markHealthy(this);
                                    return true;
                                })
                                .subscribe());
            }

            @Override
            public String toString() {
                return "UNHEALTHY(" + lastError + ')';
            }
        }

        private static final class ConnState {
            final Object[] connections;
            final Object state;

            ConnState(final Object[] connections, final Object state) {
                this.connections = connections;
                this.state = state;
            }

            @Override
            public String toString() {
                return "ConnState{" +
                        "state=" + state +
                        ", #connections=" + connections.length +
                        '}';
            }
        }
    }

    private static final class StacklessNoAvailableHostException extends NoAvailableHostException {
        private static final long serialVersionUID = 5942960040738091793L;

        private StacklessNoAvailableHostException(final String message) {
            super(message);
        }

        @Override
        public Throwable fillInStackTrace() {
            return this;
        }

        public static StacklessNoAvailableHostException newInstance(String message, Class<?> clazz, String method) {
            return ThrowableUtils.unknownStackTrace(new StacklessNoAvailableHostException(message), clazz, method);
        }
    }

    private static final class StacklessConnectionRejectedException extends ConnectionRejectedException {
        private static final long serialVersionUID = -4940708893680455819L;

        private StacklessConnectionRejectedException(final String message) {
            super(message);
        }

        @Override
        public Throwable fillInStackTrace() {
            return this;
        }

        public static StacklessConnectionRejectedException newInstance(String message, Class<?> clazz, String method) {
            return ThrowableUtils.unknownStackTrace(new StacklessConnectionRejectedException(message), clazz, method);
        }
    }

    private static boolean isClosedList(List<?> list) {
        return list.getClass().equals(ClosedList.class);
    }

    private static final class ClosedList<T> implements List<T> {
        private final List<T> delegate;

        private ClosedList(final List<T> delegate) {
            this.delegate = requireNonNull(delegate);
        }

        @Override
        public int size() {
            return delegate.size();
        }

        @Override
        public boolean isEmpty() {
            return delegate.isEmpty();
        }

        @Override
        public boolean contains(final Object o) {
            return delegate.contains(o);
        }

        @Override
        public Iterator<T> iterator() {
            return delegate.iterator();
        }

        @Override
        public void forEach(final Consumer<? super T> action) {
            delegate.forEach(action);
        }

        @Override
        public Object[] toArray() {
            return delegate.toArray();
        }

        @Override
        public <T1> T1[] toArray(final T1[] a) {
            return delegate.toArray(a);
        }

        @Override
        public boolean add(final T t) {
            return delegate.add(t);
        }

        @Override
        public boolean remove(final Object o) {
            return delegate.remove(o);
        }

        @Override
        public boolean containsAll(final Collection<?> c) {
            return delegate.containsAll(c);
        }

        @Override
        public boolean addAll(final Collection<? extends T> c) {
            return delegate.addAll(c);
        }

        @Override
        public boolean addAll(final int index, final Collection<? extends T> c) {
            return delegate.addAll(c);
        }

        @Override
        public boolean removeAll(final Collection<?> c) {
            return delegate.removeAll(c);
        }

        @Override
        public boolean removeIf(final Predicate<? super T> filter) {
            return delegate.removeIf(filter);
        }

        @Override
        public boolean retainAll(final Collection<?> c) {
            return delegate.retainAll(c);
        }

        @Override
        public void replaceAll(final UnaryOperator<T> operator) {
            delegate.replaceAll(operator);
        }

        @Override
        public void sort(final Comparator<? super T> c) {
            delegate.sort(c);
        }

        @Override
        public void clear() {
            delegate.clear();
        }

        @Override
        public T get(final int index) {
            return delegate.get(index);
        }

        @Override
        public T set(final int index, final T element) {
            return delegate.set(index, element);
        }

        @Override
        public void add(final int index, final T element) {
            delegate.add(index, element);
        }

        @Override
        public T remove(final int index) {
            return delegate.remove(index);
        }

        @Override
        public int indexOf(final Object o) {
            return delegate.indexOf(o);
        }

        @Override
        public int lastIndexOf(final Object o) {
            return delegate.lastIndexOf(o);
        }

        @Override
        public ListIterator<T> listIterator() {
            return delegate.listIterator();
        }

        @Override
        public ListIterator<T> listIterator(final int index) {
            return delegate.listIterator(index);
        }

        @Override
        public List<T> subList(final int fromIndex, final int toIndex) {
            return new ClosedList<>(delegate.subList(fromIndex, toIndex));
        }

        @Override
        public Spliterator<T> spliterator() {
            return delegate.spliterator();
        }

        @Override
        public Stream<T> stream() {
            return delegate.stream();
        }

        @Override
        public Stream<T> parallelStream() {
            return delegate.parallelStream();
        }
    }
}<|MERGE_RESOLUTION|>--- conflicted
+++ resolved
@@ -669,15 +669,9 @@
         private final ListenableAsyncCloseable closeable;
         private volatile ConnState connState = ACTIVE_EMPTY_CONN_STATE;
 
-<<<<<<< HEAD
         Host(String lbDescription, Addr address, @Nullable HealthCheckConfig healthCheckConfig) {
             this.lbDescription = lbDescription;
-            this.address = requireNonNull(address);
-=======
-        Host(String targetResource, Addr address, @Nullable HealthCheckConfig healthCheckConfig) {
-            this.targetResource = targetResource;
             this.address = address;
->>>>>>> bf370a9a
             this.healthCheckConfig = healthCheckConfig;
             this.closeable = toAsyncCloseable(graceful ->
                     graceful ? doClose(AsyncCloseable::closeAsyncGracefully) : doClose(AsyncCloseable::closeAsync));
