/*
 * Copyright © 2018-2019 Apple Inc. and the ServiceTalk project authors
 *
 * Licensed under the Apache License, Version 2.0 (the "License");
 * you may not use this file except in compliance with the License.
 * You may obtain a copy of the License at
 *
 *   http://www.apache.org/licenses/LICENSE-2.0
 *
 * Unless required by applicable law or agreed to in writing, software
 * distributed under the License is distributed on an "AS IS" BASIS,
 * WITHOUT WARRANTIES OR CONDITIONS OF ANY KIND, either express or implied.
 * See the License for the specific language governing permissions and
 * limitations under the License.
 */
package io.servicetalk.loadbalancer;

import io.servicetalk.client.api.ConnectionFactory;
import io.servicetalk.client.api.ConnectionRejectedException;
import io.servicetalk.client.api.LoadBalancer;
import io.servicetalk.client.api.LoadBalancerFactory;
import io.servicetalk.client.api.NoAvailableHostException;
import io.servicetalk.client.api.ServiceDiscovererEvent;
import io.servicetalk.concurrent.PublisherSource.Subscriber;
import io.servicetalk.concurrent.PublisherSource.Subscription;
import io.servicetalk.concurrent.api.AsyncCloseable;
import io.servicetalk.concurrent.api.Completable;
import io.servicetalk.concurrent.api.CompositeCloseable;
import io.servicetalk.concurrent.api.ListenableAsyncCloseable;
import io.servicetalk.concurrent.api.Publisher;
import io.servicetalk.concurrent.api.Single;
import io.servicetalk.concurrent.internal.DuplicateSubscribeException;
import io.servicetalk.concurrent.internal.SequentialCancellable;

import org.slf4j.Logger;
import org.slf4j.LoggerFactory;

import java.util.AbstractMap.SimpleImmutableEntry;
import java.util.ArrayList;
import java.util.Collections;
import java.util.Comparator;
import java.util.List;
import java.util.Map.Entry;
import java.util.Queue;
import java.util.concurrent.ConcurrentLinkedQueue;
import java.util.concurrent.atomic.AtomicIntegerFieldUpdater;
import java.util.concurrent.atomic.AtomicReferenceFieldUpdater;
import java.util.function.Function;
import javax.annotation.Nullable;

import static io.servicetalk.client.api.LoadBalancerReadyEvent.LOAD_BALANCER_NOT_READY_EVENT;
import static io.servicetalk.client.api.LoadBalancerReadyEvent.LOAD_BALANCER_READY_EVENT;
import static io.servicetalk.concurrent.api.AsyncCloseables.newCompositeCloseable;
import static io.servicetalk.concurrent.api.AsyncCloseables.toAsyncCloseable;
import static io.servicetalk.concurrent.api.Completable.completed;
import static io.servicetalk.concurrent.api.Single.defer;
import static io.servicetalk.concurrent.api.Single.error;
import static io.servicetalk.concurrent.api.Single.success;
import static io.servicetalk.concurrent.internal.EmptySubscription.EMPTY_SUBSCRIPTION;
import static io.servicetalk.concurrent.internal.SubscriberUtils.SUBSCRIBER_STATE_TERMINATED;
import static io.servicetalk.concurrent.internal.SubscriberUtils.checkTerminationValidWithConcurrentOnNextCheck;
import static io.servicetalk.concurrent.internal.SubscriberUtils.isRequestNValid;
import static io.servicetalk.concurrent.internal.SubscriberUtils.newExceptionForInvalidRequestN;
import static io.servicetalk.concurrent.internal.SubscriberUtils.sendOnNextWithConcurrentTerminationCheck;
import static io.servicetalk.concurrent.internal.TerminalNotification.complete;
import static io.servicetalk.concurrent.internal.ThrowableUtil.unknownStackTrace;
import static java.util.Collections.binarySearch;
import static java.util.Collections.emptyList;
import static java.util.Comparator.comparing;
import static java.util.Comparator.comparingInt;
import static java.util.Objects.requireNonNull;
import static java.util.concurrent.atomic.AtomicIntegerFieldUpdater.newUpdater;
import static java.util.concurrent.atomic.AtomicReferenceFieldUpdater.newUpdater;
import static java.util.stream.Collectors.toList;

/**
 * A {@link LoadBalancer} that uses a round robin strategy for selecting addresses. It has the following behaviour:
 * <ul>
 * <li>Round robining is done at address level.</li>
 * <li>Connections are created lazily, without any concurrency control on their creation.
 * This can lead to over-provisioning connections when dealing with a requests surge.</li>
 * <li>Existing connections are reused unless a selector passed to {@link #selectConnection(Function)} suggests
 * otherwise.
 * This can lead to situations where connections will be used to their maximum capacity (for example in the context of
 * pipelining) before new connections are created.</li>
 * <li>Closed connections are automatically pruned.</li>
 * </ul>
 *
 * @param <ResolvedAddress> The resolved address type.
 * @param <C> The type of connection.
 */
public final class RoundRobinLoadBalancer<ResolvedAddress, C extends ListenableAsyncCloseable> implements LoadBalancer<C> {

    private static final Logger LOGGER = LoggerFactory.getLogger(RoundRobinLoadBalancer.class);
    private static final IllegalStateException LB_CLOSED_SELECT_CNX_EXCEPTION =
            unknownStackTrace(new IllegalStateException("LoadBalancer has closed"), RoundRobinLoadBalancer.class,
                    "selectConnection0(...)");
    private static final NoAvailableHostException NO_ACTIVE_HOSTS_SELECT_CNX_EXCEPTION =
            unknownStackTrace(new NoAvailableHostException("No hosts are available to connect."),
                    RoundRobinLoadBalancer.class, "selectConnection0(...)");

    private static final AtomicReferenceFieldUpdater<RoundRobinLoadBalancer, List> activeHostsUpdater =
            newUpdater(RoundRobinLoadBalancer.class, List.class, "activeHosts");
    private static final AtomicIntegerFieldUpdater<RoundRobinLoadBalancer> indexUpdater =
            newUpdater(RoundRobinLoadBalancer.class, "index");

    private volatile boolean closed;
    @SuppressWarnings("unused")
    private volatile int index;
    private volatile List<Host<ResolvedAddress, C>> activeHosts = emptyList();

    private final PublisherProcessorSingle<Object> eventStream = new PublisherProcessorSingle<>();
    private final SequentialCancellable discoveryCancellable = new SequentialCancellable();
    private final ConnectionFactory<ResolvedAddress, ? extends C> connectionFactory;
    private final ListenableAsyncCloseable asyncCloseable;

    /**
     * Creates a new instance.
     *
     * @param eventPublisher    provides a stream of addresses to connect to.
     * @param connectionFactory a function which creates new connections.
     * @param comparator        used to compare addresses for lookup/iteration during the connection attempt phase.
     */
    public RoundRobinLoadBalancer(final Publisher<? extends ServiceDiscovererEvent<ResolvedAddress>> eventPublisher,
                                  final ConnectionFactory<ResolvedAddress, ? extends C> connectionFactory,
                                  final Comparator<ResolvedAddress> comparator) {

        this.connectionFactory = requireNonNull(connectionFactory);

        final Comparator<Host<ResolvedAddress, C>> activeAddressComparator =
                comparing(host -> host instanceof MutableAddressHost ?
                        ((MutableAddressHost<ResolvedAddress, C>) host).mutableAddress : host.address, comparator);

        eventPublisher.subscribe(new Subscriber<ServiceDiscovererEvent<ResolvedAddress>>() {

            @Override
            public void onSubscribe(final Subscription s) {
                // We request max value here to make sure we do not access Subscription concurrently
                // (requestN here and cancel from discoveryCancellable). If we request-1 in onNext we would have to wrap
                // the Subscription in a ConcurrentSubscription which is costly.
                // Since, we synchronously process onNexts we do not really care about flow control.
                s.request(Long.MAX_VALUE);
<<<<<<< HEAD
                discoveryCancellable.nextCancellable(s::cancel);
=======
                discoveryCancellable.setNextCancellable(s);
>>>>>>> 3c257949
            }

            @SuppressWarnings("unchecked")
            @Override
            public void onNext(final ServiceDiscovererEvent<ResolvedAddress> event) {
                LOGGER.debug("Load balancer {}, received new ServiceDiscoverer event {}.", RoundRobinLoadBalancer.this,
                        event);
                final List<Host<ResolvedAddress, C>> activeAddresses =
                        activeHostsUpdater.updateAndGet(RoundRobinLoadBalancer.this, currentAddresses -> {
                            final List<Host<ResolvedAddress, C>> refreshedAddresses = new ArrayList<>(currentAddresses);
                            final MutableAddressHost<ResolvedAddress, C> searchHost = new MutableAddressHost();

                            searchHost.mutableAddress = event.address();
                            // Binary search because any insertion is performed at the index returned by the search,
                            // which is consistent with the ordering defined by the comparator
                            final int i = binarySearch(refreshedAddresses, searchHost, activeAddressComparator);

                            if (event.available()) {
                                if (i < 0) {
                                    refreshedAddresses.add(-i - 1, new Host(event.address()));
                                }
                            } else if (i >= 0) {
                                Host<ResolvedAddress, C> removed = refreshedAddresses.remove(i);
                                if (removed != null) {
                                    removed.markInactive();
                                }
                            }

                            return refreshedAddresses;
                        });

                LOGGER.debug("Load balancer {} now using {} addresses: {}", RoundRobinLoadBalancer.this,
                        activeAddresses.size(), activeAddresses);

                if (event.available()) {
                    if (activeAddresses.size() == 1) {
                        eventStream.sendOnNext(LOAD_BALANCER_READY_EVENT);
                    }
                } else if (activeAddresses.isEmpty()) {
                    eventStream.sendOnNext(LOAD_BALANCER_NOT_READY_EVENT);
                }
            }

            @Override
            public void onError(final Throwable t) {
                List<Host<ResolvedAddress, C>> hosts = activeHosts;
                LOGGER.error(
                        "Load balancer {}. Service discoverer {} emitted an error. Last seen addresses (size {}) {}",
                        RoundRobinLoadBalancer.this, eventPublisher, hosts.size(), hosts, t);
            }

            @Override
            public void onComplete() {
                List<Host<ResolvedAddress, C>> hosts = activeHosts;
                LOGGER.error("Load balancer {}. Service discoverer {} completed. Last seen addresses (size {}) {}",
                        RoundRobinLoadBalancer.this, eventPublisher, hosts.size(), hosts);
            }
        });
        asyncCloseable = toAsyncCloseable(graceful -> {
            closed = true;
            discoveryCancellable.cancel();
            eventStream.sendOnComplete();
            @SuppressWarnings("unchecked")
            List<Host<ResolvedAddress, C>> currentList = activeHostsUpdater
                    .getAndSet(RoundRobinLoadBalancer.this, Collections.<Host<ResolvedAddress, C>>emptyList());
            CompositeCloseable cc = newCompositeCloseable().appendAll(currentList).appendAll(connectionFactory);
            return graceful ? cc.closeAsyncGracefully() : cc.closeAsync();
        });
    }

    /**
     * Create a {@link LoadBalancerFactory} that creates instances of {@link RoundRobinLoadBalancer}.
     * @param <ResolvedAddress> The resolved address type.
     * @param <C> The type of connection.
     * @return a {@link LoadBalancerFactory} that creates instances of {@link RoundRobinLoadBalancer}.
     */
    public static <ResolvedAddress, C extends ListenableAsyncCloseable>
                                    LoadBalancerFactory<ResolvedAddress, C> newRoundRobinFactory() {
        return (eventPublisher, connectionFactory) -> new RoundRobinLoadBalancer<>(eventPublisher,
                connectionFactory,
                comparingInt(Object::hashCode));
    }

    @Override
    public <CC extends C> Single<CC> selectConnection(Function<C, CC> selector) {
        return defer(() -> selectConnection0(selector).subscribeShareContext());
    }

    @Override
    public Publisher<Object> eventStream() {
        return eventStream;
    }

    private <CC extends C> Single<CC> selectConnection0(Function<? super C, CC> selector) {
        if (closed) {
            return error(LB_CLOSED_SELECT_CNX_EXCEPTION);
        }

        final List<Host<ResolvedAddress, C>> activeHosts = this.activeHosts;
        if (activeHosts.isEmpty()) {
            // This is the case when SD has emitted some items but none of the hosts are active.
            return error(NO_ACTIVE_HOSTS_SELECT_CNX_EXCEPTION);
        }

        final int cursor = indexUpdater.getAndUpdate(this, i -> (++i & Integer.MAX_VALUE)) % activeHosts.size();
        final Host<ResolvedAddress, C> host = activeHosts.get(cursor);
        assert host != null : "Host can't be null.";
        assert host.connections != null : "Host connections queue can't be null.";
        assert host.address != null : "Host address can't be null.";

        // Try first to see if an existing connection can be used
        for (final C connection : host.connections) {
            CC selection = selector.apply(connection);
            if (selection != null) {
                return success(selection);
            }
        }

        // No connection was selected: create a new one
        return connectionFactory.newConnection(host.address)
                .flatMap(newCnx -> {
                    // Invoke the selector before adding the connection to the pool, otherwise, connection can be used
                    // concurrently and hence a new connection can be rejected by the selector.
                    CC selection = selector.apply(newCnx);
                    if (selection == null) {
                        newCnx.closeAsync().subscribe();
                        // Failure in selection could be temporary, hence add it to the queue and be consistent with the
                        // fact that select failure does not close a connection.
                        return error(new ConnectionRejectedException("Newly created connection " + newCnx +
                                " rejected by the selection filter."));
                    }
                    if (host.addConnection(newCnx)) {
                        // If the LB has closed, we attempt to remove the connection, if the removal succeeds, close it.
                        // If we can't remove it, it means it's been removed concurrently and we assume that whoever
                        // removed it also closed it or that it has been removed as a consequence of closing.
                        if (closed) {
                            if (host.connections.remove(newCnx)) {
                                newCnx.closeAsync().subscribe();
                            }
                            return error(LB_CLOSED_SELECT_CNX_EXCEPTION);
                        }
                        return success(selection);
                    }
                    return error(new ConnectionRejectedException("Failed to add newly created connection for host: " +
                            host.address + ", host inactive? " + host.removed));
                });
    }

    @Override
    public Completable onClose() {
        return asyncCloseable.onClose();
    }

    @Override
    public Completable closeAsync() {
        return asyncCloseable.closeAsync();
    }

    // Visible for testing
    List<Entry<ResolvedAddress, List<C>>> activeAddresses() {
        return activeHosts.stream().map(Host::asEntry).collect(toList());
    }

    private static class Host<Addr, C extends ListenableAsyncCloseable> implements AsyncCloseable {

        @Nullable
        final Addr address;
        @Nullable
        final Queue<C> connections;
        private volatile boolean removed;

        Host() {
            address = null;
            connections = null;
        }

        Host(Addr address) {
            this.address = address;
            this.connections = new ConcurrentLinkedQueue<>();
        }

        void markInactive() {
            removed = true;
            assert connections != null;
            for (;;) {
                C next = connections.poll();
                if (next == null) {
                    return;
                }
                next.closeAsync().subscribe();
            }
        }

        boolean addConnection(C connection) {
            assert connections != null;
            final boolean added = connections.offer(connection);
            if (!added || removed) {
                // It could be that this host was removed concurrently and was not closed by markInactive().
                // So, we check removed again and remove from the queue + close.
                if (!added || connections.remove(connection)) {
                    connection.closeAsync().subscribe();
                }
                return false;
            }

            // Instrument the new connection so we prune it on close
            connection.onClose().doBeforeFinally(() -> connections.remove(connection)).subscribe();
            return true;
        }

        // Used for testing only
        Entry<Addr, List<C>> asEntry() {
            assert address != null;
            assert connections != null;
            return new SimpleImmutableEntry<>(address, new ArrayList<>(connections));
        }

        @Override
        public Completable closeAsync() {
            return connections == null ? completed() :
                    completed().mergeDelayError(connections.stream()
                            .map(AsyncCloseable::closeAsync)::iterator);
        }

        @Override
        public Completable closeAsyncGracefully() {
            return connections == null ? completed() :
                    completed().mergeDelayError(connections.stream()
                            .map(AsyncCloseable::closeAsyncGracefully)::iterator);
        }

        @Override
        public String toString() {
            return "Host{" +
                    "address=" + address +
                    ", removed=" + removed +
                    '}';
        }
    }

    private static final class MutableAddressHost<Addr, C extends ListenableAsyncCloseable> extends Host<Addr, C> {
        @Nullable
        Addr mutableAddress;
    }

    /**
     * Eventually this will be replaced by a PublisherProcessor which is backed by a queue and allows for
     * arbitrary events being published.
     * @param <T> The type of data delivered to {@link Subscriber}s.
     */
    private static final class PublisherProcessorSingle<T> extends Publisher<T> {
        private static final AtomicIntegerFieldUpdater<PublisherProcessorSingle> subscriberStateUpdater =
                newUpdater(PublisherProcessorSingle.class, "subscriberState");
        private static final AtomicReferenceFieldUpdater<PublisherProcessorSingle, Object> terminalNotificationUpdater =
                newUpdater(PublisherProcessorSingle.class, Object.class, "terminalNotification");
        private static final AtomicReferenceFieldUpdater<PublisherProcessorSingle, Object> eventUpdater =
                newUpdater(PublisherProcessorSingle.class, Object.class, "event");
        private static final Object REQUESTED = new Object();
        private static final Object DELIVERED = new Object();
        private static final Object COMPLETED = new Object();
        @Nullable
        private volatile Subscriber<? super T> subscriber;
        @Nullable
        private volatile Object event;
        @SuppressWarnings("unused")
        private volatile int subscriberState;
        @SuppressWarnings("unused")
        @Nullable
        private volatile Object terminalNotification;

        @Override
        protected void handleSubscribe(final Subscriber<? super T> subscriber) {
            Subscriber<? super T> thisSubscriber = this.subscriber;
            if (thisSubscriber == null) {
                this.subscriber = subscriber;
                subscriber.onSubscribe(new Subscription() {
                    @Override
                    public void request(final long n) {
                        if (isRequestNValid(n)) {
                            for (;;) {
                                Object event = PublisherProcessorSingle.this.event;
                                if (event == REQUESTED || event == DELIVERED || event == COMPLETED) {
                                    break;
                                } else if (event != null) {
                                    if (eventUpdater.compareAndSet(PublisherProcessorSingle.this, event, DELIVERED)) {
                                        @SuppressWarnings("unchecked")
                                        final T finalT = (T) event;
                                        deliverOnNext(finalT, subscriber);
                                        break;
                                    }
                                } else if (eventUpdater.compareAndSet(PublisherProcessorSingle.this, null, REQUESTED)) {
                                    // Check if sendOnComplete was called but the Subscriber was not visible, and then
                                    // deliver the terminal notification if we change the event to COMPLETED.
                                    if (subscriberState == SUBSCRIBER_STATE_TERMINATED &&
                                        eventUpdater.compareAndSet(PublisherProcessorSingle.this, REQUESTED, COMPLETED)) {
                                        subscriber.onComplete();
                                    }
                                    break;
                                }
                            }
                        } else {
                            Throwable cause = newExceptionForInvalidRequestN(n);
                            if (checkTerminationValidWithConcurrentOnNextCheck(null, cause, subscriberStateUpdater,
                                    terminalNotificationUpdater, PublisherProcessorSingle.this)) {
                                for (;;) {
                                    Object event = PublisherProcessorSingle.this.event;
                                    if (event == null || event == REQUESTED || event == DELIVERED) {
                                        if (eventUpdater.compareAndSet(PublisherProcessorSingle.this, event, COMPLETED)) {
                                            subscriber.onError(cause);
                                            break;
                                        }
                                    } else {
                                        // If there is data pending we will deliver the error after the data.
                                        break;
                                    }
                                }
                            }
                        }
                    }

                    @Override
                    public void cancel() {
                        // This will ensure the event is GCed (if it exists) and will swallow any terminal events which
                        // also maybe pending.
                        event = COMPLETED;
                    }
                });
            } else {
                subscriber.onSubscribe(EMPTY_SUBSCRIPTION);
                subscriber.onError(new DuplicateSubscribeException(thisSubscriber, subscriber));
            }
        }

        void sendOnNext(T next) {
            for (;;) {
                Object event = this.event;
                if (event == null) {
                    if (eventUpdater.compareAndSet(this, null, next)) {
                        break;
                    }
                } else if (event == REQUESTED) {
                    if (eventUpdater.compareAndSet(this, REQUESTED, DELIVERED)) {
                        Subscriber<? super T> subscriber = this.subscriber;
                        assert subscriber != null;
                        deliverOnNext(next, subscriber);
                        break;
                    }
                } else {
                    break;
                }
            }
        }

        void sendOnComplete() {
            if (checkTerminationValidWithConcurrentOnNextCheck(null, complete(),
                    subscriberStateUpdater, terminalNotificationUpdater, this)) {
                Subscriber<? super T> subscriber = this.subscriber;
                // If the subscriber is not null, deliver the event now, otherwise we deliver in the Subscription.
                if (subscriber != null) {
                    // Make a best effort to terminate early, if there is data pending we will let the Subscription
                    // deliver the terminal event after it delivers the data.
                    for (;;) {
                        Object event = this.event;
                        if (event == null || event == REQUESTED || event == DELIVERED) {
                            if (eventUpdater.compareAndSet(this, event, COMPLETED)) {
                                subscriber.onComplete();
                                break;
                            }
                        } else {
                            // Note that the Subscription may have requested data in the mean time, but we let the
                            // Subscription handle that.
                            break;
                        }
                    }
                }
            }
        }

        private void deliverOnNext(T next, Subscriber<? super T> subscriber) {
            sendOnNextWithConcurrentTerminationCheck(subscriber, next, this::terminate,
                    subscriberStateUpdater, terminalNotificationUpdater, this);
        }

        private void terminate(Object terminalNotification) {
            Subscriber<? super T> subscriber = this.subscriber;
            assert subscriber != null;
            if (terminalNotification instanceof Throwable) {
                subscriber.onError((Throwable) terminalNotification);
            } else {
                subscriber.onComplete();
            }
        }
    }
}<|MERGE_RESOLUTION|>--- conflicted
+++ resolved
@@ -140,11 +140,7 @@
                 // the Subscription in a ConcurrentSubscription which is costly.
                 // Since, we synchronously process onNexts we do not really care about flow control.
                 s.request(Long.MAX_VALUE);
-<<<<<<< HEAD
-                discoveryCancellable.nextCancellable(s::cancel);
-=======
-                discoveryCancellable.setNextCancellable(s);
->>>>>>> 3c257949
+                discoveryCancellable.nextCancellable(s);
             }
 
             @SuppressWarnings("unchecked")
