/*
 * Copyright © 2018-2023 Apple Inc. and the ServiceTalk project authors
 *
 * Licensed under the Apache License, Version 2.0 (the "License");
 * you may not use this file except in compliance with the License.
 * You may obtain a copy of the License at
 *
 *   http://www.apache.org/licenses/LICENSE-2.0
 *
 * Unless required by applicable law or agreed to in writing, software
 * distributed under the License is distributed on an "AS IS" BASIS,
 * WITHOUT WARRANTIES OR CONDITIONS OF ANY KIND, either express or implied.
 * See the License for the specific language governing permissions and
 * limitations under the License.
 */
package io.servicetalk.loadbalancer;

import io.servicetalk.client.api.ConnectionFactory;
import io.servicetalk.client.api.LoadBalancedConnection;
import io.servicetalk.client.api.NoActiveHostException;
import io.servicetalk.client.api.ServiceDiscovererEvent;
import io.servicetalk.concurrent.CompletableSource;
import io.servicetalk.concurrent.PublisherSource.Processor;
import io.servicetalk.concurrent.PublisherSource.Subscriber;
import io.servicetalk.concurrent.PublisherSource.Subscription;
import io.servicetalk.concurrent.SingleSource;
import io.servicetalk.concurrent.api.Completable;
import io.servicetalk.concurrent.api.CompositeCloseable;
import io.servicetalk.concurrent.api.ListenableAsyncCloseable;
import io.servicetalk.concurrent.api.Processors;
import io.servicetalk.concurrent.api.Publisher;
import io.servicetalk.concurrent.api.Single;
import io.servicetalk.concurrent.api.SourceAdapters;
import io.servicetalk.concurrent.internal.SequentialCancellable;
import io.servicetalk.context.api.ContextMap;

import org.slf4j.Logger;
import org.slf4j.LoggerFactory;

import java.util.ArrayList;
import java.util.Collection;
import java.util.HashMap;
import java.util.List;
import java.util.Map;
import java.util.Map.Entry;
import java.util.concurrent.ThreadLocalRandom;
import java.util.concurrent.atomic.AtomicLongFieldUpdater;
import java.util.function.Predicate;
import javax.annotation.Nullable;

import static io.servicetalk.client.api.LoadBalancerReadyEvent.LOAD_BALANCER_NOT_READY_EVENT;
import static io.servicetalk.client.api.LoadBalancerReadyEvent.LOAD_BALANCER_READY_EVENT;
import static io.servicetalk.client.api.ServiceDiscovererEvent.Status.AVAILABLE;
import static io.servicetalk.client.api.ServiceDiscovererEvent.Status.EXPIRED;
import static io.servicetalk.client.api.ServiceDiscovererEvent.Status.UNAVAILABLE;
import static io.servicetalk.concurrent.api.AsyncCloseables.newCompositeCloseable;
import static io.servicetalk.concurrent.api.AsyncCloseables.toAsyncCloseable;
import static io.servicetalk.concurrent.api.Processors.newPublisherProcessorDropHeadOnOverflow;
import static io.servicetalk.concurrent.api.Single.defer;
import static io.servicetalk.concurrent.api.Single.failed;
import static io.servicetalk.concurrent.api.SourceAdapters.fromSource;
import static io.servicetalk.concurrent.api.SourceAdapters.toSource;
import static java.lang.Integer.toHexString;
import static java.lang.System.identityHashCode;
import static java.util.Collections.emptyList;
import static java.util.Objects.requireNonNull;
import static java.util.concurrent.TimeUnit.NANOSECONDS;
import static java.util.stream.Collectors.toList;

/**
 * The (new) default load balancer implementation.
 *
 * @param <ResolvedAddress> The resolved address type.
 * @param <C> The type of connection.
 */
final class DefaultLoadBalancer<ResolvedAddress, C extends LoadBalancedConnection>
        implements TestableLoadBalancer<ResolvedAddress, C> {

    private static final Logger LOGGER = LoggerFactory.getLogger(DefaultLoadBalancer.class);

    @SuppressWarnings("rawtypes")
    private static final AtomicLongFieldUpdater<DefaultLoadBalancer> nextResubscribeTimeUpdater =
            AtomicLongFieldUpdater.newUpdater(DefaultLoadBalancer.class, "nextResubscribeTime");

    private static final long RESUBSCRIBING = -1L;

    private volatile long nextResubscribeTime = RESUBSCRIBING;

    // writes are protected by `sequentialExecutor` but the field can be read by any thread.
    private volatile HostSelector<ResolvedAddress, C> hostSelector;
    // reads and writes are protected by `sequentialExecutor`.
    private List<Host<ResolvedAddress, C>> usedHosts = emptyList();
    // reads and writes are protected by `sequentialExecutor`.
    private boolean isClosed;

    private final String targetResource;
    private final SequentialExecutor sequentialExecutor;
    private final String lbDescription;
    private final Publisher<? extends Collection<? extends ServiceDiscovererEvent<ResolvedAddress>>> eventPublisher;
    private final Processor<Object, Object> eventStreamProcessor = newPublisherProcessorDropHeadOnOverflow(32);
    private final Publisher<Object> eventStream;
    private final SequentialCancellable discoveryCancellable = new SequentialCancellable();
    private final ConnectionFactory<ResolvedAddress, ? extends C> connectionFactory;
    private final int linearSearchSpace;
    @Nullable
    private final HealthCheckConfig healthCheckConfig;
    private final LoadBalancerObserver<ResolvedAddress> loadBalancerObserver;
    private final ListenableAsyncCloseable asyncCloseable;

    /**
     * Creates a new instance.
     *
     * @param id a (unique) ID to identify the created {@link DefaultLoadBalancer}.
     * @param targetResourceName {@link String} representation of the target resource for which this instance
     * is performing load balancing.
     * @param eventPublisher provides a stream of addresses to connect to.
     * @param connectionFactory a function which creates new connections.
     * @param healthCheckConfig configuration for the health checking mechanism, which monitors hosts that
     * are unable to have a connection established. Providing {@code null} disables this mechanism (meaning the host
     * continues being eligible for connecting on the request path).
     * @see RoundRobinLoadBalancerFactory
     */
    DefaultLoadBalancer(
            final String id,
            final String targetResourceName,
            final Publisher<? extends Collection<? extends ServiceDiscovererEvent<ResolvedAddress>>> eventPublisher,
            final HostSelector<ResolvedAddress, C> hostSelector,
            final ConnectionFactory<ResolvedAddress, ? extends C> connectionFactory,
            final int linearSearchSpace,
            @Nullable final HealthCheckConfig healthCheckConfig,
            @Nullable final LoadBalancerObserver<ResolvedAddress> loadBalancerObserver) {
        this.targetResource = requireNonNull(targetResourceName);
        this.lbDescription = makeDescription(id, targetResource);
        this.hostSelector = requireNonNull(hostSelector, "hostSelector");
        this.eventPublisher = requireNonNull(eventPublisher);
        this.eventStream = fromSource(eventStreamProcessor)
                .replay(1); // Allow for multiple subscribers and provide new subscribers with last signal.
        this.connectionFactory = requireNonNull(connectionFactory);
        this.linearSearchSpace = linearSearchSpace;
        this.healthCheckConfig = healthCheckConfig;
        this.loadBalancerObserver = loadBalancerObserver != null ?
                loadBalancerObserver : NoopLoadBalancerObserver.instance();
        this.sequentialExecutor = new SequentialExecutor((uncaughtException) ->
                LOGGER.error("{}: Uncaught exception in SequentialExecutor", this, uncaughtException));
        this.asyncCloseable = toAsyncCloseable(this::doClose);
        // Maintain a Subscriber so signals are always delivered to replay and new Subscribers get the latest signal.
        eventStream.ignoreElements().subscribe();
        subscribeToEvents(false);
    }

    private void subscribeToEvents(boolean resubscribe) {
        // This method is invoked only when we are in RESUBSCRIBING state. Only one thread can own this state.
        assert nextResubscribeTime == RESUBSCRIBING;
        if (resubscribe) {
            LOGGER.debug("{}: resubscribing to the ServiceDiscoverer event publisher.", this);
            discoveryCancellable.cancelCurrent();
        }
        toSource(eventPublisher).subscribe(new EventSubscriber(resubscribe));
        if (healthCheckConfig != null) {
            assert healthCheckConfig.executor instanceof NormalizedTimeSourceExecutor;
            nextResubscribeTime = nextResubscribeTime(healthCheckConfig, this);
        }
    }

    // This method is called eagerly, meaning the completable will be immediately subscribed to,
    // so we don't need to do any Completable.defer business.
    private Completable doClose(final boolean graceful) {
        CompletableSource.Processor processor = Processors.newCompletableProcessor();
        sequentialExecutor.execute(() -> {
            try {
                if (!isClosed) {
                    discoveryCancellable.cancel();
                    eventStreamProcessor.onComplete();
                }
                isClosed = true;
                List<Host<ResolvedAddress, C>> currentList = usedHosts;
                final CompositeCloseable compositeCloseable = newCompositeCloseable()
                        .appendAll(currentList)
                        .appendAll(connectionFactory);
                LOGGER.debug("{} is closing {}gracefully. Last seen addresses (size={}): {}.",
                        this, graceful ? "" : "non", currentList.size(), currentList);
                SourceAdapters.toSource((graceful ? compositeCloseable.closeAsyncGracefully() :
                                // We only want to empty the host list on error if we're closing non-gracefully.
                                compositeCloseable.closeAsync().beforeOnError(t ->
                                        sequentialExecutor.execute(this::sequentialCompleteClosed))
                                // we want to always empty out the host list if we complete successfully
                                .beforeOnComplete(() -> sequentialExecutor.execute(this::sequentialCompleteClosed))))
                        .subscribe(processor);
            } catch (Throwable ex) {
                processor.onError(ex);
            }
        });
        return SourceAdapters.fromSource(processor);
    }

    // must be called from within the sequential executor.
    private void sequentialCompleteClosed() {
        usedHosts = emptyList();
        hostSelector = new ClosedHostSelector();
    }

    private static <R, C extends LoadBalancedConnection> long nextResubscribeTime(
            final HealthCheckConfig config, final DefaultLoadBalancer<R, C> lb) {
        final long lowerNanos = config.healthCheckResubscribeLowerBound;
        final long upperNanos = config.healthCheckResubscribeUpperBound;
        final long currentTimeNanos = config.executor.currentTime(NANOSECONDS);
        final long result = currentTimeNanos + (lowerNanos == upperNanos ? lowerNanos :
                ThreadLocalRandom.current().nextLong(lowerNanos, upperNanos));
        LOGGER.debug("{}: current time {}, next resubscribe attempt can be performed at {}.",
                lb, currentTimeNanos, result);
        return result;
    }

    private static <ResolvedAddress> boolean onlyAvailable(
            final Collection<? extends ServiceDiscovererEvent<ResolvedAddress>> events) {
        boolean onlyAvailable = !events.isEmpty();
        for (ServiceDiscovererEvent<ResolvedAddress> event : events) {
            if (!AVAILABLE.equals(event.status())) {
                onlyAvailable = false;
                break;
            }
        }
        return onlyAvailable;
    }

    private static <ResolvedAddress, C extends LoadBalancedConnection> boolean notAvailable(
            final Host<ResolvedAddress, C> host,
            final Collection<? extends ServiceDiscovererEvent<ResolvedAddress>> events) {
        boolean available = false;
        for (ServiceDiscovererEvent<ResolvedAddress> event : events) {
            if (host.address().equals(event.address())) {
                available = true;
                break;
            }
        }
        return !available;
    }

    private final class EventSubscriber
            implements Subscriber<Collection<? extends ServiceDiscovererEvent<ResolvedAddress>>> {

        private boolean firstEventsAfterResubscribe;

        EventSubscriber(boolean resubscribe) {
            this.firstEventsAfterResubscribe = resubscribe;
        }

        @Override
        public void onSubscribe(final Subscription s) {
            // We request max value here to make sure we do not access Subscription concurrently
            // (requestN here and cancel from discoveryCancellable). If we request-1 in onNext we would have to wrap
            // the Subscription in a ConcurrentSubscription which is costly.
            // Since, we synchronously process onNexts we do not really care about flow control.
            s.request(Long.MAX_VALUE);
            discoveryCancellable.nextCancellable(s);
        }

        @Override
        public void onNext(@Nullable final Collection<? extends ServiceDiscovererEvent<ResolvedAddress>> events) {
            if (events == null || events.isEmpty()) {
                LOGGER.debug("{}: unexpectedly received null or empty list instead of events.",
                        DefaultLoadBalancer.this);
                return;
            }
            sequentialExecutor.execute(() -> sequentialOnNext(events));
        }

        private void sequentialOnNext(Collection<? extends ServiceDiscovererEvent<ResolvedAddress>> events) {
            if (isClosed || events.isEmpty()) {
                // nothing to do if the load balancer is closed or there are no events.
                return;
            }

            boolean sendReadyEvent = false;
            final List<Host<ResolvedAddress, C>> nextHosts = new ArrayList<>(usedHosts.size() + events.size());
            final List<Host<ResolvedAddress, C>> oldUsedHosts = usedHosts;
            // First we make a map of addresses to events so that we don't get quadratic behavior for diffing.
            final Map<ResolvedAddress, ServiceDiscovererEvent<ResolvedAddress>> eventMap = new HashMap<>();
            for (ServiceDiscovererEvent<ResolvedAddress> event : events) {
                ServiceDiscovererEvent<ResolvedAddress> old = eventMap.put(event.address(), event);
                if (old != null) {
                    LOGGER.debug("Multiple ServiceDiscoveryEvent's detected for address {}. Event: {}.",
                            event.address(), event);
                }
            }

            // First thing we do is go through the existing hosts and see if we need to transfer them. These
            // will be all existing hosts that either don't have a matching discovery event or are not marked
            // as unavailable. If they are marked unavailable, we need to close them.
            boolean hostSetChanged = false;
            for (Host<ResolvedAddress, C> host : oldUsedHosts) {
                ServiceDiscovererEvent<ResolvedAddress> event = eventMap.remove(host.address());
                if (event == null) {
                    // Host doesn't have a SD update so just copy it over.
                    nextHosts.add(host);
                } else if (AVAILABLE.equals(event.status())) {
                    // We only send the ready event if the previous host list was empty.
                    sendReadyEvent = oldUsedHosts.isEmpty();
                    // If the host is already in CLOSED state, we should discard it and create a new entry.
                    // For duplicate ACTIVE events the marking succeeds, so we will not add a new entry.
                    if (host.markActiveIfNotClosed()) {
                        nextHosts.add(host);
                    } else {
                        // It's a new host, so the set changed.
                        hostSetChanged = true;
                        nextHosts.add(createHost(event.address()));
                    }
                } else if (EXPIRED.equals(event.status())) {
                    if (!host.markExpired()) {
                        nextHosts.add(host);
                    } else {
                        // Marking it expired also resulted in removing it from the set.
                        hostSetChanged = true;
                    }
                } else if (UNAVAILABLE.equals(event.status())) {
                    host.markClosed();
                    hostSetChanged = true;
                } else {
                    LOGGER.warn("{}: Unsupported Status in event:" +
                                    " {} (mapped to {}). Leaving usedHosts unchanged: {}",
                            DefaultLoadBalancer.this, event, event.status(), nextHosts);
                    nextHosts.add(host);
                }
            }
            // Now process events that didn't have an existing host. The only ones that we actually care
            // about are the AVAILABLE events which result in a new host.
            for (ServiceDiscovererEvent<ResolvedAddress> event : eventMap.values()) {
                if (AVAILABLE.equals(event.status())) {
                    sendReadyEvent = true;
                    hostSetChanged = true;
                    nextHosts.add(createHost(event.address()));
                }
            }
<<<<<<< HEAD
            // We've built the new list so now set it for consumption and then send our events.
            usedHosts = nextHosts;
            loadBalancerObserver.serviceDiscoveryEvent(events, usedHosts.size(), nextHosts.size());
=======
            // We've built a materially different host set so now set it for consumption and send our events.
            if (hostSetChanged) {
                sequentialUpdateUsedHosts(nextHosts);
            }
>>>>>>> bad95580

            LOGGER.debug("{}: now using addresses (size={}): {}.",
                    DefaultLoadBalancer.this, nextHosts.size(), nextHosts);
            if (nextHosts.isEmpty()) {
                eventStreamProcessor.onNext(LOAD_BALANCER_NOT_READY_EVENT);
            } else if (sendReadyEvent) {
                eventStreamProcessor.onNext(LOAD_BALANCER_READY_EVENT);
            }

            if (firstEventsAfterResubscribe) {
                // We can enter this path only if we re-subscribed because all previous hosts were UNHEALTHY.
                if (events.isEmpty()) {
                    return; // Wait for the next collection of events.
                }
                firstEventsAfterResubscribe = false;

                if (!onlyAvailable(events)) {
                    // Looks like the current ServiceDiscoverer maintains a state between re-subscribes. It already
                    // assigned correct states to all hosts. Even if some of them were left UNHEALTHY, we should keep
                    // running health-checks.
                    return;
                }
                // Looks like the current ServiceDiscoverer doesn't maintain a state between re-subscribes and always
                // starts from an empty state propagating only AVAILABLE events. To be in sync with the
                // ServiceDiscoverer we should clean up and close gracefully all hosts that are not present in the
                // initial collection of events, regardless of their current state.
                for (Host<ResolvedAddress, C> host : nextHosts) {
                    if (notAvailable(host, events)) {
                        host.closeAsyncGracefully().subscribe();
                    }
                }
            }
        }

        private Host<ResolvedAddress, C> createHost(ResolvedAddress addr) {
            // All hosts will share the healthcheck config of the parent RR loadbalancer.
            Host<ResolvedAddress, C> host = new DefaultHost<>(DefaultLoadBalancer.this.toString(), addr,
                    connectionFactory, linearSearchSpace, healthCheckConfig, loadBalancerObserver.hostObserver());
            host.onClose().afterFinally(() ->
                    sequentialExecutor.execute(() -> {
                        final List<Host<ResolvedAddress, C>> currentHosts = usedHosts;
                        if (currentHosts.isEmpty()) {
                            // Can't remove an entry from an empty list.
                            return;
                        }
                        final List<Host<ResolvedAddress, C>> nextHosts = listWithHostRemoved(
                                currentHosts, current -> current == host);
<<<<<<< HEAD
                        // We only need to do anything if the host was actually removed.
                        if (nextHosts.size() != currentHosts.size()) {
                            loadBalancerObserver.hostObserver().expiredHostRemoved(host.address());
                            usedHosts = nextHosts;
=======
                        // we only need to do anything else if we actually removed the host
                        if (nextHosts.size() != currentHosts.size()) {
                            sequentialUpdateUsedHosts(nextHosts);
>>>>>>> bad95580
                            if (nextHosts.isEmpty()) {
                                // We transitioned from non-empty to empty. That means we're not ready.
                                eventStreamProcessor.onNext(LOAD_BALANCER_NOT_READY_EVENT);
                            }
                        }
                    })).subscribe();
            return host;
        }

        private List<Host<ResolvedAddress, C>> listWithHostRemoved(
                List<Host<ResolvedAddress, C>> oldHostsTyped, Predicate<Host<ResolvedAddress, C>> hostPredicate) {
            if (oldHostsTyped.isEmpty()) {
                // this can happen when an expired host is removed during closing of the DefaultLoadBalancer,
                // but all of its connections have already been closed
                return oldHostsTyped;
            }
            // We keep the old size as the capacity hint because the penalty for a resize in the case that the
            // element isn't in the list is much worse than the penalty for an unused array slot.
            final List<Host<ResolvedAddress, C>> newHosts = new ArrayList<>(oldHostsTyped.size());
            for (int i = 0; i < oldHostsTyped.size(); ++i) {
                final Host<ResolvedAddress, C> current = oldHostsTyped.get(i);
                if (hostPredicate.test(current)) {
                    for (int x = i + 1; x < oldHostsTyped.size(); ++x) {
                        newHosts.add(oldHostsTyped.get(x));
                    }
                    return newHosts.isEmpty() ? emptyList() : newHosts;
                } else {
                    newHosts.add(current);
                }
            }
            return newHosts;
        }

        @Override
        public void onError(final Throwable t) {
            sequentialExecutor.execute(() -> {
                if (healthCheckConfig == null) {
                    // Terminate processor only if we will never re-subscribe
                    eventStreamProcessor.onError(t);
                }
                List<Host<ResolvedAddress, C>> hosts = usedHosts;
                LOGGER.error(
                    "{}: service discoverer {} emitted an error. Last seen addresses (size={}): {}.",
                        DefaultLoadBalancer.this, eventPublisher, hosts.size(), hosts, t);
            });
        }

        @Override
        public void onComplete() {
            sequentialExecutor.execute(() -> {
                List<Host<ResolvedAddress, C>> hosts = usedHosts;
                if (healthCheckConfig == null) {
                    // Terminate processor only if we will never re-subscribe
                    eventStreamProcessor.onComplete();
                }
                LOGGER.error("{}: service discoverer completed. Last seen addresses (size={}): {}.",
                        DefaultLoadBalancer.this, hosts.size(), hosts);
            });
        }
    }

    // must be called from within the SequentialExecutor
    private void sequentialUpdateUsedHosts(List<Host<ResolvedAddress, C>> nextHosts) {
        this.usedHosts = nextHosts;
        this.hostSelector = hostSelector.rebuildWithHosts(usedHosts);
    }

    @Override
    public Single<C> selectConnection(final Predicate<C> selector, @Nullable final ContextMap context) {
        return defer(() -> selectConnection0(selector, context, false).shareContextOnSubscribe());
    }

    @Override
    public Single<C> newConnection(@Nullable final ContextMap context) {
        return defer(() -> selectConnection0(c -> true, context, true).shareContextOnSubscribe());
    }

    private Single<C> selectConnection0(final Predicate<C> selector, @Nullable final ContextMap context,
                                        final boolean forceNewConnectionAndReserve) {
<<<<<<< HEAD
        final List<Host<ResolvedAddress, C>> currentHosts = this.usedHosts;
        // It's possible that we're racing with updates from the `onNext` method but since it's intrinsically
        // racy it's fine to do these 'are there any hosts at all' checks here using the total host set.
        if (currentHosts.isEmpty()) {
            if (isClosed) {
                return failedLBClosed(targetResource);
            } else {
                loadBalancerObserver.noHostsAvailable();
                return failed(Exceptions.StacklessNoAvailableHostException.newInstance(
                        "No hosts are available to connect for " + targetResource + ".",
                        this.getClass(), "selectConnection0(...)"));
            }
        }

        return hostSelector.selectConnection(currentHosts, selector, context, forceNewConnectionAndReserve)
                .beforeOnError(exn -> {
            if (exn instanceof Exceptions.StacklessNoActiveHostException) {
                // Observer the event and, if necessary, resubscribe to SD to (hopefully) get a new set
                // of backends that are healthier.
                loadBalancerObserver.noActiveHostsAvailable(currentHosts.size(), (NoActiveHostException) exn);
                if (healthCheckConfig != null && allUnhealthy(currentHosts)) {
=======
        final HostSelector<ResolvedAddress, C> currentHostSelector = hostSelector;
        Single<C> result = currentHostSelector.selectConnection(selector, context, forceNewConnectionAndReserve);
        if (healthCheckConfig != null) {
            result = result.beforeOnError(exn -> {
                if (exn instanceof NoActiveHostException && currentHostSelector.isUnHealthy()) {
>>>>>>> bad95580
                    final long currNextResubscribeTime = nextResubscribeTime;
                    if (currNextResubscribeTime >= 0 &&
                            healthCheckConfig.executor.currentTime(NANOSECONDS) >= currNextResubscribeTime &&
                            nextResubscribeTimeUpdater.compareAndSet(this, currNextResubscribeTime, RESUBSCRIBING)) {
                        subscribeToEvents(true);
                    }
                }
            }
        });
    }

    @Override
    public Publisher<Object> eventStream() {
        return eventStream;
    }

    @Override
    public String toString() {
        return lbDescription;
    }

    @Override
    public Completable onClose() {
        return asyncCloseable.onClose();
    }

    @Override
    public Completable onClosing() {
        return asyncCloseable.onClosing();
    }

    @Override
    public Completable closeAsync() {
        return asyncCloseable.closeAsync();
    }

    @Override
    public Completable closeAsyncGracefully() {
        return asyncCloseable.closeAsyncGracefully();
    }

    @Override
    public List<Entry<ResolvedAddress, List<C>>> usedAddresses() {
        // If we're already in the executor we can't submit a task and wait for it without deadlock but
        // the access is thread safe anyway so just go for it.
        if (sequentialExecutor.isCurrentThreadDraining()) {
            return sequentialUsedAddresses();
        }
        SingleSource.Processor<List<Entry<ResolvedAddress, List<C>>>, List<Entry<ResolvedAddress, List<C>>>> processor =
                Processors.newSingleProcessor();
        sequentialExecutor.execute(() -> processor.onSuccess(sequentialUsedAddresses()));
        try {
            // This method is just for testing and our tests have timeouts it's fine to do some awaiting.
            return SourceAdapters.fromSource(processor).toFuture().get();
        } catch (Exception ex) {
            throw new AssertionError("Failed to get results", ex);
        }
    }

    // must be called from within the sequential executor.
    private List<Entry<ResolvedAddress, List<C>>> sequentialUsedAddresses() {
        return usedHosts.stream().map(host -> ((DefaultHost<ResolvedAddress, C>) host).asEntry()).collect(toList());
    }

    private String makeDescription(String id, String targetResource) {
        return getClass().getSimpleName() + "{" +
                "id=" + id + '@' + toHexString(identityHashCode(this)) +
                ", targetResource=" + targetResource +
                '}';
    }

    private final class ClosedHostSelector implements HostSelector<ResolvedAddress, C> {
        @Override
        public Single<C> selectConnection(Predicate<C> selector, @Nullable ContextMap context,
                                          boolean forceNewConnectionAndReserve) {
            return failed(new IllegalStateException("LoadBalancer for " + targetResource + " has closed"));
        }

        @Override
        public HostSelector<ResolvedAddress, C> rebuildWithHosts(List<Host<ResolvedAddress, C>> hosts) {
            return this;
        }

        @Override
        public boolean isUnHealthy() {
            return false;
        }
    }
}<|MERGE_RESOLUTION|>--- conflicted
+++ resolved
@@ -18,6 +18,7 @@
 import io.servicetalk.client.api.ConnectionFactory;
 import io.servicetalk.client.api.LoadBalancedConnection;
 import io.servicetalk.client.api.NoActiveHostException;
+import io.servicetalk.client.api.NoAvailableHostException;
 import io.servicetalk.client.api.ServiceDiscovererEvent;
 import io.servicetalk.concurrent.CompletableSource;
 import io.servicetalk.concurrent.PublisherSource.Processor;
@@ -331,16 +332,13 @@
                     nextHosts.add(createHost(event.address()));
                 }
             }
-<<<<<<< HEAD
-            // We've built the new list so now set it for consumption and then send our events.
-            usedHosts = nextHosts;
+
+            // Always send the event regardless of if we update the actual list.
             loadBalancerObserver.serviceDiscoveryEvent(events, usedHosts.size(), nextHosts.size());
-=======
             // We've built a materially different host set so now set it for consumption and send our events.
             if (hostSetChanged) {
                 sequentialUpdateUsedHosts(nextHosts);
             }
->>>>>>> bad95580
 
             LOGGER.debug("{}: now using addresses (size={}): {}.",
                     DefaultLoadBalancer.this, nextHosts.size(), nextHosts);
@@ -388,16 +386,10 @@
                         }
                         final List<Host<ResolvedAddress, C>> nextHosts = listWithHostRemoved(
                                 currentHosts, current -> current == host);
-<<<<<<< HEAD
-                        // We only need to do anything if the host was actually removed.
+                        // we only need to do anything else if we actually removed the host
                         if (nextHosts.size() != currentHosts.size()) {
                             loadBalancerObserver.hostObserver().expiredHostRemoved(host.address());
-                            usedHosts = nextHosts;
-=======
-                        // we only need to do anything else if we actually removed the host
-                        if (nextHosts.size() != currentHosts.size()) {
                             sequentialUpdateUsedHosts(nextHosts);
->>>>>>> bad95580
                             if (nextHosts.isEmpty()) {
                                 // We transitioned from non-empty to empty. That means we're not ready.
                                 eventStreamProcessor.onNext(LOAD_BALANCER_NOT_READY_EVENT);
@@ -477,42 +469,18 @@
 
     private Single<C> selectConnection0(final Predicate<C> selector, @Nullable final ContextMap context,
                                         final boolean forceNewConnectionAndReserve) {
-<<<<<<< HEAD
-        final List<Host<ResolvedAddress, C>> currentHosts = this.usedHosts;
-        // It's possible that we're racing with updates from the `onNext` method but since it's intrinsically
-        // racy it's fine to do these 'are there any hosts at all' checks here using the total host set.
-        if (currentHosts.isEmpty()) {
-            if (isClosed) {
-                return failedLBClosed(targetResource);
-            } else {
-                loadBalancerObserver.noHostsAvailable();
-                return failed(Exceptions.StacklessNoAvailableHostException.newInstance(
-                        "No hosts are available to connect for " + targetResource + ".",
-                        this.getClass(), "selectConnection0(...)"));
-            }
-        }
-
-        return hostSelector.selectConnection(currentHosts, selector, context, forceNewConnectionAndReserve)
-                .beforeOnError(exn -> {
-            if (exn instanceof Exceptions.StacklessNoActiveHostException) {
-                // Observer the event and, if necessary, resubscribe to SD to (hopefully) get a new set
-                // of backends that are healthier.
-                loadBalancerObserver.noActiveHostsAvailable(currentHosts.size(), (NoActiveHostException) exn);
-                if (healthCheckConfig != null && allUnhealthy(currentHosts)) {
-=======
         final HostSelector<ResolvedAddress, C> currentHostSelector = hostSelector;
         Single<C> result = currentHostSelector.selectConnection(selector, context, forceNewConnectionAndReserve);
-        if (healthCheckConfig != null) {
-            result = result.beforeOnError(exn -> {
-                if (exn instanceof NoActiveHostException && currentHostSelector.isUnHealthy()) {
->>>>>>> bad95580
-                    final long currNextResubscribeTime = nextResubscribeTime;
-                    if (currNextResubscribeTime >= 0 &&
-                            healthCheckConfig.executor.currentTime(NANOSECONDS) >= currNextResubscribeTime &&
-                            nextResubscribeTimeUpdater.compareAndSet(this, currNextResubscribeTime, RESUBSCRIBING)) {
-                        subscribeToEvents(true);
-                    }
-                }
+        return result.beforeOnError(exn -> {
+            if (exn instanceof NoActiveHostException && currentHostSelector.isUnHealthy()) {
+                final long currNextResubscribeTime = nextResubscribeTime;
+                if (currNextResubscribeTime >= 0 &&
+                        healthCheckConfig.executor.currentTime(NANOSECONDS) >= currNextResubscribeTime &&
+                        nextResubscribeTimeUpdater.compareAndSet(this, currNextResubscribeTime, RESUBSCRIBING)) {
+                    subscribeToEvents(true);
+                }
+            } else if (exn instanceof NoAvailableHostException) {
+                loadBalancerObserver.noHostsAvailable();
             }
         });
     }
