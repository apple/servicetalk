/*
 * Copyright © 2018-2023 Apple Inc. and the ServiceTalk project authors
 *
 * Licensed under the Apache License, Version 2.0 (the "License");
 * you may not use this file except in compliance with the License.
 * You may obtain a copy of the License at
 *
 *   http://www.apache.org/licenses/LICENSE-2.0
 *
 * Unless required by applicable law or agreed to in writing, software
 * distributed under the License is distributed on an "AS IS" BASIS,
 * WITHOUT WARRANTIES OR CONDITIONS OF ANY KIND, either express or implied.
 * See the License for the specific language governing permissions and
 * limitations under the License.
 */
package io.servicetalk.loadbalancer;

import io.servicetalk.client.api.ConnectionFactory;
import io.servicetalk.client.api.LoadBalancedConnection;
import io.servicetalk.client.api.NoActiveHostException;
import io.servicetalk.client.api.ServiceDiscovererEvent;
import io.servicetalk.concurrent.CompletableSource;
import io.servicetalk.concurrent.PublisherSource.Processor;
import io.servicetalk.concurrent.PublisherSource.Subscriber;
import io.servicetalk.concurrent.PublisherSource.Subscription;
import io.servicetalk.concurrent.api.Completable;
import io.servicetalk.concurrent.api.CompositeCloseable;
import io.servicetalk.concurrent.api.ListenableAsyncCloseable;
import io.servicetalk.concurrent.api.Processors;
import io.servicetalk.concurrent.api.Publisher;
import io.servicetalk.concurrent.api.Single;
import io.servicetalk.concurrent.api.SourceAdapters;
import io.servicetalk.concurrent.internal.SequentialCancellable;
import io.servicetalk.context.api.ContextMap;

import org.slf4j.Logger;
import org.slf4j.LoggerFactory;

import java.util.ArrayList;
import java.util.Collection;
import java.util.HashMap;
import java.util.List;
import java.util.Map;
import java.util.Map.Entry;
import java.util.concurrent.ThreadLocalRandom;
import java.util.concurrent.atomic.AtomicLongFieldUpdater;
import java.util.function.Predicate;
import javax.annotation.Nullable;

import static io.servicetalk.client.api.LoadBalancerReadyEvent.LOAD_BALANCER_NOT_READY_EVENT;
import static io.servicetalk.client.api.LoadBalancerReadyEvent.LOAD_BALANCER_READY_EVENT;
import static io.servicetalk.client.api.ServiceDiscovererEvent.Status.AVAILABLE;
import static io.servicetalk.client.api.ServiceDiscovererEvent.Status.EXPIRED;
import static io.servicetalk.client.api.ServiceDiscovererEvent.Status.UNAVAILABLE;
import static io.servicetalk.concurrent.api.AsyncCloseables.newCompositeCloseable;
import static io.servicetalk.concurrent.api.AsyncCloseables.toAsyncCloseable;
import static io.servicetalk.concurrent.api.Processors.newPublisherProcessorDropHeadOnOverflow;
import static io.servicetalk.concurrent.api.Single.defer;
import static io.servicetalk.concurrent.api.Single.failed;
import static io.servicetalk.concurrent.api.SourceAdapters.fromSource;
import static io.servicetalk.concurrent.api.SourceAdapters.toSource;
import static java.lang.Integer.toHexString;
import static java.lang.System.identityHashCode;
import static java.util.Collections.emptyList;
import static java.util.Objects.requireNonNull;
import static java.util.concurrent.TimeUnit.NANOSECONDS;
import static java.util.stream.Collectors.toList;

/**
 * The (new) default load balancer implementation.
 *
 * @param <ResolvedAddress> The resolved address type.
 * @param <C> The type of connection.
 */
final class DefaultLoadBalancer<ResolvedAddress, C extends LoadBalancedConnection>
        implements TestableLoadBalancer<ResolvedAddress, C> {

    private static final Logger LOGGER = LoggerFactory.getLogger(DefaultLoadBalancer.class);

    @SuppressWarnings("rawtypes")
    private static final AtomicLongFieldUpdater<DefaultLoadBalancer> nextResubscribeTimeUpdater =
            AtomicLongFieldUpdater.newUpdater(DefaultLoadBalancer.class, "nextResubscribeTime");

    private static final long RESUBSCRIBING = -1L;

    private volatile long nextResubscribeTime = RESUBSCRIBING;

    // writes to these fields protected by `sequentialExecutor` but they can be read from any thread.
    private volatile List<Host<ResolvedAddress, C>> usedHosts = emptyList();
    private volatile boolean isClosed;

    private final String targetResource;
    private final SequentialExecutor sequentialExecutor;
    private final String lbDescription;
    private final HostSelector<ResolvedAddress, C> hostSelector;
    private final Publisher<? extends Collection<? extends ServiceDiscovererEvent<ResolvedAddress>>> eventPublisher;
    private final Processor<Object, Object> eventStreamProcessor = newPublisherProcessorDropHeadOnOverflow(32);
    private final Publisher<Object> eventStream;
    private final SequentialCancellable discoveryCancellable = new SequentialCancellable();
    private final ConnectionFactory<ResolvedAddress, ? extends C> connectionFactory;
    private final int linearSearchSpace;
    @Nullable
    private final HealthCheckConfig healthCheckConfig;
    private final LoadBalancerObserver<ResolvedAddress> loadBalancerObserver;
    private final ListenableAsyncCloseable asyncCloseable;

    /**
     * Creates a new instance.
     *
     * @param id a (unique) ID to identify the created {@link DefaultLoadBalancer}.
     * @param targetResourceName {@link String} representation of the target resource for which this instance
     * is performing load balancing.
     * @param eventPublisher provides a stream of addresses to connect to.
     * @param connectionFactory a function which creates new connections.
     * @param healthCheckConfig configuration for the health checking mechanism, which monitors hosts that
     * are unable to have a connection established. Providing {@code null} disables this mechanism (meaning the host
     * continues being eligible for connecting on the request path).
     * @see RoundRobinLoadBalancerFactory
     */
    DefaultLoadBalancer(
            final String id,
            final String targetResourceName,
            final Publisher<? extends Collection<? extends ServiceDiscovererEvent<ResolvedAddress>>> eventPublisher,
            final HostSelector<ResolvedAddress, C> hostSelector,
            final ConnectionFactory<ResolvedAddress, ? extends C> connectionFactory,
            final int linearSearchSpace,
            @Nullable final HealthCheckConfig healthCheckConfig,
            @Nullable final LoadBalancerObserver<ResolvedAddress> loadBalancerObserver) {
        this.targetResource = requireNonNull(targetResourceName);
        this.lbDescription = makeDescription(id, targetResource);
        this.hostSelector = requireNonNull(hostSelector, "hostSelector");
        this.eventPublisher = requireNonNull(eventPublisher);
        this.eventStream = fromSource(eventStreamProcessor)
                .replay(1); // Allow for multiple subscribers and provide new subscribers with last signal.
        this.connectionFactory = requireNonNull(connectionFactory);
        this.linearSearchSpace = linearSearchSpace;
        this.healthCheckConfig = healthCheckConfig;
<<<<<<< HEAD
        this.loadBalancerObserver = loadBalancerObserver != null ?
                loadBalancerObserver : NoopLoadBalancerObserver.instance();
        this.sequentialExecutor = new SequentialExecutor((uncaughtException) -> {
            LOGGER.error("{}: Uncaught exception in SequentialExecutor triggered closing of the load balancer.",
                    this, uncaughtException);
            closeAsync().subscribe();
        });
=======
        this.sequentialExecutor = new SequentialExecutor((uncaughtException) ->
                LOGGER.error("{}: Uncaught exception in SequentialExecutor", this, uncaughtException));
>>>>>>> cf40cb3e
        this.asyncCloseable = toAsyncCloseable(this::doClose);
        // Maintain a Subscriber so signals are always delivered to replay and new Subscribers get the latest signal.
        eventStream.ignoreElements().subscribe();
        subscribeToEvents(false);
    }

    private void subscribeToEvents(boolean resubscribe) {
        // This method is invoked only when we are in RESUBSCRIBING state. Only one thread can own this state.
        assert nextResubscribeTime == RESUBSCRIBING;
        if (resubscribe) {
            LOGGER.debug("{}: resubscribing to the ServiceDiscoverer event publisher.", this);
            discoveryCancellable.cancelCurrent();
        }
        toSource(eventPublisher).subscribe(new EventSubscriber(resubscribe));
        if (healthCheckConfig != null) {
            assert healthCheckConfig.executor instanceof NormalizedTimeSourceExecutor;
            nextResubscribeTime = nextResubscribeTime(healthCheckConfig, this);
        }
    }

    // This method is called eagerly, meaning the completable will be immediately subscribed to,
    // so we don't need to do any Completable.defer business.
    private Completable doClose(final boolean graceful) {
        CompletableSource.Processor processor = Processors.newCompletableProcessor();
        sequentialExecutor.execute(() -> {
            try {
                if (!isClosed) {
                    discoveryCancellable.cancel();
                    eventStreamProcessor.onComplete();
                }
                isClosed = true;
                List<Host<ResolvedAddress, C>> currentList = usedHosts;
                final CompositeCloseable compositeCloseable = newCompositeCloseable()
                        .appendAll(currentList)
                        .appendAll(connectionFactory);
                LOGGER.debug("{} is closing {}gracefully. Last seen addresses (size={}): {}.",
                        this, graceful ? "" : "non", currentList.size(), currentList);
                SourceAdapters.toSource((graceful ? compositeCloseable.closeAsyncGracefully() :
                                // We only want to empty the host list on error if we're closing non-gracefully.
                                compositeCloseable.closeAsync().beforeOnError(t ->
                                        sequentialExecutor.execute(() -> usedHosts = emptyList())))
                                // we want to always empty out the host list if we complete successfully
                                .beforeOnComplete(() -> sequentialExecutor.execute(() -> usedHosts = emptyList())))
                        .subscribe(processor);
            } catch (Throwable ex) {
                processor.onError(ex);
            }
        });
        return SourceAdapters.fromSource(processor);
    }

    private static <R, C extends LoadBalancedConnection> long nextResubscribeTime(
            final HealthCheckConfig config, final DefaultLoadBalancer<R, C> lb) {
        final long lowerNanos = config.healthCheckResubscribeLowerBound;
        final long upperNanos = config.healthCheckResubscribeUpperBound;
        final long currentTimeNanos = config.executor.currentTime(NANOSECONDS);
        final long result = currentTimeNanos + (lowerNanos == upperNanos ? lowerNanos :
                ThreadLocalRandom.current().nextLong(lowerNanos, upperNanos));
        LOGGER.debug("{}: current time {}, next resubscribe attempt can be performed at {}.",
                lb, currentTimeNanos, result);
        return result;
    }

    private static <ResolvedAddress, C extends LoadBalancedConnection> boolean allUnhealthy(
            final List<Host<ResolvedAddress, C>> usedHosts) {
        boolean allUnhealthy = !usedHosts.isEmpty();
        for (Host<ResolvedAddress, C> host : usedHosts) {
            if (!host.isUnhealthy()) {
                allUnhealthy = false;
                break;
            }
        }
        return allUnhealthy;
    }

    private static <ResolvedAddress> boolean onlyAvailable(
            final Collection<? extends ServiceDiscovererEvent<ResolvedAddress>> events) {
        boolean onlyAvailable = !events.isEmpty();
        for (ServiceDiscovererEvent<ResolvedAddress> event : events) {
            if (!AVAILABLE.equals(event.status())) {
                onlyAvailable = false;
                break;
            }
        }
        return onlyAvailable;
    }

    private static <ResolvedAddress, C extends LoadBalancedConnection> boolean notAvailable(
            final Host<ResolvedAddress, C> host,
            final Collection<? extends ServiceDiscovererEvent<ResolvedAddress>> events) {
        boolean available = false;
        for (ServiceDiscovererEvent<ResolvedAddress> event : events) {
            if (host.address().equals(event.address())) {
                available = true;
                break;
            }
        }
        return !available;
    }

    private final class EventSubscriber
            implements Subscriber<Collection<? extends ServiceDiscovererEvent<ResolvedAddress>>> {

        private boolean firstEventsAfterResubscribe;

        EventSubscriber(boolean resubscribe) {
            this.firstEventsAfterResubscribe = resubscribe;
        }

        @Override
        public void onSubscribe(final Subscription s) {
            // We request max value here to make sure we do not access Subscription concurrently
            // (requestN here and cancel from discoveryCancellable). If we request-1 in onNext we would have to wrap
            // the Subscription in a ConcurrentSubscription which is costly.
            // Since, we synchronously process onNexts we do not really care about flow control.
            s.request(Long.MAX_VALUE);
            discoveryCancellable.nextCancellable(s);
        }

        @Override
        public void onNext(@Nullable final Collection<? extends ServiceDiscovererEvent<ResolvedAddress>> events) {
            if (events == null || events.isEmpty()) {
                LOGGER.debug("{}: unexpectedly received null or empty list instead of events.",
                        DefaultLoadBalancer.this);
                return;
            }
            sequentialExecutor.execute(() -> sequentialOnNext(events));
        }

        private void sequentialOnNext(Collection<? extends ServiceDiscovererEvent<ResolvedAddress>> events) {
            if (isClosed || events.isEmpty()) {
                // nothing to do if the load balancer is closed or there are no events.
                return;
            }

            boolean sendReadyEvent = false;
            final List<Host<ResolvedAddress, C>> nextHosts = new ArrayList<>(usedHosts.size() + events.size());
            final List<Host<ResolvedAddress, C>> oldUsedHosts = usedHosts;
            // First we make a map of addresses to events so that we don't get quadratic behavior for diffing.
            final Map<ResolvedAddress, ServiceDiscovererEvent<ResolvedAddress>> eventMap = new HashMap<>();
            for (ServiceDiscovererEvent<ResolvedAddress> event : events) {
                ServiceDiscovererEvent<ResolvedAddress> old = eventMap.put(event.address(), event);
                if (old != null) {
                    LOGGER.debug("Multiple ServiceDiscoveryEvent's detected for address {}. Event: {}.",
                            event.address(), event);
                }
            }

            // First thing we do is go through the existing hosts and see if we need to transfer them. These
            // will be all existing hosts that either don't have a matching discovery event or are not marked
            // as unavailable. If they are marked unavailable, we need to close them.
            for (Host<ResolvedAddress, C> host : oldUsedHosts) {
                ServiceDiscovererEvent<ResolvedAddress> event = eventMap.remove(host.address());
                if (event == null) {
                    // Host doesn't have a SD update so just copy it over.
                    nextHosts.add(host);
                } else if (AVAILABLE.equals(event.status())) {
                    // We only send the ready event if the previous host list was empty.
                    sendReadyEvent = oldUsedHosts.isEmpty();
                    // If the host is already in CLOSED state, we should discard it and create a new entry.
                    // For duplicate ACTIVE events the marking succeeds, so we will not add a new entry.
                    if (host.markActiveIfNotClosed()) {
                        nextHosts.add(host);
                    } else {
                        nextHosts.add(createHost(event.address()));
                    }
                } else if (EXPIRED.equals(event.status())) {
                    if (!host.markExpired()) {
                        nextHosts.add(host);
                    }
                } else if (UNAVAILABLE.equals(event.status())) {
                    host.markClosed();
                } else {
                    LOGGER.warn("{}: Unsupported Status in event:" +
                                    " {} (mapped to {}). Leaving usedHosts unchanged: {}",
                            DefaultLoadBalancer.this, event, event.status(), nextHosts);
                    nextHosts.add(host);
                }
            }
            // Now process events that didn't have an existing host. The only ones that we actually care
            // about are the AVAILABLE events which result in a new host.
            for (ServiceDiscovererEvent<ResolvedAddress> event : eventMap.values()) {
                if (AVAILABLE.equals(event.status())) {
                    sendReadyEvent = true;
                    nextHosts.add(createHost(event.address()));
                }
            }
            // We've built the new list so now set it for consumption and then send our events.
            usedHosts = nextHosts;
            loadBalancerObserver.serviceDiscoveryEvent(events, usedHosts.size(), nextHosts.size());

            LOGGER.debug("{}: now using addresses (size={}): {}.",
                    DefaultLoadBalancer.this, nextHosts.size(), nextHosts);
            if (nextHosts.isEmpty()) {
                eventStreamProcessor.onNext(LOAD_BALANCER_NOT_READY_EVENT);
            } else if (sendReadyEvent) {
                eventStreamProcessor.onNext(LOAD_BALANCER_READY_EVENT);
            }

            if (firstEventsAfterResubscribe) {
                // We can enter this path only if we re-subscribed because all previous hosts were UNHEALTHY.
                if (events.isEmpty()) {
                    return; // Wait for the next collection of events.
                }
                firstEventsAfterResubscribe = false;

                if (!onlyAvailable(events)) {
                    // Looks like the current ServiceDiscoverer maintains a state between re-subscribes. It already
                    // assigned correct states to all hosts. Even if some of them were left UNHEALTHY, we should keep
                    // running health-checks.
                    return;
                }
                // Looks like the current ServiceDiscoverer doesn't maintain a state between re-subscribes and always
                // starts from an empty state propagating only AVAILABLE events. To be in sync with the
                // ServiceDiscoverer we should clean up and close gracefully all hosts that are not present in the
                // initial collection of events, regardless of their current state.
                for (Host<ResolvedAddress, C> host : nextHosts) {
                    if (notAvailable(host, events)) {
                        host.closeAsyncGracefully().subscribe();
                    }
                }
            }
        }

        private Host<ResolvedAddress, C> createHost(ResolvedAddress addr) {
            // All hosts will share the healthcheck config of the parent RR loadbalancer.
            Host<ResolvedAddress, C> host = new DefaultHost<>(DefaultLoadBalancer.this.toString(), addr,
                    connectionFactory, linearSearchSpace, healthCheckConfig, loadBalancerObserver);
            host.onClose().afterFinally(() ->
                    sequentialExecutor.execute(() -> {
                        final List<Host<ResolvedAddress, C>> currentHosts = usedHosts;
                        if (currentHosts.isEmpty()) {
                            // Can't remove an entry from an empty list.
                            return;
                        }
                        final List<Host<ResolvedAddress, C>> nextHosts = listWithHostRemoved(
                                currentHosts, current -> current == host);
                        // We only need to do anything if the host was actually removed.
                        if (nextHosts.size() != currentHosts.size()) {
                            loadBalancerObserver.hostObserver().expiredHostRemoved(host.address());
                            usedHosts = nextHosts;
                            if (nextHosts.isEmpty()) {
                                // We transitioned from non-empty to empty. That means we're not ready.
                                eventStreamProcessor.onNext(LOAD_BALANCER_NOT_READY_EVENT);
                            }
                        }
                    })).subscribe();
            return host;
        }

        private List<Host<ResolvedAddress, C>> listWithHostRemoved(
                List<Host<ResolvedAddress, C>> oldHostsTyped, Predicate<Host<ResolvedAddress, C>> hostPredicate) {
            if (oldHostsTyped.isEmpty()) {
                // this can happen when an expired host is removed during closing of the DefaultLoadBalancer,
                // but all of its connections have already been closed
                return oldHostsTyped;
            }
            // We keep the old size as the capacity hint because the penalty for a resize in the case that the
            // element isn't in the list is much worse than the penalty for an unused array slot.
            final List<Host<ResolvedAddress, C>> newHosts = new ArrayList<>(oldHostsTyped.size());
            for (int i = 0; i < oldHostsTyped.size(); ++i) {
                final Host<ResolvedAddress, C> current = oldHostsTyped.get(i);
                if (hostPredicate.test(current)) {
                    for (int x = i + 1; x < oldHostsTyped.size(); ++x) {
                        newHosts.add(oldHostsTyped.get(x));
                    }
                    return newHosts.isEmpty() ? emptyList() : newHosts;
                } else {
                    newHosts.add(current);
                }
            }
            return newHosts;
        }

        @Override
        public void onError(final Throwable t) {
            List<Host<ResolvedAddress, C>> hosts = usedHosts;
            if (healthCheckConfig == null) {
                // Terminate processor only if we will never re-subscribe
                eventStreamProcessor.onError(t);
            }
            LOGGER.error(
                "{}: service discoverer {} emitted an error. Last seen addresses (size={}): {}.",
                    DefaultLoadBalancer.this, eventPublisher, hosts.size(), hosts, t);
        }

        @Override
        public void onComplete() {
            List<Host<ResolvedAddress, C>> hosts = usedHosts;
            if (healthCheckConfig == null) {
                // Terminate processor only if we will never re-subscribe
                eventStreamProcessor.onComplete();
            }
            LOGGER.error("{}: service discoverer completed. Last seen addresses (size={}): {}.",
                    DefaultLoadBalancer.this, hosts.size(), hosts);
        }
    }

    private static <T> Single<T> failedLBClosed(String targetResource) {
        return failed(new IllegalStateException("LoadBalancer for " + targetResource + " has closed"));
    }

    @Override
    public Single<C> selectConnection(final Predicate<C> selector, @Nullable final ContextMap context) {
        return defer(() -> selectConnection0(selector, context, false).shareContextOnSubscribe());
    }

    @Override
    public Single<C> newConnection(@Nullable final ContextMap context) {
        return defer(() -> selectConnection0(c -> true, context, true).shareContextOnSubscribe());
    }

    private Single<C> selectConnection0(final Predicate<C> selector, @Nullable final ContextMap context,
                                        final boolean forceNewConnectionAndReserve) {
        final List<Host<ResolvedAddress, C>> currentHosts = this.usedHosts;
        // It's possible that we're racing with updates from the `onNext` method but since it's intrinsically
        // racy it's fine to do these 'are there any hosts at all' checks here using the total host set.
        if (currentHosts.isEmpty()) {
            if (isClosed) {
                return failedLBClosed(targetResource);
            } else {
                loadBalancerObserver.noHostsAvailable();
                return failed(Exceptions.StacklessNoAvailableHostException.newInstance(
                        "No hosts are available to connect for " + targetResource + ".",
                        this.getClass(), "selectConnection0(...)"));
            }
        }

        return hostSelector.selectConnection(currentHosts, selector, context, forceNewConnectionAndReserve)
                .beforeOnError(exn -> {
            if (exn instanceof Exceptions.StacklessNoActiveHostException) {
                // Observer the event and, if necessary, resubscribe to SD to (hopefully) get a new set
                // of backends that are healthier.
                loadBalancerObserver.noActiveHostsAvailable(currentHosts.size(), (NoActiveHostException) exn);
                if (healthCheckConfig != null && allUnhealthy(currentHosts)) {
                    final long currNextResubscribeTime = nextResubscribeTime;
                    if (currNextResubscribeTime >= 0 &&
                            healthCheckConfig.executor.currentTime(NANOSECONDS) >= currNextResubscribeTime &&
                            nextResubscribeTimeUpdater.compareAndSet(this, currNextResubscribeTime, RESUBSCRIBING)) {
                        subscribeToEvents(true);
                    }
                }
            }
        });
    }

    @Override
    public Publisher<Object> eventStream() {
        return eventStream;
    }

    @Override
    public String toString() {
        return lbDescription;
    }

    @Override
    public Completable onClose() {
        return asyncCloseable.onClose();
    }

    @Override
    public Completable onClosing() {
        return asyncCloseable.onClosing();
    }

    @Override
    public Completable closeAsync() {
        return asyncCloseable.closeAsync();
    }

    @Override
    public Completable closeAsyncGracefully() {
        return asyncCloseable.closeAsyncGracefully();
    }

    @Override
    public List<Entry<ResolvedAddress, List<C>>> usedAddresses() {
        return usedHosts.stream().map(host -> ((DefaultHost<ResolvedAddress, C>) host).asEntry()).collect(toList());
    }

    private String makeDescription(String id, String targetResource) {
        return getClass().getSimpleName() + "{" +
                "id=" + id + '@' + toHexString(identityHashCode(this)) +
                ", targetResource=" + targetResource +
                '}';
    }
}<|MERGE_RESOLUTION|>--- conflicted
+++ resolved
@@ -135,18 +135,10 @@
         this.connectionFactory = requireNonNull(connectionFactory);
         this.linearSearchSpace = linearSearchSpace;
         this.healthCheckConfig = healthCheckConfig;
-<<<<<<< HEAD
         this.loadBalancerObserver = loadBalancerObserver != null ?
                 loadBalancerObserver : NoopLoadBalancerObserver.instance();
-        this.sequentialExecutor = new SequentialExecutor((uncaughtException) -> {
-            LOGGER.error("{}: Uncaught exception in SequentialExecutor triggered closing of the load balancer.",
-                    this, uncaughtException);
-            closeAsync().subscribe();
-        });
-=======
         this.sequentialExecutor = new SequentialExecutor((uncaughtException) ->
                 LOGGER.error("{}: Uncaught exception in SequentialExecutor", this, uncaughtException));
->>>>>>> cf40cb3e
         this.asyncCloseable = toAsyncCloseable(this::doClose);
         // Maintain a Subscriber so signals are always delivered to replay and new Subscribers get the latest signal.
         eventStream.ignoreElements().subscribe();
