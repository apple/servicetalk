/*
 * Copyright © 2021-2023 Apple Inc. and the ServiceTalk project authors
 *
 * Licensed under the Apache License, Version 2.0 (the "License");
 * you may not use this file except in compliance with the License.
 * You may obtain a copy of the License at
 *
 *   http://www.apache.org/licenses/LICENSE-2.0
 *
 * Unless required by applicable law or agreed to in writing, software
 * distributed under the License is distributed on an "AS IS" BASIS,
 * WITHOUT WARRANTIES OR CONDITIONS OF ANY KIND, either express or implied.
 * See the License for the specific language governing permissions and
 * limitations under the License.
 */
package io.servicetalk.loadbalancer;

import io.servicetalk.client.api.ConnectionFactory;
import io.servicetalk.client.api.ConnectionLimitReachedException;
import io.servicetalk.client.api.LoadBalancedConnection;
import io.servicetalk.concurrent.api.AsyncContext;
import io.servicetalk.concurrent.api.Completable;
import io.servicetalk.concurrent.api.ListenableAsyncCloseable;
import io.servicetalk.concurrent.api.Single;
import io.servicetalk.concurrent.internal.DelayedCancellable;
import io.servicetalk.context.api.ContextMap;

import org.slf4j.Logger;
import org.slf4j.LoggerFactory;

import java.util.AbstractMap;
import java.util.ArrayList;
import java.util.List;
import java.util.Map;
import java.util.concurrent.ThreadLocalRandom;
import java.util.concurrent.atomic.AtomicReferenceFieldUpdater;
import java.util.function.Predicate;
import javax.annotation.Nullable;

import static io.servicetalk.concurrent.api.AsyncCloseables.toAsyncCloseable;
import static io.servicetalk.concurrent.api.Completable.completed;
import static io.servicetalk.concurrent.api.Publisher.fromIterable;
import static io.servicetalk.concurrent.api.RetryStrategies.retryWithConstantBackoffDeltaJitter;
import static io.servicetalk.concurrent.api.Single.failed;
import static io.servicetalk.concurrent.api.Single.succeeded;
import static io.servicetalk.concurrent.internal.FlowControlUtils.addWithOverflowProtection;
import static java.lang.Math.min;
import static java.util.Collections.emptyList;
import static java.util.Objects.requireNonNull;
import static java.util.concurrent.atomic.AtomicReferenceFieldUpdater.newUpdater;

final class DefaultHost<Addr, C extends LoadBalancedConnection> implements Host<Addr, C> {

    /**
     * With a relatively small number of connections we can minimize connection creation under moderate concurrency by
     * exhausting the full search space without sacrificing too much latency caused by the cost of a CAS operation per
     * selection attempt.
     */
    private static final int MIN_RANDOM_SEARCH_SPACE = 64;

    /**
     * For larger search spaces, due to the cost of a CAS operation per selection attempt we see diminishing returns for
     * trying to locate an available connection when most connections are in use. This increases tail latencies, thus
     * after some number of failed attempts it appears to be more beneficial to open a new connection instead.
     * <p>
     * The current heuristics were chosen based on a set of benchmarks under various circumstances, low connection
     * counts, larger connection counts, low connection churn, high connection churn.
     */
    private static final float RANDOM_SEARCH_FACTOR = 0.75f;

    private static final Object[] EMPTY_ARRAY = new Object[0];
    private static final Logger LOGGER = LoggerFactory.getLogger(DefaultHost.class);

    private enum State {
        // Represents the state where the host is both active and healthy. This state may
        // have connection failures but hasn't yet transitioned to unhealthy.
        ACTIVE,
        // Represents the state where the host is active, but has reached the threshold for
        // consecutive connection failures.
        UNHEALTHY,
        // Represents the state where service discovery has signaled that this address may
        // still serve requests with existing connections but must not attempt new connections.
        // Once the number of connections reaches 0 the host will be closed and removed.
        EXPIRED,
        // Represents the closed state. This is a terminal state and all connections are
        // draining and will be closed.
        CLOSED
    }

    @SuppressWarnings("rawtypes")
    private static final AtomicReferenceFieldUpdater<DefaultHost, DefaultHost.ConnState> connStateUpdater =
            newUpdater(DefaultHost.class, DefaultHost.ConnState.class, "connState");

    private final String lbDescription;
    private final Addr address;
    @Nullable
    private final HealthCheckConfig healthCheckConfig;
    private final LoadBalancerObserver.HostObserver<Addr> hostObserver;
    private final ConnectionFactory<Addr, ? extends C> connectionFactory;
    private final int linearSearchSpace;
    private final ListenableAsyncCloseable closeable;
    private volatile ConnState connState = new ConnState(emptyList(), State.ACTIVE, 0, null);

    DefaultHost(final String lbDescription, final Addr address,
                final ConnectionFactory<Addr, ? extends C> connectionFactory,
                final int linearSearchSpace, final @Nullable HealthCheckConfig healthCheckConfig,
                final LoadBalancerObserver.HostObserver<Addr> hostObserver) {
        this.lbDescription = requireNonNull(lbDescription, "lbDescription");
        this.address = requireNonNull(address, "address");
        this.linearSearchSpace = linearSearchSpace;
        this.connectionFactory = requireNonNull(connectionFactory, "connectionFactory");
        this.healthCheckConfig = healthCheckConfig;
        this.hostObserver = requireNonNull(hostObserver, "hostObserver");
        this.closeable = toAsyncCloseable(this::doClose);
        hostObserver.onHostCreated(address);
    }

    @Override
    public Addr address() {
        return address;
    }

    @Override
    public boolean markActiveIfNotClosed() {
        final ConnState oldState = connStateUpdater.getAndUpdate(this, oldConnState -> {
            if (oldConnState.state == State.EXPIRED) {
                return oldConnState.toActiveNoFailures();
            }
            // If oldConnState.state == State.ACTIVE this could mean either a duplicate event,
            // or a repeated CAS operation. We could issue a warning, but as we don't know, we don't log anything.
            // UNHEALTHY state cannot transition to ACTIVE without passing the health check.
            return oldConnState;
        });
        if (oldState.state == State.EXPIRED) {
            hostObserver.onExpiredHostRevived(address, oldState.connections.size());
        }
        return oldState.state != State.CLOSED;
    }

    private ConnState closeConnState() {
        for (;;) {
            // We need to keep the oldState.connections around even if we are closed because the user may do
            // closeGracefully with a timeout, which fails, and then force close. If we discard connections when
            // closeGracefully is started we may leak connections.
            final ConnState oldState = connState;
            if (oldState.state == State.CLOSED || connStateUpdater.compareAndSet(this, oldState, oldState.toClosed())) {
                return oldState;
            }
        }
    }

    @Override
    public boolean markExpired() {
        for (;;) {
            ConnState oldState = connStateUpdater.get(this);
            if (oldState.state == State.EXPIRED) {
                return false;
            } else if (oldState.state == State.CLOSED) {
                return true;
            }
            Object nextState = oldState.connections.isEmpty() ? State.CLOSED : State.EXPIRED;
            if (connStateUpdater.compareAndSet(this, oldState, oldState.toExpired())) {
                cancelIfHealthCheck(oldState);
                hostObserver.onHostMarkedExpired(address, oldState.connections.size());
                if (nextState == State.CLOSED) {
                    // Trigger the callback to remove the host from usedHosts array.
                    this.closeAsync().subscribe();
                    return true;
                } else {
                    return false;
                }
            }
        }
    }

    @Override
    public @Nullable C pickConnection(Predicate<C> selector, @Nullable final ContextMap context) {
        final List<C> connections = connState.connections;
        // Exhaust the linear search space first:
        final int linearAttempts = min(connections.size(), linearSearchSpace);
        for (int j = 0; j < linearAttempts; ++j) {
            final C connection = connections.get(j);
            if (selector.test(connection)) {
                return connection;
            }
        }
        // Try other connections randomly:
        if (connections.size() > linearAttempts) {
            final int diff = connections.size() - linearAttempts;
            // With small enough search space, attempt number of times equal to number of remaining connections.
            // Back off after exploring most of the search space, it gives diminishing returns.
            final int randomAttempts = diff < MIN_RANDOM_SEARCH_SPACE ? diff :
                    (int) (diff * RANDOM_SEARCH_FACTOR);
            final ThreadLocalRandom rnd = ThreadLocalRandom.current();
            for (int j = 0; j < randomAttempts; ++j) {
                final C connection = connections.get(rnd.nextInt(linearAttempts, connections.size()));
                if (selector.test(connection)) {
                    return connection;
                }
            }
        }
        // So sad, we didn't find a healthy connection.
        return null;
    }

    @Override
    public Single<C> newConnection(
            Predicate<C> selector, final boolean forceNewConnectionAndReserve, @Nullable final ContextMap context) {
        // This LB implementation does not automatically provide TransportObserver. Therefore, we pass "null" here.
        // Users can apply a ConnectionFactoryFilter if they need to override this "null" value with TransportObserver.
        Single<? extends C> establishConnection = connectionFactory.newConnection(address, context, null);
        if (healthCheckConfig != null) {
            // Schedule health check before returning
            establishConnection = establishConnection.beforeOnError(this::markUnhealthy);
        }
        return establishConnection
            .flatMap(newCnx -> {
                if (forceNewConnectionAndReserve && !newCnx.tryReserve()) {
                    return newCnx.closeAsync().<C>concat(failed(
                            Exceptions.StacklessConnectionRejectedException.newInstance(
                                    "Newly created connection " + newCnx + " for " + lbDescription
                                            + " could not be reserved.",
                                    RoundRobinLoadBalancer.class, "selectConnection0(...)")))
                            .shareContextOnSubscribe();
                }

                // Invoke the selector before adding the connection to the pool, otherwise, connection can be
                // used concurrently and hence a new connection can be rejected by the selector.
                if (!selector.test(newCnx)) {
                    // Failure in selection could be the result of connection factory returning cached connection,
                    // and not having visibility into max-concurrent-requests, or other threads already selected the
                    // connection which uses all the max concurrent request count.

                    // If there is caching Propagate the exception and rely upon retry strategy.
                    Single<C> failedSingle = failed(Exceptions.StacklessConnectionRejectedException.newInstance(
                            "Newly created connection " + newCnx + " for " + lbDescription
                                    + " was rejected by the selection filter.",
                            RoundRobinLoadBalancer.class, "selectConnection0(...)"));

                    // Just in case the connection is not closed add it to the host so we don't lose track,
                    // duplicates will be filtered out.
                    return (addConnection(newCnx, null) ?
                            failedSingle : newCnx.closeAsync().concat(failedSingle)).shareContextOnSubscribe();
                }
                if (addConnection(newCnx, null)) {
                    return succeeded(newCnx).shareContextOnSubscribe();
                }
                return newCnx.closeAsync().<C>concat(
                                failed(Exceptions.StacklessConnectionRejectedException.newInstance(
                                        "Failed to add newly created connection " + newCnx + " for " + toString(),
                                        RoundRobinLoadBalancer.class, "selectConnection0(...)")))
                        .shareContextOnSubscribe();
            });
    }

    private void markHealthy(final HealthCheck originalHealthCheckState) {
        // Marking healthy is called when we need to recover from an unexpected error.
        // However, it is possible that in the meantime, the host entered an EXPIRED state, then ACTIVE, then failed
        // to open connections and entered the UNHEALTHY state before the original thread continues execution here.
        // In such case, the flipped state is not the same as the one that just succeeded to open a connection.
        // In an unlikely scenario that the following connection attempts fail indefinitely, a health check task
        // would leak and would not be cancelled. Therefore, we cancel it here and allow failures to trigger a new
        // health check.
        ConnState oldState = connStateUpdater.getAndUpdate(this, previous -> {
            if (previous.isUnhealthy()) {
                return previous.toActiveNoFailures();
            }
            return previous;
        });
        if (oldState.healthCheck != originalHealthCheckState) {
            cancelIfHealthCheck(oldState);
        }
        // Only if the previous state was a healthcheck should we notify the observer.
        if (oldState.isUnhealthy()) {
            hostObserver.onHostRevived(address);
        }
    }

    private void markUnhealthy(final Throwable cause) {
        assert healthCheckConfig != null;
        for (;;) {
            ConnState previous = connStateUpdater.get(this);
            // TODO: if we have a failure, why does it matter if the connections are there?
            //  If we try to make a new connection (maybe the pool is small) it would likely fail.
            if (!previous.isActive() || !previous.connections.isEmpty()
                    || cause instanceof ConnectionLimitReachedException) {
                LOGGER.debug("{}: failed to open a new connection to the host on address {}. {}.",
                        lbDescription, address, previous, cause);
                break;
            }

            final ConnState nextState = previous.toNextFailedConnection(cause);
            if (connStateUpdater.compareAndSet(this, previous, nextState)) {
                // which state did we transition to?
                if (nextState.state == State.ACTIVE) {
                    LOGGER.debug("{}: failed to open a new connection to the host on address {}" +
                                    " {} time(s) ({} consecutive failures will trigger health-checking).",
                            lbDescription, address, nextState.failedConnections,
                            healthCheckConfig.failedThreshold, cause);
                } else {
                    assert nextState.state == State.UNHEALTHY;
                    LOGGER.info("{}: failed to open a new connection to the host on address {} " +
                                    "{} time(s) in a row. Error counting threshold reached, marking this host as " +
                                    "UNHEALTHY for the selection algorithm and triggering background health-checking.",
                            lbDescription, address, healthCheckConfig.failedThreshold, cause);
                    hostObserver.onHostMarkedUnhealthy(address, cause);
                    nextState.healthCheck.schedule(cause);
                }
                break;
            }
        }
    }

    @Override
<<<<<<< HEAD
    public Status status(boolean forceNewConnection) {
        ConnState connState = this.connState;
        if (ActiveState.class.equals(connState.state.getClass())) {
            return Status.HEALTHY_ACTIVE;
        } else if (HealthCheck.class.equals(connState.state.getClass())) {
            // The connections being 0 is currently an invariant of the unhealthy
            // state but if that ever changes this logic should still hold.
            return forceNewConnection || connState.connections.length == 0 ?
                    Status.UNHEALTHY_ACTIVE : Status.HEALTHY_ACTIVE;
        } else if (connState.state == State.EXPIRED) {
            // If the connections are 0 we might be in a race condition where we're
            // expired but just haven't been able to remove ourselves.
            return forceNewConnection || connState.connections.length == 0 ?
                    Status.CLOSED : Status.HEALTHY_EXPIRED;
        } else {
            // This is the last possible condition.
            assert connState.state == State.CLOSED;
            return Status.CLOSED;
        }
    }

    private static boolean isActive(final ConnState connState) {
        Object state = connState.state;
        // We're still considered active even if we have a health check pending.
        // We're just not healthy.
        return state != State.EXPIRED && state != State.CLOSED;
    }

    private static boolean isUnhealthy(ConnState connState) {
        return HealthCheck.class.equals(connState.state.getClass());
=======
    public boolean isActiveAndHealthy() {
        return connState.isActive();
    }

    @Override
    public boolean isUnhealthy() {
        return connState.isUnhealthy();
>>>>>>> e3daaf31
    }

    private boolean addConnection(final C connection, final @Nullable HealthCheck currentHealthCheck) {
        int addAttempt = 0;
        for (;;) {
            final ConnState previous = connStateUpdater.get(this);
            if (previous.state == State.CLOSED) {
                return false;
            }
            ++addAttempt;

            ConnState nextState = previous.addNewConnection(connection);
            // If we didn't add a connection there is no need to update the state or add lifecycle observers.
            if (nextState == previous) {
                return true;
            }
            if (connStateUpdater.compareAndSet(this, previous, nextState)) {
                // It could happen that the Host turned into UNHEALTHY state either concurrently with adding a new
                // connection or with passing a previous health-check (if SD turned it into ACTIVE state). In both
                // cases we have to cancel the "previous" ongoing health check. See "markHealthy" for more context.
                if (previous.isUnhealthy()) {
                    if (currentHealthCheck == null || previous.healthCheck != currentHealthCheck) {
                        cancelIfHealthCheck(previous);
                    }
                    // If we transitioned from unhealth to healthy we need to let the observer know.
                    hostObserver.onHostRevived(address);
                }
                break;
            }
        }

        LOGGER.trace("{}: added a new connection {} to {} after {} attempt(s).",
                lbDescription, connection, this, addAttempt);
        // Instrument the new connection so we prune it on close
        connection.onClose().beforeFinally(() -> {
            int removeAttempt = 0;
            for (;;) {
                final ConnState currentConnState = this.connState;
                if (currentConnState.state == State.CLOSED) {
                    break;
                }
                ++removeAttempt;
                ConnState nextState = currentConnState.removeConnection(connection);
                // Search for the connection in the list.
                if (nextState == currentConnState) {
                    // Connection was already removed, nothing to do.
                    break;
                } else if (nextState.connections.isEmpty()) {
                    if (currentConnState.isActive()) {
                        if (connStateUpdater.compareAndSet(this, currentConnState, nextState)) {
                            break;
                        }
                    } else if (currentConnState.state == State.EXPIRED
                            // We're closing the last connection, close the Host.
                            // Closing the host will trigger the Host's onClose method, which will remove the host
                            // from used hosts list. If a race condition appears and a new connection was added
                            // in the meantime, that would mean the host is available again and the CAS operation
                            // will allow for determining that. It will prevent closing the Host and will only
                            // remove the connection (previously considered as the last one) from the array
                            // in the next iteration.
                            && connStateUpdater.compareAndSet(this, currentConnState, nextState.toClosed())) {
                        this.closeAsync().subscribe();
                        hostObserver.onExpiredHostRemoved(address);
                        break;
                    }
                } else {
                    if (connStateUpdater.compareAndSet(this, currentConnState, nextState)) {
                        break;
                    }
                }
            }
            LOGGER.trace("{}: removed connection {} from {} after {} attempt(s).",
                    lbDescription, connection, this, removeAttempt);
        }).onErrorComplete(t -> {
            // Use onErrorComplete instead of whenOnError to avoid double logging of an error inside subscribe():
            // SimpleCompletableSubscriber.
            LOGGER.error("{}: unexpected error while processing connection.onClose() for {}.",
                    lbDescription, connection, t);
            return true;
        }).subscribe();
        return true;
    }

    // Used for testing only
    Map.Entry<Addr, List<C>> asEntry() {
        return new AbstractMap.SimpleImmutableEntry<>(address, connState.connections);
    }

    @Override
    public Completable closeAsync() {
        return closeable.closeAsync();
    }

    @Override
    public Completable closeAsyncGracefully() {
        return closeable.closeAsyncGracefully();
    }

    @Override
    public Completable onClose() {
        return closeable.onClose();
    }

    @Override
    public Completable onClosing() {
        return closeable.onClosing();
    }

    private Completable doClose(final boolean graceful) {
        return Completable.defer(() -> {
            final ConnState oldState = closeConnState();
            cancelIfHealthCheck(oldState);
            LOGGER.debug("{}: closing {} connection(s) {}gracefully to the closed address: {}.",
                    lbDescription, oldState.connections.size(), graceful ? "" : "un", address);
            if (oldState.state == State.ACTIVE) {
                hostObserver.onActiveHostRemoved(address, oldState.connections.size());
            }
            final List<C> connections = oldState.connections;
            return (connections.isEmpty() ? completed() :
                    fromIterable(connections).flatMapCompletableDelayError(conn -> graceful ?
                            conn.closeAsyncGracefully() : conn.closeAsync()))
                    .shareContextOnSubscribe();
        });
    }

    private void cancelIfHealthCheck(ConnState connState) {
        if (connState.isUnhealthy()) {
            LOGGER.debug("{}: health check cancelled for {}.", lbDescription, this);
            connState.healthCheck.cancel();
        }
    }

    @Override
    public int score() {
        // TODO: this is going to need some refinement but it's fine for now.
        return 1;
    }

    @Override
    public String toString() {
        final ConnState connState = this.connState;
        return "Host{" +
                "lbDescription=" + lbDescription +
                ", address=" + address +
                ", state=" + connState.state +
                ", #connections=" + connState.connections.size() +
                '}';
    }

    private final class HealthCheck extends DelayedCancellable {
        private final Throwable lastError;

        private HealthCheck(final Throwable lastError) {
            this.lastError = lastError;
        }

        public void schedule(final Throwable originalCause) {
            assert healthCheckConfig != null;
            delayedCancellable(
                    // Use retry strategy to utilize jitter.
                    retryWithConstantBackoffDeltaJitter(cause -> true,
                            healthCheckConfig.healthCheckInterval,
                            healthCheckConfig.jitter,
                            healthCheckConfig.executor)
                            .apply(0, originalCause)
                            // Remove any state from async context
                            .beforeOnSubscribe(__ -> AsyncContext.clear())
                            .concat(connectionFactory.newConnection(address, null, null)
                                    // There is no risk for StackOverflowError because result of each connection
                                    // attempt will be invoked on IoExecutor as a new task.
                                    .retryWhen(retryWithConstantBackoffDeltaJitter(
                                            cause -> {
                                                LOGGER.debug("{}: health check failed for {}.",
                                                        lbDescription, DefaultHost.this, cause);
                                                return true;
                                            },
                                            healthCheckConfig.healthCheckInterval,
                                            healthCheckConfig.jitter,
                                            healthCheckConfig.executor)))
                            .flatMapCompletable(newCnx -> {
                                if (addConnection(newCnx, this)) {
                                    LOGGER.info("{}: health check passed for {}, marked this " +
                                                    "host as ACTIVE for the selection algorithm.",
                                            lbDescription, DefaultHost.this);
                                    return completed();
                                } else {
                                    // This happens only if the host is closed, no need to mark as healthy.
                                    assert connState.state == State.CLOSED;
                                    LOGGER.debug("{}: health check passed for {}, but the " +
                                                    "host rejected a new connection {}. Closing it now.",
                                            lbDescription, DefaultHost.this, newCnx);
                                    return newCnx.closeAsync();
                                }
                            })
                            // Use onErrorComplete instead of whenOnError to avoid double logging of an error inside
                            // subscribe(): SimpleCompletableSubscriber.
                            .onErrorComplete(t -> {
                                LOGGER.error("{}: health check terminated with " +
                                        "an unexpected error for {}. Marking this host as ACTIVE as a fallback " +
                                        "to allow connection attempts.", lbDescription, DefaultHost.this, t);
                                markHealthy(this);
                                return true;
                            })
                            .subscribe());
        }

        @Override
        public String toString() {
            return "UNHEALTHY(" + lastError + ')';
        }
    }

    private final class ConnState {

        final List<C> connections;
        final State state;
        final int failedConnections;
        @Nullable
        HealthCheck healthCheck;

        private ConnState(final List<C> connections, State state, int failedConnections, HealthCheck healthCheck) {
            // These asserts codify the invariants of the state.
            // if the state is unhealthy there must be a healthcheck
            assert state != State.UNHEALTHY || healthCheck != null;
            // if the state is not unhealthy then there must not be a healthcheck.
            assert state == State.UNHEALTHY || healthCheck == null;
            // Only unhealthy and active states should be counting failed connections.
            assert (state == State.UNHEALTHY || state == State.ACTIVE) || failedConnections == 0;
            this.connections = connections;
            this.state = state;
            this.failedConnections = failedConnections;
            this.healthCheck = healthCheck;
        }

        ConnState toNextFailedConnection(Throwable cause) {
            final int nextFailedCount = addWithOverflowProtection(this.failedConnections, 1);
            if (state == State.ACTIVE && healthCheckConfig.failedThreshold <= nextFailedCount) {
                return new ConnState(connections, State.UNHEALTHY, nextFailedCount, new HealthCheck(cause));
            } else {
                // either we're already unhealthy or not yet al the threshold so just increment the count.
                return new ConnState(connections, state, nextFailedCount, healthCheck);
            }
        }

        ConnState toActiveNoFailures() {
            return new ConnState(connections, State.ACTIVE, 0, null);
        }

        ConnState toClosed() {
            return new ConnState(connections, State.CLOSED, 0, null);
        }

        ConnState toExpired() {
            return new ConnState(connections, State.EXPIRED, 0, null);
        }

        ConnState removeConnection(C connection) {
            final int index = connections.indexOf(connection);
            if (index < 0) {
                return this;
            }
            // Create the new list.
            final List<C> newList;
            if (connections.size() == 1) {
                newList = emptyList();
            } else {
                newList = new ArrayList<>(connections.size() - 1);
                for (int i = 0; i < connections.size(); i++) {
                    if (i != index) {
                        newList.add(connections.get(i));
                    }
                }
            }
            return new ConnState(newList, state, failedConnections, healthCheck);
        }

        ConnState addNewConnection(C connection) {
            // Brute force iteration to avoid duplicates. If connections grow larger and faster lookup is required
            // we can keep a Set for faster lookups (at the cost of more memory) as well as array.
            if (connections.contains(connection)) {
                return this;
            }
            ArrayList<C> newList = new ArrayList<>(connections.size() + 1);
            newList.addAll(connections);
            newList.add(connection);
            return new ConnState(newList, State.ACTIVE, 0, null);
        }

        boolean isActive() {
            return state == State.ACTIVE;
        }

        boolean isUnhealthy() {
            return state == State.UNHEALTHY;
        }

        @Override
        public String toString() {
            return "ConnState{" +
                    "state=" + state +
                    ", failedConnections=" + failedConnections +
                    ", healthCheck=" + healthCheck +
                    ", #connections=" + connections.size() +
                    '}';
        }
    }
}<|MERGE_RESOLUTION|>--- conflicted
+++ resolved
@@ -68,7 +68,6 @@
      */
     private static final float RANDOM_SEARCH_FACTOR = 0.75f;
 
-    private static final Object[] EMPTY_ARRAY = new Object[0];
     private static final Logger LOGGER = LoggerFactory.getLogger(DefaultHost.class);
 
     private enum State {
@@ -312,46 +311,22 @@
     }
 
     @Override
-<<<<<<< HEAD
     public Status status(boolean forceNewConnection) {
         ConnState connState = this.connState;
-        if (ActiveState.class.equals(connState.state.getClass())) {
-            return Status.HEALTHY_ACTIVE;
-        } else if (HealthCheck.class.equals(connState.state.getClass())) {
-            // The connections being 0 is currently an invariant of the unhealthy
-            // state but if that ever changes this logic should still hold.
-            return forceNewConnection || connState.connections.length == 0 ?
-                    Status.UNHEALTHY_ACTIVE : Status.HEALTHY_ACTIVE;
-        } else if (connState.state == State.EXPIRED) {
-            // If the connections are 0 we might be in a race condition where we're
-            // expired but just haven't been able to remove ourselves.
-            return forceNewConnection || connState.connections.length == 0 ?
-                    Status.CLOSED : Status.HEALTHY_EXPIRED;
-        } else {
-            // This is the last possible condition.
-            assert connState.state == State.CLOSED;
-            return Status.CLOSED;
-        }
-    }
-
-    private static boolean isActive(final ConnState connState) {
-        Object state = connState.state;
-        // We're still considered active even if we have a health check pending.
-        // We're just not healthy.
-        return state != State.EXPIRED && state != State.CLOSED;
-    }
-
-    private static boolean isUnhealthy(ConnState connState) {
-        return HealthCheck.class.equals(connState.state.getClass());
-=======
-    public boolean isActiveAndHealthy() {
-        return connState.isActive();
-    }
-
-    @Override
-    public boolean isUnhealthy() {
-        return connState.isUnhealthy();
->>>>>>> e3daaf31
+        switch (connState.state) {
+            case ACTIVE:
+                return Status.HEALTHY_ACTIVE;
+            case UNHEALTHY:
+                return forceNewConnection || connState.connections.isEmpty() ?
+                        Status.UNHEALTHY_ACTIVE : Status.HEALTHY_ACTIVE;
+            case EXPIRED:
+                return forceNewConnection || connState.connections.isEmpty() ?
+                        Status.CLOSED : Status.HEALTHY_EXPIRED;
+            case CLOSED:
+                return Status.CLOSED;
+            default:
+                throw new IllegalStateException("shouldn't get here");
+        }
     }
 
     private boolean addConnection(final C connection, final @Nullable HealthCheck currentHealthCheck) {
@@ -413,8 +388,8 @@
                             // remove the connection (previously considered as the last one) from the array
                             // in the next iteration.
                             && connStateUpdater.compareAndSet(this, currentConnState, nextState.toClosed())) {
-                        this.closeAsync().subscribe();
-                        hostObserver.onExpiredHostRemoved(address);
+                        closeAsync().subscribe();
+                        hostObserver.onExpiredHostRemoved(address, nextState.connections.size());
                         break;
                     }
                 } else {
@@ -468,6 +443,8 @@
                     lbDescription, oldState.connections.size(), graceful ? "" : "un", address);
             if (oldState.state == State.ACTIVE) {
                 hostObserver.onActiveHostRemoved(address, oldState.connections.size());
+            } else if (oldState.state == State.EXPIRED) {
+                hostObserver.onExpiredHostRemoved(address, oldState.connections.size());
             }
             final List<C> connections = oldState.connections;
             return (connections.isEmpty() ? completed() :
