/*
 * Copyright © 2018-2023 Apple Inc. and the ServiceTalk project authors
 *
 * Licensed under the Apache License, Version 2.0 (the "License");
 * you may not use this file except in compliance with the License.
 * You may obtain a copy of the License at
 *
 *   http://www.apache.org/licenses/LICENSE-2.0
 *
 * Unless required by applicable law or agreed to in writing, software
 * distributed under the License is distributed on an "AS IS" BASIS,
 * WITHOUT WARRANTIES OR CONDITIONS OF ANY KIND, either express or implied.
 * See the License for the specific language governing permissions and
 * limitations under the License.
 */
package io.servicetalk.loadbalancer;

import io.servicetalk.client.api.ConnectionFactory;
import io.servicetalk.client.api.LoadBalancedConnection;
import io.servicetalk.client.api.LoadBalancer;
import io.servicetalk.client.api.ServiceDiscovererEvent;
import io.servicetalk.concurrent.PublisherSource.Processor;
import io.servicetalk.concurrent.PublisherSource.Subscriber;
import io.servicetalk.concurrent.PublisherSource.Subscription;
import io.servicetalk.concurrent.api.Completable;
import io.servicetalk.concurrent.api.CompositeCloseable;
import io.servicetalk.concurrent.api.ListenableAsyncCloseable;
import io.servicetalk.concurrent.api.Publisher;
import io.servicetalk.concurrent.api.Single;
import io.servicetalk.concurrent.internal.SequentialCancellable;
import io.servicetalk.context.api.ContextMap;

import org.slf4j.Logger;
import org.slf4j.LoggerFactory;

import java.util.ArrayList;
import java.util.Collection;
import java.util.Comparator;
import java.util.HashMap;
import java.util.Iterator;
import java.util.List;
import java.util.ListIterator;
import java.util.Map;
import java.util.Map.Entry;
import java.util.Spliterator;
import java.util.concurrent.ThreadLocalRandom;
import java.util.concurrent.atomic.AtomicLongFieldUpdater;
import java.util.concurrent.atomic.AtomicReferenceFieldUpdater;
import java.util.function.Consumer;
import java.util.function.Predicate;
import java.util.function.UnaryOperator;
import java.util.stream.Stream;
import javax.annotation.Nullable;

import static io.servicetalk.client.api.LoadBalancerReadyEvent.LOAD_BALANCER_NOT_READY_EVENT;
import static io.servicetalk.client.api.LoadBalancerReadyEvent.LOAD_BALANCER_READY_EVENT;
import static io.servicetalk.client.api.ServiceDiscovererEvent.Status.AVAILABLE;
import static io.servicetalk.client.api.ServiceDiscovererEvent.Status.EXPIRED;
import static io.servicetalk.client.api.ServiceDiscovererEvent.Status.UNAVAILABLE;
import static io.servicetalk.concurrent.api.AsyncCloseables.newCompositeCloseable;
import static io.servicetalk.concurrent.api.AsyncCloseables.toAsyncCloseable;
import static io.servicetalk.concurrent.api.Processors.newPublisherProcessorDropHeadOnOverflow;
import static io.servicetalk.concurrent.api.Single.defer;
import static io.servicetalk.concurrent.api.Single.failed;
import static io.servicetalk.concurrent.api.SourceAdapters.fromSource;
import static io.servicetalk.concurrent.api.SourceAdapters.toSource;
import static java.lang.Integer.toHexString;
import static java.lang.System.identityHashCode;
import static java.util.Collections.emptyList;
import static java.util.Objects.requireNonNull;
import static java.util.concurrent.TimeUnit.NANOSECONDS;
import static java.util.stream.Collectors.toList;

/**
 * Consult {@link RoundRobinLoadBalancerFactory} for a description of this {@link LoadBalancer} type.
 *
 * @param <ResolvedAddress> The resolved address type.
 * @param <C> The type of connection.
 */
final class NewRoundRobinLoadBalancer<ResolvedAddress, C extends LoadBalancedConnection>
        implements TestableLoadBalancer<ResolvedAddress, C> {

    private static final Logger LOGGER = LoggerFactory.getLogger(NewRoundRobinLoadBalancer.class);

    @SuppressWarnings("rawtypes")
    private static final AtomicReferenceFieldUpdater<NewRoundRobinLoadBalancer, List> usedHostsUpdater =
            AtomicReferenceFieldUpdater.newUpdater(NewRoundRobinLoadBalancer.class, List.class, "usedHosts");

    @SuppressWarnings("rawtypes")
    private static final AtomicLongFieldUpdater<NewRoundRobinLoadBalancer> nextResubscribeTimeUpdater =
            AtomicLongFieldUpdater.newUpdater(NewRoundRobinLoadBalancer.class, "nextResubscribeTime");

    private static final long RESUBSCRIBING = -1L;

    private volatile long nextResubscribeTime = RESUBSCRIBING;
    private volatile List<Host<ResolvedAddress, C>> usedHosts = emptyList();

    private final String targetResource;
    private final String lbDescription;
    private final HostSelector<ResolvedAddress, C> hostSelector;
    private final Publisher<? extends Collection<? extends ServiceDiscovererEvent<ResolvedAddress>>> eventPublisher;
    private final Processor<Object, Object> eventStreamProcessor = newPublisherProcessorDropHeadOnOverflow(32);
    private final Publisher<Object> eventStream;
    private final SequentialCancellable discoveryCancellable = new SequentialCancellable();
    private final ConnectionFactory<ResolvedAddress, ? extends C> connectionFactory;
    private final int linearSearchSpace;
    @Nullable
    private final HealthCheckConfig healthCheckConfig;
    private final ListenableAsyncCloseable asyncCloseable;

    /**
     * Creates a new instance.
     *
     * @param id a (unique) ID to identify the created {@link NewRoundRobinLoadBalancer}.
     * @param targetResourceName {@link String} representation of the target resource for which this instance
     * is performing load balancing.
     * @param eventPublisher provides a stream of addresses to connect to.
     * @param connectionFactory a function which creates new connections.
     * @param healthCheckConfig configuration for the health checking mechanism, which monitors hosts that
     * are unable to have a connection established. Providing {@code null} disables this mechanism (meaning the host
     * continues being eligible for connecting on the request path).
     * @see RoundRobinLoadBalancerFactory
     */
    NewRoundRobinLoadBalancer(
            final String id,
            final String targetResourceName,
            final Publisher<? extends Collection<? extends ServiceDiscovererEvent<ResolvedAddress>>> eventPublisher,
            final ConnectionFactory<ResolvedAddress, ? extends C> connectionFactory,
            final int linearSearchSpace,
            @Nullable final HealthCheckConfig healthCheckConfig) {
        this.targetResource = requireNonNull(targetResourceName);
        this.lbDescription = makeDescription(id, targetResource);
        this.hostSelector = new RoundRobinSelector<>(targetResource);
        this.eventPublisher = requireNonNull(eventPublisher);
        this.eventStream = fromSource(eventStreamProcessor)
                .replay(1); // Allow for multiple subscribers and provide new subscribers with last signal.
        this.connectionFactory = requireNonNull(connectionFactory);
        this.linearSearchSpace = linearSearchSpace;
        this.healthCheckConfig = healthCheckConfig;
        this.asyncCloseable = toAsyncCloseable(graceful -> {
            discoveryCancellable.cancel();
            eventStreamProcessor.onComplete();
            final CompositeCloseable compositeCloseable;
            for (;;) {
                List<Host<ResolvedAddress, C>> currentList = usedHosts;
                if (isClosedList(currentList) ||
                        usedHostsUpdater.compareAndSet(this, currentList, new ClosedList<>(currentList))) {
                    compositeCloseable = newCompositeCloseable().appendAll(currentList).appendAll(connectionFactory);
                    LOGGER.debug("{} is closing {}gracefully. Last seen addresses (size={}): {}.",
                            this, graceful ? "" : "non", currentList.size(), currentList);
                    break;
                }
            }
            return (graceful ? compositeCloseable.closeAsyncGracefully() : compositeCloseable.closeAsync())
                    .beforeOnError(t -> {
                        if (!graceful) {
                            usedHosts = new ClosedList<>(emptyList());
                        }
                    })
                    .beforeOnComplete(() -> usedHosts = new ClosedList<>(emptyList()));
        });
        // Maintain a Subscriber so signals are always delivered to replay and new Subscribers get the latest signal.
        eventStream.ignoreElements().subscribe();
        subscribeToEvents(false);
    }

    private void subscribeToEvents(boolean resubscribe) {
        // This method is invoked only when we are in RESUBSCRIBING state. Only one thread can own this state.
        assert nextResubscribeTime == RESUBSCRIBING;
        if (resubscribe) {
            LOGGER.debug("{}: resubscribing to the ServiceDiscoverer event publisher.", this);
            discoveryCancellable.cancelCurrent();
        }
        toSource(eventPublisher).subscribe(new EventSubscriber(resubscribe));
        if (healthCheckConfig != null) {
            assert healthCheckConfig.executor instanceof NormalizedTimeSourceExecutor;
            nextResubscribeTime = nextResubscribeTime(healthCheckConfig, this);
        }
    }

    private static <R, C extends LoadBalancedConnection> long nextResubscribeTime(
            final HealthCheckConfig config, final NewRoundRobinLoadBalancer<R, C> lb) {
        final long lower = config.healthCheckResubscribeLowerBound;
        final long upper = config.healthCheckResubscribeUpperBound;
        final long currentTime = config.executor.currentTime(NANOSECONDS);
        final long result = currentTime + (lower == upper ? lower : ThreadLocalRandom.current().nextLong(lower, upper));
        LOGGER.debug("{}: current time {}, next resubscribe attempt can be performed at {}.",
                lb, currentTime, result);
        return result;
    }

    private static <ResolvedAddress, C extends LoadBalancedConnection> boolean allUnhealthy(
            final List<Host<ResolvedAddress, C>> usedHosts) {
        boolean allUnhealthy = !usedHosts.isEmpty();
        for (Host<ResolvedAddress, C> host : usedHosts) {
            if (!host.isUnhealthy()) {
                allUnhealthy = false;
                break;
            }
        }
        return allUnhealthy;
    }

    private static <ResolvedAddress> boolean onlyAvailable(
            final Collection<? extends ServiceDiscovererEvent<ResolvedAddress>> events) {
        boolean onlyAvailable = !events.isEmpty();
        for (ServiceDiscovererEvent<ResolvedAddress> event : events) {
            if (!AVAILABLE.equals(event.status())) {
                onlyAvailable = false;
                break;
            }
        }
        return onlyAvailable;
    }

    private static <ResolvedAddress, C extends LoadBalancedConnection> boolean notAvailable(
            final Host<ResolvedAddress, C> host,
            final Collection<? extends ServiceDiscovererEvent<ResolvedAddress>> events) {
        boolean available = false;
        for (ServiceDiscovererEvent<ResolvedAddress> event : events) {
            if (host.address().equals(event.address())) {
                available = true;
                break;
            }
        }
        return !available;
    }

    private final class EventSubscriber
            implements Subscriber<Collection<? extends ServiceDiscovererEvent<ResolvedAddress>>> {

        private boolean firstEventsAfterResubscribe;

        EventSubscriber(boolean resubscribe) {
            this.firstEventsAfterResubscribe = resubscribe;
        }

        @Override
        public void onSubscribe(final Subscription s) {
            // We request max value here to make sure we do not access Subscription concurrently
            // (requestN here and cancel from discoveryCancellable). If we request-1 in onNext we would have to wrap
            // the Subscription in a ConcurrentSubscription which is costly.
            // Since, we synchronously process onNexts we do not really care about flow control.
            s.request(Long.MAX_VALUE);
            discoveryCancellable.nextCancellable(s);
        }

        @Override
        public void onNext(@Nullable final Collection<? extends ServiceDiscovererEvent<ResolvedAddress>> events) {
            if (events == null) {
                LOGGER.debug("{}: unexpectedly received null instead of events.", NewRoundRobinLoadBalancer.this);
                return;
            }
<<<<<<< HEAD
=======
            for (ServiceDiscovererEvent<ResolvedAddress> event : events) {
                final ServiceDiscovererEvent.Status eventStatus = event.status();
                LOGGER.debug("{}: received new ServiceDiscoverer event {}. Inferred status: {}.",
                        NewRoundRobinLoadBalancer.this, event, eventStatus);

                @SuppressWarnings("unchecked")
                final List<Host<ResolvedAddress, C>> usedAddresses =
                        usedHostsUpdater.updateAndGet(NewRoundRobinLoadBalancer.this, oldHosts -> {
                            if (isClosedList(oldHosts)) {
                                return oldHosts;
                            }
                            final ResolvedAddress addr = requireNonNull(event.address());
                            @SuppressWarnings("unchecked")
                            final List<Host<ResolvedAddress, C>> oldHostsTyped =
                                    (List<Host<ResolvedAddress, C>>) oldHosts;

                            if (AVAILABLE.equals(eventStatus)) {
                                return addHostToList(oldHostsTyped, addr);
                            } else if (EXPIRED.equals(eventStatus)) {
                                if (oldHostsTyped.isEmpty()) {
                                    return emptyList();
                                } else {
                                    return markHostAsExpired(oldHostsTyped, addr);
                                }
                            } else if (UNAVAILABLE.equals(eventStatus)) {
                                return listWithHostRemoved(oldHostsTyped, host -> {
                                    boolean match = host.address().equals(addr);
                                    if (match) {
                                        host.markClosed();
                                    }
                                    return match;
                                });
                            } else {
                                LOGGER.error("{}: Unexpected Status in event:" +
                                        " {} (mapped to {}). Leaving usedHosts unchanged: {}",
                                        NewRoundRobinLoadBalancer.this, event, eventStatus, oldHosts);
                                return oldHosts;
                            }
                        });
>>>>>>> 34da7274

            boolean sendReadyEvent;
            List<Host<ResolvedAddress, C>> nextHosts = new ArrayList<>();
            for (;;) {
                // TODO: we have some weirdness in the event that we fail the CAS namely that we can create a host
                //  that never gets used but is orphaned. It's fine so long as there is nothing to close but that
                //  guarantee may not always hold in the future.
                List<Host<ResolvedAddress, C>> usedHosts = usedHostsUpdater.get(NewRoundRobinLoadBalancer.this);
                if (isClosedList(usedHosts)) {
                    // We don't update if the load balancer is closed.
                    return;
                }
                nextHosts.clear();
                sendReadyEvent = false;

                // First we make a map of addresses to events so that we don't get quadratic behavior for diffing.
                // Unfortunately we need to make this every iteration of the CAS loop since we remove entries
                // for hosts that already exist. If this results in to many collisions and map rebuilds we should
                // re-assess how we manage concurrency for list mutations.
                final Map<ResolvedAddress, ServiceDiscovererEvent<ResolvedAddress>> eventMap = new HashMap<>();
                for (ServiceDiscovererEvent<ResolvedAddress> event : events) {
                    ServiceDiscovererEvent<ResolvedAddress> old = eventMap.put(event.address(), event);
                    if (old != null) {
                        LOGGER.error("Multiple ServiceDiscoveryEvent's detected for address {}. Event: {}.",
                                event.address(), event);
                    }
                }

                // First thing we do is go through the existing hosts and see if we need to transfer them. These
                // will be all existing hosts that either don't have a matching discovery event or are not marked
                // as unavailable. If they are marked unavailable, we need to close them (which is idempotent).
                for (Host<ResolvedAddress, C> host : usedHosts) {
                    ServiceDiscovererEvent<ResolvedAddress> event = eventMap.remove(host.address);
                    if (event == null) {
                        // Host doesn't have a SD update so just copy it over.
                        nextHosts.add(host);
                    } else if (AVAILABLE.equals(event.status())) {
                        sendReadyEvent = true;
                        // If the host is already in CLOSED state, we should discard it and create a new entry.
                        // For duplicate ACTIVE events or for repeated activation due to failed CAS
                        // of replacing the usedHosts array the marking succeeds so we will not add a new entry.
                        if (host.markActiveIfNotClosed()) {
                            nextHosts.add(host);
                        } else {
                            nextHosts.add(createHost(event.address()));
                        }
                    } else if (EXPIRED.equals(event.status())) {
                        if (!host.markExpired()) {
                            nextHosts.add(host);
                        }
                    } else if (UNAVAILABLE.equals(event.status())) {
                        host.markClosed();
                    } else {
                        LOGGER.error("{}: Unexpected Status in event:" +
                                        " {} (mapped to {}). Leaving usedHosts unchanged: {}",
                                NewRoundRobinLoadBalancer.this, event, event.status(), nextHosts);
                        nextHosts.add(host);
                    }
                }
                // Now process events that didn't have an existing host. The only ones that we actually care
                // about are the AVAILABLE events which result in a new host.
                for (ServiceDiscovererEvent<ResolvedAddress> event : eventMap.values()) {
                    if (AVAILABLE.equals(event.status())) {
                        sendReadyEvent = true;
                        nextHosts.add(createHost(event.address()));
                    }
                }
                // We've now built the new list so now we need to CAS it before we can move on. This should only be
                // racing with closing hosts and closing the whole LB so it shouldn't be common to lose the race.
                if (usedHostsUpdater.compareAndSet(NewRoundRobinLoadBalancer.this, usedHosts, nextHosts)) {
                    break;
                }
            }

            LOGGER.debug("{}: now using addresses (size={}): {}.",
                    NewRoundRobinLoadBalancer.this, nextHosts.size(), nextHosts);
            if (nextHosts.isEmpty()) {
                eventStreamProcessor.onNext(LOAD_BALANCER_NOT_READY_EVENT);
            } else if (sendReadyEvent) {
                eventStreamProcessor.onNext(LOAD_BALANCER_READY_EVENT);
            }

            if (firstEventsAfterResubscribe) {
                // We can enter this path only if we re-subscribed because all previous hosts were UNHEALTHY.
                if (events.isEmpty()) {
                    return; // Wait for the next collection of events.
                }
                firstEventsAfterResubscribe = false;

                if (!onlyAvailable(events)) {
                    // Looks like the current ServiceDiscoverer maintains a state between re-subscribes. It already
                    // assigned correct states to all hosts. Even if some of them were left UNHEALTHY, we should keep
                    // running health-checks.
                    return;
                }
                // Looks like the current ServiceDiscoverer doesn't maintain a state between re-subscribes and always
                // starts from an empty state propagating only AVAILABLE events. To be in sync with the
                // ServiceDiscoverer we should clean up and close gracefully all hosts that are not present in the
                // initial collection of events, regardless of their current state.
                for (Host<ResolvedAddress, C> host : nextHosts) {
                    if (notAvailable(host, events)) {
                        host.closeAsyncGracefully().subscribe();
                    }
                }
            }
        }

<<<<<<< HEAD
=======
        private List<Host<ResolvedAddress, C>> markHostAsExpired(
                final List<Host<ResolvedAddress, C>> oldHostsTyped, final ResolvedAddress addr) {
            for (Host<ResolvedAddress, C> host : oldHostsTyped) {
                if (host.address().equals(addr)) {
                    // Host removal will be handled by the Host's onClose::afterFinally callback
                    host.markExpired();
                    break;  // because duplicates are not allowed, we can stop iteration
                }
            }
            return oldHostsTyped;
        }

>>>>>>> 34da7274
        private Host<ResolvedAddress, C> createHost(ResolvedAddress addr) {
            // All hosts will share the healthcheck config of the parent RR loadbalancer.
            Host<ResolvedAddress, C> host = new DefaultHost<>(NewRoundRobinLoadBalancer.this.toString(), addr,
                    connectionFactory, linearSearchSpace, healthCheckConfig);
            host.onClose().afterFinally(() ->
                    usedHostsUpdater.updateAndGet(NewRoundRobinLoadBalancer.this, previousHosts -> {
                                @SuppressWarnings("unchecked")
                                List<Host<ResolvedAddress, C>> previousHostsTyped =
                                        (List<Host<ResolvedAddress, C>>) previousHosts;
                                return listWithHostRemoved(previousHostsTyped, current -> current == host);
                            }
                    )).subscribe();
            return host;
        }

<<<<<<< HEAD
=======
        private List<Host<ResolvedAddress, C>> addHostToList(
                List<Host<ResolvedAddress, C>> oldHostsTyped, ResolvedAddress addr) {
            if (oldHostsTyped.isEmpty()) {
                return singletonList(createHost(addr));
            }

            // duplicates are not allowed
            for (Host<ResolvedAddress, C> host : oldHostsTyped) {
                if (host.address().equals(addr)) {
                    if (!host.markActiveIfNotClosed()) {
                        // If the host is already in CLOSED state, we should create a new entry.
                        // For duplicate ACTIVE events or for repeated activation due to failed CAS
                        // of replacing the usedHosts array the marking succeeds so we will not add a new entry.
                        break;
                    }
                    return oldHostsTyped;
                }
            }

            final List<Host<ResolvedAddress, C>> newHosts = new ArrayList<>(oldHostsTyped.size() + 1);
            newHosts.addAll(oldHostsTyped);
            newHosts.add(createHost(addr));
            return newHosts;
        }

>>>>>>> 34da7274
        private List<Host<ResolvedAddress, C>> listWithHostRemoved(
                List<Host<ResolvedAddress, C>> oldHostsTyped, Predicate<Host<ResolvedAddress, C>> hostPredicate) {
            if (oldHostsTyped.isEmpty()) {
                // this can happen when an expired host is removed during closing of the NewRoundRobinLoadBalancer,
                // but all of its connections have already been closed
                return oldHostsTyped;
            }
            // We keep the old size as the capacity hint because the penalty for a resize in the case that the
            // element isn't in the list is much worse than the penalty for an unused array slot.
            final List<Host<ResolvedAddress, C>> newHosts = new ArrayList<>(oldHostsTyped.size());
            for (int i = 0; i < oldHostsTyped.size(); ++i) {
                final Host<ResolvedAddress, C> current = oldHostsTyped.get(i);
                if (hostPredicate.test(current)) {
                    for (int x = i + 1; x < oldHostsTyped.size(); ++x) {
                        newHosts.add(oldHostsTyped.get(x));
                    }
                    return newHosts.isEmpty() ? emptyList() : newHosts;
                } else {
                    newHosts.add(current);
                }
            }
            return newHosts;
        }

        @Override
        public void onError(final Throwable t) {
            List<Host<ResolvedAddress, C>> hosts = usedHosts;
            if (healthCheckConfig == null) {
                // Terminate processor only if we will never re-subscribe
                eventStreamProcessor.onError(t);
            }
            LOGGER.error(
                "{}: service discoverer {} emitted an error. Last seen addresses (size={}): {}.",
                    NewRoundRobinLoadBalancer.this, eventPublisher, hosts.size(), hosts, t);
        }

        @Override
        public void onComplete() {
            List<Host<ResolvedAddress, C>> hosts = usedHosts;
            if (healthCheckConfig == null) {
                // Terminate processor only if we will never re-subscribe
                eventStreamProcessor.onComplete();
            }
            LOGGER.error("{}: service discoverer completed. Last seen addresses (size={}): {}.",
                    NewRoundRobinLoadBalancer.this, hosts.size(), hosts);
        }
    }

    private static <T> Single<T> failedLBClosed(String targetResource) {
        return failed(new IllegalStateException("LoadBalancer for " + targetResource + " has closed"));
    }

    @Override
    public Single<C> selectConnection(final Predicate<C> selector, @Nullable final ContextMap context) {
        return defer(() -> selectConnection0(selector, context, false).shareContextOnSubscribe());
    }

    @Override
    public Single<C> newConnection(@Nullable final ContextMap context) {
        return defer(() -> selectConnection0(c -> true, context, true).shareContextOnSubscribe());
    }

    private Single<C> selectConnection0(final Predicate<C> selector, @Nullable final ContextMap context,
                                        final boolean forceNewConnectionAndReserve) {
        final List<Host<ResolvedAddress, C>> currentHosts = this.usedHosts;
        // It's possible that we're racing with updates from the `onNext` method but since it's intrinsically
        // racy it's fine to do these 'are there any hosts at all' checks here using the total host set.
        if (currentHosts.isEmpty()) {
            return isClosedList(currentHosts) ? failedLBClosed(targetResource) :
                    // This is the case when SD has emitted some items but none of the hosts are available.
                    failed(Exceptions.StacklessNoAvailableHostException.newInstance(
                            "No hosts are available to connect for " + targetResource + ".",
                            this.getClass(), "selectConnection0(...)"));
        }

        Single<C> result = hostSelector.selectConnection(currentHosts, selector, context, forceNewConnectionAndReserve);
        if (healthCheckConfig != null) {
            result = result.beforeOnError(exn -> {
                if (exn instanceof Exceptions.StacklessNoActiveHostException && allUnhealthy(currentHosts)) {
                    final long currNextResubscribeTime = nextResubscribeTime;
                    if (currNextResubscribeTime >= 0 &&
                            healthCheckConfig.executor.currentTime(NANOSECONDS) >= currNextResubscribeTime &&
                            nextResubscribeTimeUpdater.compareAndSet(this, currNextResubscribeTime, RESUBSCRIBING)) {
                            subscribeToEvents(true);
                    }
                }
            });
        }
        return result;
    }

    @Override
    public Publisher<Object> eventStream() {
        return eventStream;
    }

    @Override
    public String toString() {
        return lbDescription;
    }

    @Override
    public Completable onClose() {
        return asyncCloseable.onClose();
    }

    @Override
    public Completable onClosing() {
        return asyncCloseable.onClosing();
    }

    @Override
    public Completable closeAsync() {
        return asyncCloseable.closeAsync();
    }

    @Override
    public Completable closeAsyncGracefully() {
        return asyncCloseable.closeAsyncGracefully();
    }

    @Override
    public List<Entry<ResolvedAddress, List<C>>> usedAddresses() {
        return usedHosts.stream().map(host -> ((DefaultHost<ResolvedAddress, C>) host).asEntry()).collect(toList());
    }

    private static boolean isClosedList(List<?> list) {
        return list.getClass().equals(ClosedList.class);
    }

    private String makeDescription(String id, String targetResource) {
        return "NewRoundRobinLoadBalancer{" +
                "id=" + id + '@' + toHexString(identityHashCode(this)) +
                ", targetResource=" + targetResource +
                '}';
    }

    private static final class ClosedList<T> implements List<T> {
        private final List<T> delegate;

        private ClosedList(final List<T> delegate) {
            this.delegate = requireNonNull(delegate);
        }

        @Override
        public int size() {
            return delegate.size();
        }

        @Override
        public boolean isEmpty() {
            return delegate.isEmpty();
        }

        @Override
        public boolean contains(final Object o) {
            return delegate.contains(o);
        }

        @Override
        public Iterator<T> iterator() {
            return delegate.iterator();
        }

        @Override
        public void forEach(final Consumer<? super T> action) {
            delegate.forEach(action);
        }

        @Override
        public Object[] toArray() {
            return delegate.toArray();
        }

        @Override
        public <T1> T1[] toArray(final T1[] a) {
            return delegate.toArray(a);
        }

        @Override
        public boolean add(final T t) {
            return delegate.add(t);
        }

        @Override
        public boolean remove(final Object o) {
            return delegate.remove(o);
        }

        @Override
        public boolean containsAll(final Collection<?> c) {
            return delegate.containsAll(c);
        }

        @Override
        public boolean addAll(final Collection<? extends T> c) {
            return delegate.addAll(c);
        }

        @Override
        public boolean addAll(final int index, final Collection<? extends T> c) {
            return delegate.addAll(c);
        }

        @Override
        public boolean removeAll(final Collection<?> c) {
            return delegate.removeAll(c);
        }

        @Override
        public boolean removeIf(final Predicate<? super T> filter) {
            return delegate.removeIf(filter);
        }

        @Override
        public boolean retainAll(final Collection<?> c) {
            return delegate.retainAll(c);
        }

        @Override
        public void replaceAll(final UnaryOperator<T> operator) {
            delegate.replaceAll(operator);
        }

        @Override
        public void sort(final Comparator<? super T> c) {
            delegate.sort(c);
        }

        @Override
        public void clear() {
            delegate.clear();
        }

        @Override
        public T get(final int index) {
            return delegate.get(index);
        }

        @Override
        public T set(final int index, final T element) {
            return delegate.set(index, element);
        }

        @Override
        public void add(final int index, final T element) {
            delegate.add(index, element);
        }

        @Override
        public T remove(final int index) {
            return delegate.remove(index);
        }

        @Override
        public int indexOf(final Object o) {
            return delegate.indexOf(o);
        }

        @Override
        public int lastIndexOf(final Object o) {
            return delegate.lastIndexOf(o);
        }

        @Override
        public ListIterator<T> listIterator() {
            return delegate.listIterator();
        }

        @Override
        public ListIterator<T> listIterator(final int index) {
            return delegate.listIterator(index);
        }

        @Override
        public List<T> subList(final int fromIndex, final int toIndex) {
            return new ClosedList<>(delegate.subList(fromIndex, toIndex));
        }

        @Override
        public Spliterator<T> spliterator() {
            return delegate.spliterator();
        }

        @Override
        public Stream<T> stream() {
            return delegate.stream();
        }

        @Override
        public Stream<T> parallelStream() {
            return delegate.parallelStream();
        }
    }
}<|MERGE_RESOLUTION|>--- conflicted
+++ resolved
@@ -251,48 +251,6 @@
                 LOGGER.debug("{}: unexpectedly received null instead of events.", NewRoundRobinLoadBalancer.this);
                 return;
             }
-<<<<<<< HEAD
-=======
-            for (ServiceDiscovererEvent<ResolvedAddress> event : events) {
-                final ServiceDiscovererEvent.Status eventStatus = event.status();
-                LOGGER.debug("{}: received new ServiceDiscoverer event {}. Inferred status: {}.",
-                        NewRoundRobinLoadBalancer.this, event, eventStatus);
-
-                @SuppressWarnings("unchecked")
-                final List<Host<ResolvedAddress, C>> usedAddresses =
-                        usedHostsUpdater.updateAndGet(NewRoundRobinLoadBalancer.this, oldHosts -> {
-                            if (isClosedList(oldHosts)) {
-                                return oldHosts;
-                            }
-                            final ResolvedAddress addr = requireNonNull(event.address());
-                            @SuppressWarnings("unchecked")
-                            final List<Host<ResolvedAddress, C>> oldHostsTyped =
-                                    (List<Host<ResolvedAddress, C>>) oldHosts;
-
-                            if (AVAILABLE.equals(eventStatus)) {
-                                return addHostToList(oldHostsTyped, addr);
-                            } else if (EXPIRED.equals(eventStatus)) {
-                                if (oldHostsTyped.isEmpty()) {
-                                    return emptyList();
-                                } else {
-                                    return markHostAsExpired(oldHostsTyped, addr);
-                                }
-                            } else if (UNAVAILABLE.equals(eventStatus)) {
-                                return listWithHostRemoved(oldHostsTyped, host -> {
-                                    boolean match = host.address().equals(addr);
-                                    if (match) {
-                                        host.markClosed();
-                                    }
-                                    return match;
-                                });
-                            } else {
-                                LOGGER.error("{}: Unexpected Status in event:" +
-                                        " {} (mapped to {}). Leaving usedHosts unchanged: {}",
-                                        NewRoundRobinLoadBalancer.this, event, eventStatus, oldHosts);
-                                return oldHosts;
-                            }
-                        });
->>>>>>> 34da7274
 
             boolean sendReadyEvent;
             List<Host<ResolvedAddress, C>> nextHosts = new ArrayList<>();
@@ -325,7 +283,7 @@
                 // will be all existing hosts that either don't have a matching discovery event or are not marked
                 // as unavailable. If they are marked unavailable, we need to close them (which is idempotent).
                 for (Host<ResolvedAddress, C> host : usedHosts) {
-                    ServiceDiscovererEvent<ResolvedAddress> event = eventMap.remove(host.address);
+                    ServiceDiscovererEvent<ResolvedAddress> event = eventMap.remove(host.address());
                     if (event == null) {
                         // Host doesn't have a SD update so just copy it over.
                         nextHosts.add(host);
@@ -400,21 +358,6 @@
             }
         }
 
-<<<<<<< HEAD
-=======
-        private List<Host<ResolvedAddress, C>> markHostAsExpired(
-                final List<Host<ResolvedAddress, C>> oldHostsTyped, final ResolvedAddress addr) {
-            for (Host<ResolvedAddress, C> host : oldHostsTyped) {
-                if (host.address().equals(addr)) {
-                    // Host removal will be handled by the Host's onClose::afterFinally callback
-                    host.markExpired();
-                    break;  // because duplicates are not allowed, we can stop iteration
-                }
-            }
-            return oldHostsTyped;
-        }
-
->>>>>>> 34da7274
         private Host<ResolvedAddress, C> createHost(ResolvedAddress addr) {
             // All hosts will share the healthcheck config of the parent RR loadbalancer.
             Host<ResolvedAddress, C> host = new DefaultHost<>(NewRoundRobinLoadBalancer.this.toString(), addr,
@@ -430,34 +373,6 @@
             return host;
         }
 
-<<<<<<< HEAD
-=======
-        private List<Host<ResolvedAddress, C>> addHostToList(
-                List<Host<ResolvedAddress, C>> oldHostsTyped, ResolvedAddress addr) {
-            if (oldHostsTyped.isEmpty()) {
-                return singletonList(createHost(addr));
-            }
-
-            // duplicates are not allowed
-            for (Host<ResolvedAddress, C> host : oldHostsTyped) {
-                if (host.address().equals(addr)) {
-                    if (!host.markActiveIfNotClosed()) {
-                        // If the host is already in CLOSED state, we should create a new entry.
-                        // For duplicate ACTIVE events or for repeated activation due to failed CAS
-                        // of replacing the usedHosts array the marking succeeds so we will not add a new entry.
-                        break;
-                    }
-                    return oldHostsTyped;
-                }
-            }
-
-            final List<Host<ResolvedAddress, C>> newHosts = new ArrayList<>(oldHostsTyped.size() + 1);
-            newHosts.addAll(oldHostsTyped);
-            newHosts.add(createHost(addr));
-            return newHosts;
-        }
-
->>>>>>> 34da7274
         private List<Host<ResolvedAddress, C>> listWithHostRemoved(
                 List<Host<ResolvedAddress, C>> oldHostsTyped, Predicate<Host<ResolvedAddress, C>> hostPredicate) {
             if (oldHostsTyped.isEmpty()) {
